--- conflicted
+++ resolved
@@ -44,28 +44,6 @@
 def accepts : language α :=
 λ x, M.eval x ∈ M.accept
 
-<<<<<<< HEAD
-def zero : DFA α punit :=
-{ step := λ _ _, punit.star,
-  start := punit.star,
-  accept := ∅ }
-
-def epsilon : DFA α bool :=
-{ step := λ _ _, ff,
-  start := tt,
-  accept := {tt} }
-
-def char (a₁ : α) [decidable_eq α] : DFA α (option bool) :=
-{ step := λ b a₂, if a₁ = a₂ ∧ b.is_none then tt else ff,
-  start := none,
-  accept := {tt} }
-
-lemma zero_accepts : (@zero α).accepts = 0 := rfl
-lemma epsilon_accepts : (@epsilon α).accepts = 1 :=
-begin
-  ext x,
-  rw [language.mem_one]
-=======
 lemma mem_accepts (x : list α) : x ∈ M.accepts ↔ M.eval_from M.start x ∈ M.accept := by refl
 
 lemma eval_from_of_append (start : σ) (x y : list α) :
@@ -147,7 +125,28 @@
   substs ha' hc',
   have h := M.eval_from_of_pow hb hb',
   rwa [mem_accepts, eval_from_of_append, eval_from_of_append, h, hc]
->>>>>>> 7a51c0f6
+end
+
+def zero : DFA α punit :=
+{ step := λ _ _, punit.star,
+  start := punit.star,
+  accept := ∅ }
+
+def epsilon : DFA α bool :=
+{ step := λ _ _, ff,
+  start := tt,
+  accept := {tt} }
+
+def char (a₁ : α) [decidable_eq α] : DFA α (option bool) :=
+{ step := λ b a₂, if a₁ = a₂ ∧ b.is_none then tt else ff,
+  start := none,
+  accept := {tt} }
+
+lemma zero_accepts : (@zero α).accepts = 0 := rfl
+lemma epsilon_accepts : (@epsilon α).accepts = 1 :=
+begin
+  ext x,
+  rw [language.mem_one]
 end
 
 end DFA