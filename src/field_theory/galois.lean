/-
Copyright (c) 2020 Thomas Browning and Patrick Lutz. All rights reserved.
Released under Apache 2.0 license as described in the file LICENSE.
Authors: Thomas Browning and Patrick Lutz
-/

import field_theory.normal
import field_theory.primitive_element
import field_theory.fixed
import ring_theory.power_basis

/-!
# Galois Extensions

In this file we define Galois extensions as extensions which are both separable and normal.

## Main definitions

- `is_galois F E` where `E` is an extension of `F`
- `fixed_field H` where `H : subgroup (E ≃ₐ[F] E)`
- `fixing_subgroup K` where `K : intermediate_field F E`
- `galois_correspondence` where `E/F` is finite dimensional and Galois

## Main results

- `fixing_subgroup_of_fixed_field` : If `E/F` is finite dimensional (but not necessarily Galois)
  then `fixing_subgroup (fixed_field H) = H`
- `fixed_field_of_fixing_subgroup`: If `E/F` is finite dimensional and Galois
  then `fixed_field (fixing_subgroup K) = K`
Together, these two result prove the Galois correspondence
-/

noncomputable theory
open_locale classical

open finite_dimensional alg_equiv


section

variables (F : Type*) [field F] (E : Type*) [field E] [algebra F E]

/-- A field extension E/F is galois if it is both separable and normal -/
@[class] def is_galois : Prop := is_separable F E ∧ normal F E

namespace is_galois

@[priority 100] -- see Note [lower instance priority]
instance to_is_separable [h : is_galois F E] : is_separable F E := h.1

@[priority 100] -- see Note [lower instance priority]
instance to_normal [h : is_galois F E] : normal F E := h.2

variables {F} {E}

lemma integral (h : is_galois F E) (x : E) : is_integral F x :=
Exists.cases_on (h.1 x) (λ H _, H)

lemma separable (h : is_galois F E) (x : E) :
  (minimal_polynomial (integral h x)).separable :=
Exists.cases_on (h.1 x) (λ _ H, H)

lemma normal (h : is_galois F E) (x : E) :
  (minimal_polynomial (integral h x)).splits (algebra_map F E) :=
Exists.cases_on (h.2 x) (λ _ H, H)

variables (F) (E)

instance of_fixed_field (G : Type*) [group G] [fintype G] [mul_semiring_action G E] :
  is_galois (mul_action.fixed_points G E) E :=
⟨fixed_points.separable G E, fixed_points.normal G E⟩

instance self : is_galois F F :=
⟨is_separable_self F, normal.self F⟩

lemma intermediate_field.adjoin_simple.card_aut_eq_findim
  [finite_dimensional F E] {α : E} (hα : is_integral F α)
  (h_sep : (minimal_polynomial hα).separable)
  (h_splits : (minimal_polynomial hα).splits (algebra_map F F⟮α⟯)) :
  fintype.card (F⟮α⟯ ≃ₐ[F] F⟮α⟯) = findim F F⟮α⟯ :=
begin
  letI : fintype (F⟮α⟯ →ₐ[F] F⟮α⟯) := intermediate_field.fintype_of_alg_hom_adjoin_integral F hα,
  rw intermediate_field.adjoin.findim hα,
  rw ← intermediate_field.card_alg_hom_adjoin_integral F hα h_sep h_splits,
  exact fintype.card_congr (alg_equiv_equiv_alg_hom F F⟮α⟯)
end

lemma card_aut_eq_findim [finite_dimensional F E] [h : is_galois F E] :
  fintype.card (E ≃ₐ[F] E) = findim F E :=
begin
  cases field.exists_primitive_element h.1 with α hα,
  let iso : F⟮α⟯ ≃ₐ[F] E := {
    to_fun := λ e, e.val,
    inv_fun := λ e, ⟨e, by { rw hα, exact intermediate_field.mem_top }⟩,
    left_inv := λ _, by { ext, refl },
    right_inv := λ _, rfl,
    map_mul' := λ _ _, rfl,
    map_add' := λ _ _, rfl,
    commutes' := λ _, rfl },
  have H : is_integral F α := h.integral α,
  have h_sep : (minimal_polynomial H).separable := h.separable α,
  have h_splits : (minimal_polynomial H).splits (algebra_map F E) := h.normal α,
  replace h_splits : polynomial.splits (algebra_map F F⟮α⟯) (minimal_polynomial H),
  { convert polynomial.splits_comp_of_splits
    (algebra_map F E) iso.symm.to_alg_hom.to_ring_hom h_splits },
  rw ← linear_equiv.findim_eq iso.to_linear_equiv,
  rw ← intermediate_field.adjoin_simple.card_aut_eq_findim F E H h_sep h_splits,
  apply fintype.card_congr,
  apply equiv.mk (λ ϕ, iso.trans (trans ϕ iso.symm)) (λ ϕ, iso.symm.trans (trans ϕ iso)),
  { intro ϕ, ext1, simp only [trans_apply, apply_symm_apply] },
  { intro ϕ, ext1, simp only [trans_apply, symm_apply_apply] },
end

end is_galois

end

section is_galois_tower

variables (F K E : Type*) [field F] [field K] [field E] {E' : Type*} [field E'] [algebra F E']
variables [algebra F K] [algebra F E] [algebra K E] [is_scalar_tower F K E]

lemma is_galois.tower_top_of_is_galois [h : is_galois F E] : is_galois K E :=
⟨is_separable_tower_top_of_is_separable K h.1, normal.tower_top_of_normal F K E h.2⟩

variables {F E}

@[priority 100] -- see Note [lower instance priority]
instance is_galois.tower_top_intermediate_field (K : intermediate_field F E) [h : is_galois F E] :
  is_galois K E := is_galois.tower_top_of_is_galois F K E

lemma is_galois_iff_is_galois_bot : is_galois (⊥ : intermediate_field F E) E ↔ is_galois F E :=
begin
  split,
  { introI h,
    exact is_galois.tower_top_of_is_galois (⊥ : intermediate_field F E) F E },
  { introI h, apply_instance },
end

lemma is_galois.of_alg_equiv [h : is_galois F E] (f : E ≃ₐ[F] E') : is_galois F E' :=
⟨h.1.of_alg_hom f.symm, normal.of_alg_equiv f⟩

lemma alg_equiv.transfer_galois (f : E ≃ₐ[F] E') : is_galois F E ↔ is_galois F E' :=
⟨λ h, by exactI is_galois.of_alg_equiv f, λ h, by exactI is_galois.of_alg_equiv f.symm⟩

lemma is_galois_iff_is_galois_top : is_galois F (⊤ : intermediate_field F E) ↔ is_galois F E :=
(intermediate_field.top_equiv).transfer_galois

end is_galois_tower

section galois_correspondence

variables {F : Type*} [field F] {E : Type*} [field E] [algebra F E]
variables {E' : Type*} [field E'] [algebra F E']

lemma is_galois_of_alg_equiv_aux (h : E ≃ₐ[F] E') : is_galois F E → is_galois F E' :=
begin
  intro h_gal,
  split,
  /- TODO : Replace these cases with results from separable.lean and normal.lean -/
  { exact h_gal.1.of_alg_hom h.symm.to_alg_hom },
  { intro x,
    cases h_gal.2 (h.symm x) with hx hhx,
    have H := is_integral_alg_hom h.to_alg_hom hx,
    simp only [alg_equiv.coe_alg_hom, alg_equiv.to_alg_hom_eq_coe, alg_equiv.apply_symm_apply] at H,
    use H,
    apply polynomial.splits_of_splits_of_dvd (algebra_map F E') (minimal_polynomial.ne_zero hx),
    { rw (show (algebra_map F E') = h.to_alg_hom.to_ring_hom.comp (algebra_map F E),
          by exact (alg_hom.comp_algebra_map h.to_alg_hom).symm),
      exact polynomial.splits_comp_of_splits (algebra_map F E) h.to_alg_hom.to_ring_hom hhx },
    { apply minimal_polynomial.dvd H,
      apply ring_hom.injective h.symm.to_alg_hom.to_ring_hom,
      rw ring_hom.map_zero,
      exact eq.trans (polynomial.aeval_alg_hom_apply h.symm.to_alg_hom x
        (minimal_polynomial hx)).symm (minimal_polynomial.aeval hx) } }
end

lemma is_galois_of_alg_equiv (h : E ≃ₐ[F] E') : is_galois F E ↔ is_galois F E' :=
⟨is_galois_of_alg_equiv_aux h, is_galois_of_alg_equiv_aux h.symm⟩

variables (H : subgroup (E ≃ₐ[F] E)) (K : intermediate_field F E)

<<<<<<< HEAD
instance is_galois.tower_top [h : is_galois F E] : is_galois K E :=
⟨is_separable_tower_top_of_is_separable K h.1, normal.tower_top_of_normal F K E h.2⟩

instance algebra_over_intermediate_field_bot : algebra (⊥ : intermediate_field F E) F :=
{ to_fun := intermediate_field.bot_equiv,
  map_zero' := alg_equiv.map_zero _,
  map_one' := alg_equiv.map_one _,
  map_add' := alg_equiv.map_add _,
  map_mul' := alg_equiv.map_mul _,
  smul := λ x y, (intermediate_field.bot_equiv x) * y,
  smul_def' := λ _ _, rfl,
  commutes' := λ _ _, mul_comm _ _ }

instance is_scalar_tower_over_intermediate_field_bot :
  is_scalar_tower (⊥ : intermediate_field F E) F E :=
⟨begin
  intros x y z,
  suffices : (algebra_map F E) (algebra_map (⊥ : intermediate_field F E) F x) = ↑x,
  { simp only [algebra.smul_def, ring_hom.map_mul, this, mul_assoc], refl },
  let ϕ := algebra.of_id F (⊥ : subalgebra F E),
  let ψ := alg_equiv.of_bijective ϕ ((algebra.bot_equiv F E).symm.bijective),
  change ↑(ψ (ψ.symm ⟨x, _⟩)) = (↑x : E),
  rw alg_equiv.apply_symm_apply,
  refl,
end⟩

lemma is_galois_iff_is_galois_bot : is_galois (⊥ : intermediate_field F E) E ↔ is_galois F E :=
begin
  split,
  { intro h,
    exact ⟨is_separable_tower_top_of_is_separable _ h.1, normal.tower_top_of_normal _ F E h.2⟩ },
  { intro h,
    exactI is_galois.tower_top ⊥ },
end

lemma is_galois_iff_is_galois_top : is_galois F (⊤ : intermediate_field F E) ↔ is_galois F E :=
is_galois_of_alg_equiv (intermediate_field.top_equiv)

instance is_galois_bot : is_galois F (⊥ : intermediate_field F E) :=
(is_galois_of_alg_equiv intermediate_field.bot_equiv).mpr (is_galois.self F)

=======
>>>>>>> 68818b3a
namespace intermediate_field

instance subgroup_action : faithful_mul_semiring_action H E :=
{ smul := λ h x, h x,
  smul_zero := λ _, map_zero _,
  smul_add := λ _, map_add _,
  one_smul := λ _, rfl,
  smul_one := λ _, map_one _,
  mul_smul := λ _ _ _, rfl,
  smul_mul := λ _, map_mul _,
  eq_of_smul_eq_smul' := λ x y z, subtype.ext (alg_equiv.ext z) }

/-- The intermediate_field fixed by a subgroup -/
def fixed_field : intermediate_field F E :=
{ carrier := mul_action.fixed_points H E,
  zero_mem' := λ g, smul_zero g,
  add_mem' := λ a b hx hy g, by rw [smul_add g a b, hx, hy],
  neg_mem' := λ a hx g, by rw [smul_neg g a, hx],
  one_mem' := λ g, smul_one g,
  mul_mem' := λ a b hx hy g, by rw [smul_mul' g a b, hx, hy],
  inv_mem' := λ a hx g, by rw [smul_inv _ g a, hx],
  algebra_map_mem' := λ a g, commutes g a }

lemma findim_fixed_field_eq_card [finite_dimensional F E] :
  findim (fixed_field H) E = fintype.card H :=
fixed_points.findim_eq_card H E

/-- The subgroup fixing an intermediate_field -/
def fixing_subgroup : subgroup (E ≃ₐ[F] E) :=
{ carrier := λ ϕ, ∀ x : K, ϕ x = x,
  one_mem' := λ _, rfl,
  mul_mem' := λ _ _ hx hy _, (congr_arg _ (hy _)).trans (hx _),
  inv_mem' := λ _ hx _, (equiv.symm_apply_eq (to_equiv _)).mpr (hx _).symm }

lemma le_iff_le : K ≤ fixed_field H ↔ H ≤ fixing_subgroup K :=
⟨λ h g hg x, h (subtype.mem x) ⟨g, hg⟩, λ h x hx g, h (subtype.mem g) ⟨x, hx⟩⟩

/-- The fixing_subgroup of `K : intermediate_field F E` is isomorphic to `E ≃ₐ[K] E` -/
def fixing_subgroup_equiv : fixing_subgroup K ≃* (E ≃ₐ[K] E) :=
{ to_fun := λ ϕ, of_bijective (alg_hom.mk ϕ (map_one ϕ) (map_mul ϕ)
    (map_zero ϕ) (map_add ϕ) (ϕ.mem)) (bijective ϕ),
  inv_fun := λ ϕ, ⟨of_bijective (alg_hom.mk ϕ (ϕ.map_one) (ϕ.map_mul)
    (ϕ.map_zero) (ϕ.map_add) (λ r, ϕ.commutes (algebra_map F K r)))
      (ϕ.bijective), ϕ.commutes⟩,
  left_inv := λ _, by { ext, refl },
  right_inv := λ _, by { ext, refl },
  map_mul' := λ _ _, by { ext, refl } }

theorem fixing_subgroup_fixed_field [finite_dimensional F E] :
  fixing_subgroup (fixed_field H) = H :=
begin
  have H_le : H ≤ (fixing_subgroup (fixed_field H)) := (le_iff_le _ _).mp (le_refl _),
  suffices : fintype.card H = fintype.card (fixing_subgroup (fixed_field H)),
  { exact subgroup.ext' (set.eq_of_inclusion_surjective ((fintype.bijective_iff_injective_and_card
    (set.inclusion H_le)).mpr ⟨set.inclusion_injective H_le, this⟩).2).symm },
  apply fintype.card_congr,
  refine (fixed_points.to_alg_hom_equiv H E).trans _,
  refine (alg_equiv_equiv_alg_hom (fixed_field H) E).symm.trans _,
  exact (fixing_subgroup_equiv (fixed_field H)).to_equiv.symm
end

instance fixed_field.algebra : algebra K (fixed_field (fixing_subgroup K)) :=
{ smul := λ x y, ⟨x*y, λ ϕ, by rw [smul_mul', (show ϕ • ↑x = ↑x, by exact subtype.mem ϕ x),
    (show ϕ • ↑y = ↑y, by exact subtype.mem y ϕ)]⟩,
  to_fun := λ x, ⟨x, λ ϕ, subtype.mem ϕ x⟩,
  map_zero' := rfl,
  map_add' := λ _ _, rfl,
  map_one' := rfl,
  map_mul' := λ _ _, rfl,
  commutes' := λ _ _, mul_comm _ _,
  smul_def' := λ _ _, rfl }

instance fixed_field.is_scalar_tower : is_scalar_tower K (fixed_field (fixing_subgroup K)) E :=
⟨λ _ _ _, mul_assoc _ _ _⟩

end intermediate_field

namespace is_galois
theorem fixed_field_fixing_subgroup [finite_dimensional F E] [h : is_galois F E] :
  intermediate_field.fixed_field (intermediate_field.fixing_subgroup K) = K :=
begin
  have K_le : K ≤ intermediate_field.fixed_field (intermediate_field.fixing_subgroup K) :=
    (intermediate_field.le_iff_le _ _).mpr (le_refl _),
  suffices : findim K E =
    findim (intermediate_field.fixed_field (intermediate_field.fixing_subgroup K)) E,
  { exact (intermediate_field.eq_of_le_of_findim_eq' K_le this).symm },
  rw [intermediate_field.findim_fixed_field_eq_card,
    fintype.card_congr (intermediate_field.fixing_subgroup_equiv K).to_equiv],
  exact (card_aut_eq_findim K E).symm,
end

lemma card_fixing_subgroup_eq_findim [finite_dimensional F E] [is_galois F E] :
  fintype.card (intermediate_field.fixing_subgroup K) = findim K E :=
by conv { to_rhs, rw [←fixed_field_fixing_subgroup K,
  intermediate_field.findim_fixed_field_eq_card] }

/-- The Galois correspondence from intermediate fields to subgroups -/
def intermediate_field_equiv_subgroup [finite_dimensional F E] [is_galois F E] :
  intermediate_field F E ≃o order_dual (subgroup (E ≃ₐ[F] E)) :=
{ to_fun := intermediate_field.fixing_subgroup,
  inv_fun := intermediate_field.fixed_field,
  left_inv := λ K, fixed_field_fixing_subgroup K,
  right_inv := λ H, intermediate_field.fixing_subgroup_fixed_field H,
  map_rel_iff' := λ K L, by { rw [←fixed_field_fixing_subgroup L, intermediate_field.le_iff_le,
                                  fixed_field_fixing_subgroup L, ←order_dual.dual_le], refl } }

/-- The Galois correspondence as a galois_insertion -/
def galois_insertion_intermediate_field_subgroup [finite_dimensional F E] :
  galois_insertion (order_dual.to_dual ∘
      (intermediate_field.fixing_subgroup : intermediate_field F E → subgroup (E ≃ₐ[F] E)))
    ((intermediate_field.fixed_field : subgroup (E ≃ₐ[F] E) → intermediate_field F E) ∘
      order_dual.to_dual) :=
{ choice := λ K _, intermediate_field.fixing_subgroup K,
  gc := λ K H, (intermediate_field.le_iff_le H K).symm,
  le_l_u := λ H, le_of_eq (intermediate_field.fixing_subgroup_fixed_field H).symm,
  choice_eq := λ K _, rfl }

/-- The Galois correspondence as a galois_coinsertion -/
def galois_coinsertion_intermediate_field_subgroup [finite_dimensional F E] [is_galois F E] :
  galois_coinsertion (order_dual.to_dual ∘
      (intermediate_field.fixing_subgroup : intermediate_field F E → subgroup (E ≃ₐ[F] E)))
    ((intermediate_field.fixed_field : subgroup (E ≃ₐ[F] E) → intermediate_field F E) ∘
      order_dual.to_dual) :=
{ choice := λ H _, intermediate_field.fixed_field H,
  gc := λ K H, (intermediate_field.le_iff_le H K).symm,
  u_l_le := λ K, le_of_eq (fixed_field_fixing_subgroup K),
  choice_eq := λ H _, rfl }

end is_galois

end galois_correspondence

section galois_equivalent_definitions

open is_galois

variables (F : Type*) [field F] (E : Type*) [field E] [algebra F E]

lemma is_separable_splitting_field [finite_dimensional F E] [h : is_galois F E] :
  ∃ p : polynomial F, p.separable ∧ p.is_splitting_field F E :=
begin
  cases field.exists_primitive_element h.1 with α h1,
  cases h.1 α with h2 h3,
  cases h.2 α with _ h4,
  use minimal_polynomial h2,
  split,
  { exact h3 },
  { split,
    { exact h4 },
    { rw [eq_top_iff, ←intermediate_field.top_to_subalgebra, ←h1],
      rw intermediate_field.adjoin_simple_to_subalgebra_of_integral F α h2,
      apply algebra.adjoin_mono,
      rw [set.singleton_subset_iff, finset.mem_coe, multiset.mem_to_finset, polynomial.mem_roots],
      { dsimp only [polynomial.is_root],
        rw [polynomial.eval_map, ←polynomial.aeval_def],
        exact minimal_polynomial.aeval h2 },
      { exact polynomial.map_ne_zero (minimal_polynomial.ne_zero h2) } } }
end

lemma of_fixed_field_eq_bot [finite_dimensional F E]
  (h : intermediate_field.fixed_field (⊤ : subgroup (E ≃ₐ[F] E)) = ⊥) : is_galois F E :=
begin
  rw [←is_galois_iff_is_galois_bot, ←h],
  exact is_galois.of_fixed_field E (⊤ : subgroup (E ≃ₐ[F] E)),
end

lemma of_card_aut_eq_findim [finite_dimensional F E]
  (h : fintype.card (E ≃ₐ[F] E) = findim F E) : is_galois F E :=
begin
  apply of_fixed_field_eq_bot,
  have ne : findim (intermediate_field.fixed_field (⊤ : subgroup (E ≃ₐ[F] E))) E ≠ 0 :=
    (ne_of_lt findim_pos).symm,
  rw [←intermediate_field.findim_eq_one_iff, ←mul_left_inj' ne, findim_mul_findim, ←h, one_mul,
      intermediate_field.findim_fixed_field_eq_card],
  apply fintype.card_congr,
  exact { to_fun := λ g, ⟨g, subgroup.mem_top g⟩, inv_fun := coe,
          left_inv := λ g, rfl, right_inv := λ _, by { ext, refl } },
end

variables {F} {E} {p : polynomial F}

def equiv_of_alg_equiv (C : Type*) [field C] [algebra F C] {D : Type*} [field D] [algebra F D]
  (ϕ : D ≃ₐ[F] E) : (D →ₐ[F] C) ≃ (E →ₐ[F] C) :=
{ to_fun := λ f, f.comp ϕ.symm.to_alg_hom,
  inv_fun := λ f, f.comp ϕ.to_alg_hom,
  left_inv := λ f,
    by { simp only [alg_hom.comp_assoc, to_alg_hom_eq_coe, symm_comp, alg_hom.comp_id] },
  right_inv := λ f,
    by { simp only [alg_hom.comp_assoc, to_alg_hom_eq_coe, comp_symm, alg_hom.comp_id] } }

lemma of_separable_splitting_field_aux [hFE : finite_dimensional F E]
  (sp : p.is_splitting_field F E) (hp : p.separable) (K : intermediate_field F E) {x : E}
  (hx : x ∈ (p.map (algebra_map F E)).roots) :
fintype.card ((↑K⟮x⟯ : intermediate_field F E) →ₐ[F] E) = fintype.card (K →ₐ[F] E) * findim K K⟮x⟯ :=
begin
  have key_equiv : ((↑K⟮x⟯ : intermediate_field F E) →ₐ[F] E) ≃
    Σ (f : K →ₐ[F] E), @alg_hom K K⟮x⟯ E _ _ _ _ (ring_hom.to_algebra f) :=
  equiv.trans (equiv_of_alg_equiv E (intermediate_field.lift2_alg_equiv K⟮x⟯))
    (intermediate_field.pawugbsjagb.alg_hom_equiv_sigma_subalgebra F K K⟮x⟯ E),
  haveI : Π (f : K →ₐ[F] E), fintype (@alg_hom K K⟮x⟯ E _ _ _ _ (ring_hom.to_algebra f)) := by
  { intro f,
    apply fintype.of_injective (sigma.mk f) (λ _ _ H, eq_of_heq ((sigma.mk.inj H).2)),
    exact fintype.of_equiv ((↑K⟮x⟯ : intermediate_field F E) →ₐ[F] E) key_equiv },
  have h : is_integral K x := is_integral_of_is_scalar_tower x (is_integral_of_noetherian hFE x),
  rw [intermediate_field.adjoin.findim h, fintype.card_congr key_equiv, fintype.card_sigma],
  apply finset.sum_const_nat,
  intros f hf,
  have p_ne_zero : p ≠ 0,
  { intro p_eq_zero,
    rwa [p_eq_zero, polynomial.map_zero, polynomial.roots_zero] at hx },
  have h_dvd : (minimal_polynomial h) ∣ p.map (algebra_map F K),
  { apply minimal_polynomial.dvd,
    rw [polynomial.aeval_def, polynomial.eval₂_map, ←is_scalar_tower.algebra_map_eq F K E,
        ←polynomial.eval_map, ←polynomial.is_root],
    exact (polynomial.mem_roots (polynomial.map_ne_zero p_ne_zero)).mp hx },
  rw ← @intermediate_field.card_alg_hom_adjoin_integral K _ E _ _ x E _ (ring_hom.to_algebra f) h
    (polynomial.separable.of_dvd ((polynomial.separable_map (algebra_map F K)).mpr hp) h_dvd),
  { apply fintype.card_congr, refl },
  { refine polynomial.splits_of_splits_of_dvd _ (polynomial.map_ne_zero p_ne_zero) _ h_dvd,
    rw [←polynomial.splits_id_iff_splits, polynomial.map_map, ←is_scalar_tower.algebra_map_eq,
      polynomial.splits_id_iff_splits],
    exact sp.splits },
end

lemma of_separable_splitting_field (sp : p.is_splitting_field F E) (hp : p.separable) :
  is_galois F E :=
begin
  haveI hFE : finite_dimensional F E := polynomial.is_splitting_field.finite_dimensional E p,
  let p' := (p.map (algebra_map F E)),
  let s := p'.roots.to_finset,
  have adjoin_root : (intermediate_field.adjoin F ↑s).to_subalgebra =
    (⊤ : intermediate_field F E).to_subalgebra,
  { rw [intermediate_field.top_to_subalgebra, eq_top_iff, ←sp.adjoin_roots],
    exact algebra.adjoin_le (intermediate_field.subset_adjoin F ↑s) },
  replace adjoin_root : intermediate_field.adjoin F ↑s = (⊤ : intermediate_field F E),
  { exact intermediate_field.ext (subalgebra.ext_iff.mp adjoin_root) },
  let P : intermediate_field F E → Prop := λ K, fintype.card (K →ₐ[F] E) = findim F K,
  suffices : P (intermediate_field.adjoin F ↑s),
  { rw adjoin_root at this,
    apply of_card_aut_eq_findim,
    rw ← eq.trans this (linear_equiv.findim_eq intermediate_field.top_equiv.to_linear_equiv),
    apply fintype.card_congr,
    apply equiv.trans (alg_equiv_equiv_alg_hom F E),
    exact equiv_of_alg_equiv E intermediate_field.top_equiv.symm },
  have base : P ⊥,
  { have h : is_integral F (0 : E) := is_integral_zero,
    have key := intermediate_field.card_alg_hom_adjoin_integral F h,
    rw [minimal_polynomial.zero, polynomial.nat_degree_X] at key,
    specialize key polynomial.separable_X (polynomial.splits_X (algebra_map F E)),
    rw [←@subalgebra.findim_bot F E _ _ _, ←intermediate_field.bot_to_subalgebra] at key,
    refine eq.trans _ key,
    apply fintype.card_congr,
    rw intermediate_field.adjoin_zero },
  apply intermediate_field.induction_on_adjoin_finset s P base,
  intros K x hx hK,
  simp only [P] at *,
  rw [of_separable_splitting_field_aux sp hp K (multiset.mem_to_finset.mp hx), hK, findim_mul_findim],
  exact (linear_equiv.findim_eq (intermediate_field.lift2_alg_equiv K⟮x⟯).to_linear_equiv).symm,
end

end galois_equivalent_definitions<|MERGE_RESOLUTION|>--- conflicted
+++ resolved
@@ -180,7 +180,6 @@
 
 variables (H : subgroup (E ≃ₐ[F] E)) (K : intermediate_field F E)
 
-<<<<<<< HEAD
 instance is_galois.tower_top [h : is_galois F E] : is_galois K E :=
 ⟨is_separable_tower_top_of_is_separable K h.1, normal.tower_top_of_normal F K E h.2⟩
 
@@ -222,8 +221,6 @@
 instance is_galois_bot : is_galois F (⊥ : intermediate_field F E) :=
 (is_galois_of_alg_equiv intermediate_field.bot_equiv).mpr (is_galois.self F)
 
-=======
->>>>>>> 68818b3a
 namespace intermediate_field
 
 instance subgroup_action : faithful_mul_semiring_action H E :=
