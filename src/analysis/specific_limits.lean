/-
Copyright (c) 2017 Johannes Hölzl. All rights reserved.
Released under Apache 2.0 license as described in the file LICENSE.
Authors: Johannes Hölzl
-/
import algebra.geom_sum
import order.filter.archimedean
import order.iterate
import topology.instances.ennreal
import tactic.ring_exp
import analysis.asymptotics.asymptotics

/-!
# A collection of specific limit computations
-/

noncomputable theory
open classical set function filter finset metric asymptotics

open_locale classical topological_space nat big_operators uniformity nnreal ennreal

variables {α : Type*} {β : Type*} {ι : Type*}

lemma tendsto_norm_at_top_at_top : tendsto (norm : ℝ → ℝ) at_top at_top :=
tendsto_abs_at_top_at_top

lemma summable_of_absolute_convergence_real {f : ℕ → ℝ} :
  (∃r, tendsto (λn, (∑ i in range n, abs (f i))) at_top (𝓝 r)) → summable f
| ⟨r, hr⟩ :=
  begin
    refine summable_of_summable_norm ⟨r, (has_sum_iff_tendsto_nat_of_nonneg _ _).2 _⟩,
    exact assume i, norm_nonneg _,
    simpa only using hr
  end

lemma tendsto_inverse_at_top_nhds_0_nat : tendsto (λ n : ℕ, (n : ℝ)⁻¹) at_top (𝓝 0) :=
tendsto_inv_at_top_zero.comp tendsto_coe_nat_at_top_at_top

lemma tendsto_const_div_at_top_nhds_0_nat (C : ℝ) : tendsto (λ n : ℕ, C / n) at_top (𝓝 0) :=
by simpa only [mul_zero] using tendsto_const_nhds.mul tendsto_inverse_at_top_nhds_0_nat

lemma nnreal.tendsto_inverse_at_top_nhds_0_nat : tendsto (λ n : ℕ, (n : ℝ≥0)⁻¹) at_top (𝓝 0) :=
by { rw ← nnreal.tendsto_coe, convert tendsto_inverse_at_top_nhds_0_nat, simp }

lemma nnreal.tendsto_const_div_at_top_nhds_0_nat (C : ℝ≥0) :
  tendsto (λ n : ℕ, C / n) at_top (𝓝 0) :=
by simpa using tendsto_const_nhds.mul nnreal.tendsto_inverse_at_top_nhds_0_nat

lemma tendsto_one_div_add_at_top_nhds_0_nat :
  tendsto (λ n : ℕ, 1 / ((n : ℝ) + 1)) at_top (𝓝 0) :=
suffices tendsto (λ n : ℕ, 1 / (↑(n + 1) : ℝ)) at_top (𝓝 0), by simpa,
(tendsto_add_at_top_iff_nat 1).2 (tendsto_const_div_at_top_nhds_0_nat 1)

/-! ### Powers -/

lemma tendsto_add_one_pow_at_top_at_top_of_pos [linear_ordered_semiring α] [archimedean α] {r : α}
  (h : 0 < r) :
  tendsto (λ n:ℕ, (r + 1)^n) at_top at_top :=
tendsto_at_top_at_top_of_monotone' (λ n m, pow_le_pow (le_add_of_nonneg_left (le_of_lt h))) $
  not_bdd_above_iff.2 $ λ x, set.exists_range_iff.2 $ add_one_pow_unbounded_of_pos _ h

lemma tendsto_pow_at_top_at_top_of_one_lt [linear_ordered_ring α] [archimedean α]
  {r : α} (h : 1 < r) :
  tendsto (λn:ℕ, r ^ n) at_top at_top :=
sub_add_cancel r 1 ▸ tendsto_add_one_pow_at_top_at_top_of_pos (sub_pos.2 h)

lemma nat.tendsto_pow_at_top_at_top_of_one_lt {m : ℕ} (h : 1 < m) :
  tendsto (λn:ℕ, m ^ n) at_top at_top :=
nat.sub_add_cancel (le_of_lt h) ▸
  tendsto_add_one_pow_at_top_at_top_of_pos (nat.sub_pos_of_lt h)

lemma tendsto_norm_zero' {𝕜 : Type*} [normed_group 𝕜] :
  tendsto (norm : 𝕜 → ℝ) (𝓝[{x | x ≠ 0}] 0) (𝓝[set.Ioi 0] 0) :=
tendsto_norm_zero.inf $ tendsto_principal_principal.2 $ λ x hx, norm_pos_iff.2 hx

lemma normed_field.tendsto_norm_inverse_nhds_within_0_at_top {𝕜 : Type*} [normed_field 𝕜] :
  tendsto (λ x:𝕜, ∥x⁻¹∥) (𝓝[{x | x ≠ 0}] 0) at_top :=
(tendsto_inv_zero_at_top.comp tendsto_norm_zero').congr $ λ x, (normed_field.norm_inv x).symm

lemma tendsto_pow_at_top_nhds_0_of_lt_1 {𝕜 : Type*} [linear_ordered_field 𝕜] [archimedean 𝕜]
  [topological_space 𝕜] [order_topology 𝕜] {r : 𝕜} (h₁ : 0 ≤ r) (h₂ : r < 1) :
  tendsto (λn:ℕ, r^n) at_top (𝓝 0) :=
h₁.eq_or_lt.elim
  (assume : 0 = r,
    (tendsto_add_at_top_iff_nat 1).mp $ by simp [pow_succ, ← this, tendsto_const_nhds])
  (assume : 0 < r,
    have tendsto (λn, (r⁻¹ ^ n)⁻¹) at_top (𝓝 0),
      from tendsto_inv_at_top_zero.comp
        (tendsto_pow_at_top_at_top_of_one_lt $ one_lt_inv this h₂),
    this.congr (λ n, by simp))

lemma tendsto_pow_at_top_nhds_within_0_of_lt_1 {𝕜 : Type*} [linear_ordered_field 𝕜] [archimedean 𝕜]
  [topological_space 𝕜] [order_topology 𝕜] {r : 𝕜} (h₁ : 0 < r) (h₂ : r < 1) :
  tendsto (λn:ℕ, r^n) at_top (𝓝[Ioi 0] 0) :=
tendsto_inf.2 ⟨tendsto_pow_at_top_nhds_0_of_lt_1 h₁.le h₂,
  tendsto_principal.2 $ eventually_of_forall $ λ n, pow_pos h₁ _⟩

lemma is_o_pow_pow_of_lt_left {r₁ r₂ : ℝ} (h₁ : 0 ≤ r₁) (h₂ : r₁ < r₂) :
  is_o (λ n : ℕ, r₁ ^ n) (λ n, r₂ ^ n) at_top :=
have H : 0 < r₂ := h₁.trans_lt h₂,
is_o_of_tendsto (λ n hn, false.elim $ H.ne' $ pow_eq_zero hn) $
  (tendsto_pow_at_top_nhds_0_of_lt_1 (div_nonneg h₁ (h₁.trans h₂.le)) ((div_lt_one H).2 h₂)).congr
    (λ n, div_pow _ _ _)

lemma is_O_pow_pow_of_le_left {r₁ r₂ : ℝ} (h₁ : 0 ≤ r₁) (h₂ : r₁ ≤ r₂) :
  is_O (λ n : ℕ, r₁ ^ n) (λ n, r₂ ^ n) at_top :=
h₂.eq_or_lt.elim (λ h, h ▸ is_O_refl _ _) (λ h, (is_o_pow_pow_of_lt_left h₁ h).is_O)

lemma is_o_pow_pow_of_abs_lt_left {r₁ r₂ : ℝ} (h : abs r₁ < abs r₂) :
  is_o (λ n : ℕ, r₁ ^ n) (λ n, r₂ ^ n) at_top :=
begin
  refine (is_o.of_norm_left _).of_norm_right,
  exact (is_o_pow_pow_of_lt_left (abs_nonneg r₁) h).congr (pow_abs r₁) (pow_abs r₂)
end

/-- Various statements equivalent to the fact that `f n` grows exponentially slower than `R ^ n`.

* 0: $f n = o(a ^ n)$ for some $-R < a < R$;
* 1: $f n = o(a ^ n)$ for some $0 < a < R$;
* 2: $f n = O(a ^ n)$ for some $-R < a < R$;
* 3: $f n = O(a ^ n)$ for some $0 < a < R$;
* 4: there exist `a < R` and `C` such that one of `C` and `R` is positive and $|f n| ≤ Ca^n$
     for all `n`;
* 5: there exists `0 < a < R` and a positive `C` such that $|f n| ≤ Ca^n$ for all `n`;
* 6: there exists `a < R` such that $|f n| ≤ a ^ n$ for sufficiently large `n`;
* 7: there exists `0 < a < R` such that $|f n| ≤ a ^ n$ for sufficiently large `n`.

NB: For backwards compatibility, if you add more items to the list, please append them at the end of
the list. -/
lemma tfae_exists_lt_is_o_pow (f : ℕ → ℝ) (R : ℝ) :
  tfae [∃ a ∈ Ioo (-R) R, is_o f (pow a) at_top,
    ∃ a ∈ Ioo 0 R, is_o f (pow a) at_top,
    ∃ a ∈ Ioo (-R) R, is_O f (pow a) at_top,
    ∃ a ∈ Ioo 0 R, is_O f (pow a) at_top,
    ∃ (a < R) C (h₀ : 0 < C ∨ 0 < R), ∀ n, abs (f n) ≤ C * a ^ n,
    ∃ (a ∈ Ioo 0 R) (C > 0), ∀ n, abs (f n) ≤ C * a ^ n,
    ∃ a < R, ∀ᶠ n in at_top, abs (f n) ≤ a ^ n,
    ∃ a ∈ Ioo 0 R, ∀ᶠ n in at_top, abs (f n) ≤ a ^ n] :=
begin
  have A : Ico 0 R ⊆ Ioo (-R) R,
    from λ x hx, ⟨(neg_lt_zero.2 (hx.1.trans_lt hx.2)).trans_le hx.1, hx.2⟩,
  have B : Ioo 0 R ⊆ Ioo (-R) R := subset.trans Ioo_subset_Ico_self A,
  -- First we prove that 1-4 are equivalent using 2 → 3 → 4, 1 → 3, and 2 → 1
  tfae_have : 1 → 3, from λ ⟨a, ha, H⟩, ⟨a, ha, H.is_O⟩,
  tfae_have : 2 → 1, from λ ⟨a, ha, H⟩, ⟨a, B ha, H⟩,
  tfae_have : 3 → 2,
  { rintro ⟨a, ha, H⟩,
    rcases exists_between (abs_lt.2 ha) with ⟨b, hab, hbR⟩,
    exact ⟨b, ⟨(abs_nonneg a).trans_lt hab, hbR⟩,
      H.trans_is_o (is_o_pow_pow_of_abs_lt_left (hab.trans_le (le_abs_self b)))⟩ },
  tfae_have : 2 → 4, from λ ⟨a, ha, H⟩, ⟨a, ha, H.is_O⟩,
  tfae_have : 4 → 3, from λ ⟨a, ha, H⟩, ⟨a, B ha, H⟩,
  -- Add 5 and 6 using 4 → 6 → 5 → 3
  tfae_have : 4 → 6,
  { rintro ⟨a, ha, H⟩,
    rcases bound_of_is_O_nat_at_top H with ⟨C, hC₀, hC⟩,
    refine ⟨a, ha, C, hC₀, λ n, _⟩,
    simpa only [real.norm_eq_abs, abs_pow, abs_of_nonneg ha.1.le]
      using hC (pow_ne_zero n ha.1.ne') },
  tfae_have : 6 → 5, from λ ⟨a, ha, C, H₀, H⟩, ⟨a, ha.2, C, or.inl H₀, H⟩,
  tfae_have : 5 → 3,
  { rintro ⟨a, ha, C, h₀, H⟩,
    rcases sign_cases_of_C_mul_pow_nonneg (λ n, (abs_nonneg _).trans (H n)) with rfl | ⟨hC₀, ha₀⟩,
    { obtain rfl : f = 0, by { ext n, simpa using H n },
      simp only [lt_irrefl, false_or] at h₀,
      exact ⟨0, ⟨neg_lt_zero.2 h₀, h₀⟩, is_O_zero _ _⟩ },
    exact ⟨a, A ⟨ha₀, ha⟩,
      is_O_of_le' _ (λ n, (H n).trans $ mul_le_mul_of_nonneg_left (le_abs_self _) hC₀.le)⟩ },
  -- Add 7 and 8 using 2 → 8 → 7 → 3
  tfae_have : 2 → 8,
  { rintro ⟨a, ha, H⟩,
    refine ⟨a, ha, (H.def zero_lt_one).mono (λ n hn, _)⟩,
    rwa [real.norm_eq_abs, real.norm_eq_abs, one_mul, abs_pow, abs_of_pos ha.1] at hn },
  tfae_have : 8 → 7, from λ ⟨a, ha, H⟩, ⟨a, ha.2, H⟩,
  tfae_have : 7 → 3,
  { rintro ⟨a, ha, H⟩,
    have : 0 ≤ a, from nonneg_of_eventually_pow_nonneg (H.mono $ λ n, (abs_nonneg _).trans),
    refine ⟨a, A ⟨this, ha⟩, is_O.of_bound 1 _⟩,
    simpa only [real.norm_eq_abs, one_mul, abs_pow, abs_of_nonneg this] },
  tfae_finish
end

lemma uniformity_basis_dist_pow_of_lt_1 {α : Type*} [metric_space α]
  {r : ℝ} (h₀ : 0 < r) (h₁ : r < 1) :
  (𝓤 α).has_basis (λ k : ℕ, true) (λ k, {p : α × α | dist p.1 p.2 < r ^ k}) :=
metric.mk_uniformity_basis (λ i _, pow_pos h₀ _) $ λ ε ε0,
  (exists_pow_lt_of_lt_one ε0 h₁).imp $ λ k hk, ⟨trivial, hk.le⟩

lemma geom_lt {u : ℕ → ℝ} {c : ℝ} (hc : 0 ≤ c) {n : ℕ} (hn : 0 < n)
  (h : ∀ k < n, c * u k < u (k + 1)) :
  c ^ n * u 0 < u n :=
begin
  refine (monotone_mul_left_of_nonneg hc).seq_pos_lt_seq_of_le_of_lt hn _ _ h,
  { simp },
  { simp [pow_succ, mul_assoc, le_refl] }
end

lemma geom_le {u : ℕ → ℝ} {c : ℝ} (hc : 0 ≤ c) (n : ℕ) (h : ∀ k < n, c * u k ≤ u (k + 1)) :
  c ^ n * u 0 ≤ u n :=
by refine (monotone_mul_left_of_nonneg hc).seq_le_seq n _ _ h; simp [pow_succ, mul_assoc, le_refl]

lemma lt_geom {u : ℕ → ℝ} {c : ℝ} (hc : 0 ≤ c) {n : ℕ} (hn : 0 < n)
  (h : ∀ k < n, u (k + 1) < c * u k) :
  u n < c ^ n * u 0 :=
begin
  refine (monotone_mul_left_of_nonneg hc).seq_pos_lt_seq_of_lt_of_le hn _ h _,
  { simp },
  { simp [pow_succ, mul_assoc, le_refl] }
end

lemma le_geom {u : ℕ → ℝ} {c : ℝ} (hc : 0 ≤ c) (n : ℕ) (h : ∀ k < n, u (k + 1) ≤ c * u k) :
  u n ≤ (c ^ n) * u 0 :=
by refine (monotone_mul_left_of_nonneg hc).seq_le_seq n _ h _; simp [pow_succ, mul_assoc, le_refl]

/-- For any natural `k` and a real `r > 1` we have `n ^ k = o(r ^ n)` as `n → ∞`. -/
lemma is_o_pow_const_const_pow_of_one_lt {R : Type*} [normed_ring R] (k : ℕ) {r : ℝ} (hr : 1 < r) :
  is_o (λ n, n ^ k : ℕ → R) (λ n, r ^ n) at_top :=
begin
  have : tendsto (λ x : ℝ, x ^ k) (𝓝[Ioi 1] 1) (𝓝 1),
    from ((continuous_id.pow k).tendsto' (1 : ℝ) 1 (one_pow _)).mono_left inf_le_left,
  obtain ⟨r' : ℝ, hr' : r' ^ k < r, h1 : 1 < r'⟩ :=
    ((this.eventually (gt_mem_nhds hr)).and self_mem_nhds_within).exists,
  have h0 : 0 ≤ r' := zero_le_one.trans h1.le,
  suffices : is_O _ (λ n : ℕ, (r' ^ k) ^ n) at_top,
    from this.trans_is_o (is_o_pow_pow_of_lt_left (pow_nonneg h0 _) hr'),
  conv in ((r' ^ _) ^ _) { rw [← pow_mul, mul_comm, pow_mul] },
  suffices : ∀ n : ℕ, ∥(n : R)∥ ≤ (r' - 1)⁻¹ * ∥(1 : R)∥ * ∥r' ^ n∥,
    from (is_O_of_le' _ this).pow _,
  intro n, rw mul_right_comm,
  refine n.norm_cast_le.trans (mul_le_mul_of_nonneg_right _ (norm_nonneg _)),
  simpa [div_eq_inv_mul, real.norm_eq_abs, abs_of_nonneg h0] using n.cast_le_pow_div_sub h1
end

/-- For a real `r > 1` we have `n = o(r ^ n)` as `n → ∞`. -/
lemma is_o_coe_const_pow_of_one_lt {R : Type*} [normed_ring R] {r : ℝ} (hr : 1 < r) :
  is_o (coe : ℕ → R) (λ n, r ^ n) at_top :=
by simpa only [pow_one] using is_o_pow_const_const_pow_of_one_lt 1 hr

/-- If `∥r₁∥ < r₂`, then for any naturak `k` we have `n ^ k r₁ ^ n = o (r₂ ^ n)` as `n → ∞`. -/
lemma is_o_pow_const_mul_const_pow_const_pow_of_norm_lt {R : Type*} [normed_ring R] (k : ℕ)
  {r₁ : R} {r₂ : ℝ} (h : ∥r₁∥ < r₂) :
  is_o (λ n, n ^ k * r₁ ^ n : ℕ → R) (λ n, r₂ ^ n) at_top :=
begin
  by_cases h0 : r₁ = 0,
  { refine (is_o_zero _ _).congr' (mem_at_top_sets.2 $ ⟨1, λ n hn, _⟩) eventually_eq.rfl,
    simp [zero_pow (zero_lt_one.trans_le hn), h0] },
  rw [← ne.def, ← norm_pos_iff] at h0,
  have A : is_o (λ n, n ^ k : ℕ → R) (λ n, (r₂ / ∥r₁∥) ^ n) at_top,
    from is_o_pow_const_const_pow_of_one_lt k ((one_lt_div h0).2 h),
  suffices : is_O (λ n, r₁ ^ n) (λ n, ∥r₁∥ ^ n) at_top,
    by simpa [div_mul_cancel _ (pow_pos h0 _).ne'] using A.mul_is_O this,
  exact is_O.of_bound 1 (by simpa using eventually_norm_pow_le r₁)
end

lemma tendsto_pow_const_div_const_pow_of_one_lt (k : ℕ) {r : ℝ} (hr : 1 < r) :
  tendsto (λ n, n ^ k / r ^ n : ℕ → ℝ) at_top (𝓝 0) :=
(is_o_pow_const_const_pow_of_one_lt k hr).tendsto_0

/-- If `|r| < 1`, then `n ^ k r ^ n` tends to zero for any natural `k`. -/
lemma tendsto_pow_const_mul_const_pow_of_abs_lt_one (k : ℕ) {r : ℝ} (hr : abs r < 1) :
  tendsto (λ n, n ^ k * r ^ n : ℕ → ℝ) at_top (𝓝 0) :=
begin
  by_cases h0 : r = 0,
  { exact tendsto_const_nhds.congr'
      (mem_at_top_sets.2 ⟨1, λ n hn, by simp [zero_lt_one.trans_le hn, h0]⟩) },
  have hr' : 1 < (abs r)⁻¹, from one_lt_inv (abs_pos.2 h0) hr,
  rw tendsto_zero_iff_norm_tendsto_zero,
  simpa [div_eq_mul_inv] using tendsto_pow_const_div_const_pow_of_one_lt k hr'
end

/-- If a sequence `v` of real numbers satisfies `k * v n ≤ v (n+1)` with `1 < k`,
then it goes to +∞. -/
lemma tendsto_at_top_of_geom_le {v : ℕ → ℝ} {c : ℝ} (h₀ : 0 < v 0) (hc : 1 < c)
  (hu : ∀ n, c * v n ≤ v (n + 1)) : tendsto v at_top at_top :=
tendsto_at_top_mono (λ n, geom_le (zero_le_one.trans hc.le) n (λ k hk, hu k)) $
  (tendsto_pow_at_top_at_top_of_one_lt hc).at_top_mul_const h₀

lemma nnreal.tendsto_pow_at_top_nhds_0_of_lt_1 {r : ℝ≥0} (hr : r < 1) :
  tendsto (λ n:ℕ, r^n) at_top (𝓝 0) :=
nnreal.tendsto_coe.1 $ by simp only [nnreal.coe_pow, nnreal.coe_zero,
  tendsto_pow_at_top_nhds_0_of_lt_1 r.coe_nonneg hr]

lemma ennreal.tendsto_pow_at_top_nhds_0_of_lt_1 {r : ℝ≥0∞} (hr : r < 1) :
  tendsto (λ n:ℕ, r^n) at_top (𝓝 0) :=
begin
  rcases ennreal.lt_iff_exists_coe.1 hr with ⟨r, rfl, hr'⟩,
  rw [← ennreal.coe_zero],
  norm_cast at *,
  apply nnreal.tendsto_pow_at_top_nhds_0_of_lt_1 hr
end

/-- In a normed ring, the powers of an element x with `∥x∥ < 1` tend to zero. -/
lemma tendsto_pow_at_top_nhds_0_of_norm_lt_1 {R : Type*} [normed_ring R] {x : R}
  (h : ∥x∥ < 1) : tendsto (λ (n : ℕ), x ^ n) at_top (𝓝 0) :=
begin
  apply squeeze_zero_norm' (eventually_norm_pow_le x),
  exact tendsto_pow_at_top_nhds_0_of_lt_1 (norm_nonneg _) h,
end

lemma tendsto_pow_at_top_nhds_0_of_abs_lt_1 {r : ℝ} (h : abs r < 1) :
  tendsto (λn:ℕ, r^n) at_top (𝓝 0) :=
tendsto_pow_at_top_nhds_0_of_norm_lt_1 h

/-! ### Geometric series-/
section geometric

lemma has_sum_geometric_of_lt_1 {r : ℝ} (h₁ : 0 ≤ r) (h₂ : r < 1) :
  has_sum (λn:ℕ, r ^ n) (1 - r)⁻¹ :=
have r ≠ 1, from ne_of_lt h₂,
have tendsto (λn, (r ^ n - 1) * (r - 1)⁻¹) at_top (𝓝 ((0 - 1) * (r - 1)⁻¹)),
  from ((tendsto_pow_at_top_nhds_0_of_lt_1 h₁ h₂).sub tendsto_const_nhds).mul tendsto_const_nhds,
have (λ n, (∑ i in range n, r ^ i)) = (λ n, geom_sum r n) := rfl,
(has_sum_iff_tendsto_nat_of_nonneg (pow_nonneg h₁) _).mpr $
  by simp [neg_inv, geom_sum_eq, div_eq_mul_inv, *] at *

lemma summable_geometric_of_lt_1 {r : ℝ} (h₁ : 0 ≤ r) (h₂ : r < 1) : summable (λn:ℕ, r ^ n) :=
⟨_, has_sum_geometric_of_lt_1 h₁ h₂⟩

lemma tsum_geometric_of_lt_1 {r : ℝ} (h₁ : 0 ≤ r) (h₂ : r < 1) : ∑'n:ℕ, r ^ n = (1 - r)⁻¹ :=
(has_sum_geometric_of_lt_1 h₁ h₂).tsum_eq

lemma has_sum_geometric_two : has_sum (λn:ℕ, ((1:ℝ)/2) ^ n) 2 :=
by convert has_sum_geometric_of_lt_1 _ _; norm_num

lemma summable_geometric_two : summable (λn:ℕ, ((1:ℝ)/2) ^ n) :=
⟨_, has_sum_geometric_two⟩

lemma tsum_geometric_two : ∑'n:ℕ, ((1:ℝ)/2) ^ n = 2 :=
has_sum_geometric_two.tsum_eq

lemma sum_geometric_two_le (n : ℕ) : ∑ (i : ℕ) in range n, (1 / (2 : ℝ)) ^ i ≤ 2 :=
begin
  have : ∀ i, 0 ≤ (1 / (2 : ℝ)) ^ i,
  { intro i, apply pow_nonneg, norm_num },
  convert sum_le_tsum (range n) (λ i _, this i) summable_geometric_two,
  exact tsum_geometric_two.symm
end

lemma has_sum_geometric_two' (a : ℝ) : has_sum (λn:ℕ, (a / 2) / 2 ^ n) a :=
begin
  convert has_sum.mul_left (a / 2) (has_sum_geometric_of_lt_1
    (le_of_lt one_half_pos) one_half_lt_one),
  { funext n, simp, refl, },
  { norm_num }
end

lemma summable_geometric_two' (a : ℝ) : summable (λ n:ℕ, (a / 2) / 2 ^ n) :=
⟨a, has_sum_geometric_two' a⟩

lemma tsum_geometric_two' (a : ℝ) : ∑' n:ℕ, (a / 2) / 2^n = a :=
(has_sum_geometric_two' a).tsum_eq

lemma nnreal.has_sum_geometric {r : ℝ≥0} (hr : r < 1) :
  has_sum (λ n : ℕ, r ^ n) (1 - r)⁻¹ :=
begin
  apply nnreal.has_sum_coe.1,
  push_cast,
  rw [nnreal.coe_sub (le_of_lt hr)],
  exact has_sum_geometric_of_lt_1 r.coe_nonneg hr
end

lemma nnreal.summable_geometric {r : ℝ≥0} (hr : r < 1) : summable (λn:ℕ, r ^ n) :=
⟨_, nnreal.has_sum_geometric hr⟩

lemma tsum_geometric_nnreal {r : ℝ≥0} (hr : r < 1) : ∑'n:ℕ, r ^ n = (1 - r)⁻¹ :=
(nnreal.has_sum_geometric hr).tsum_eq

/-- The series `pow r` converges to `(1-r)⁻¹`. For `r < 1` the RHS is a finite number,
and for `1 ≤ r` the RHS equals `∞`. -/
@[simp] lemma ennreal.tsum_geometric (r : ℝ≥0∞) : ∑'n:ℕ, r ^ n = (1 - r)⁻¹ :=
begin
  cases lt_or_le r 1 with hr hr,
  { rcases ennreal.lt_iff_exists_coe.1 hr with ⟨r, rfl, hr'⟩,
    norm_cast at *,
    convert ennreal.tsum_coe_eq (nnreal.has_sum_geometric hr),
    rw [ennreal.coe_inv $ ne_of_gt $ nnreal.sub_pos.2 hr] },
  { rw [ennreal.sub_eq_zero_of_le hr, ennreal.inv_zero, ennreal.tsum_eq_supr_nat, supr_eq_top],
    refine λ a ha, (ennreal.exists_nat_gt (lt_top_iff_ne_top.1 ha)).imp
      (λ n hn, lt_of_lt_of_le hn _),
    have : ∀ k:ℕ, 1 ≤ r^k, by simpa using canonically_ordered_semiring.pow_le_pow_of_le_left hr,
    calc (n:ℝ≥0∞) = (∑ i in range n, 1) : by rw [sum_const, nsmul_one, card_range]
    ... ≤ ∑ i in range n, r ^ i : sum_le_sum (λ k _, this k) }
end

variables {K : Type*} [normed_field K] {ξ : K}

lemma has_sum_geometric_of_norm_lt_1 (h : ∥ξ∥ < 1) : has_sum (λn:ℕ, ξ ^ n) (1 - ξ)⁻¹ :=
begin
  have xi_ne_one : ξ ≠ 1, by { contrapose! h, simp [h] },
  have A : tendsto (λn, (ξ ^ n - 1) * (ξ - 1)⁻¹) at_top (𝓝 ((0 - 1) * (ξ - 1)⁻¹)),
    from ((tendsto_pow_at_top_nhds_0_of_norm_lt_1 h).sub tendsto_const_nhds).mul tendsto_const_nhds,
  have B : (λ n, (∑ i in range n, ξ ^ i)) = (λ n, geom_sum ξ n) := rfl,
  rw [has_sum_iff_tendsto_nat_of_summable_norm, B],
  { simpa [geom_sum_eq, xi_ne_one, neg_inv, div_eq_mul_inv] using A },
  { simp [normed_field.norm_pow, summable_geometric_of_lt_1 (norm_nonneg _) h] }
end

lemma summable_geometric_of_norm_lt_1 (h : ∥ξ∥ < 1) : summable (λn:ℕ, ξ ^ n) :=
⟨_, has_sum_geometric_of_norm_lt_1 h⟩

lemma tsum_geometric_of_norm_lt_1 (h : ∥ξ∥ < 1) : ∑'n:ℕ, ξ ^ n = (1 - ξ)⁻¹ :=
(has_sum_geometric_of_norm_lt_1 h).tsum_eq

lemma has_sum_geometric_of_abs_lt_1 {r : ℝ} (h : abs r < 1) : has_sum (λn:ℕ, r ^ n) (1 - r)⁻¹ :=
has_sum_geometric_of_norm_lt_1 h

lemma summable_geometric_of_abs_lt_1 {r : ℝ} (h : abs r < 1) : summable (λn:ℕ, r ^ n) :=
summable_geometric_of_norm_lt_1 h

lemma tsum_geometric_of_abs_lt_1 {r : ℝ} (h : abs r < 1) : ∑'n:ℕ, r ^ n = (1 - r)⁻¹ :=
tsum_geometric_of_norm_lt_1 h

/-- A geometric series in a normed field is summable iff the norm of the common ratio is less than
one. -/
@[simp] lemma summable_geometric_iff_norm_lt_1 : summable (λ n : ℕ, ξ ^ n) ↔ ∥ξ∥ < 1 :=
begin
  refine ⟨λ h, _, summable_geometric_of_norm_lt_1⟩,
  obtain ⟨k : ℕ, hk : dist (ξ ^ k) 0 < 1⟩ :=
    (h.tendsto_cofinite_zero.eventually (ball_mem_nhds _ zero_lt_one)).exists,
  simp only [normed_field.norm_pow, dist_zero_right] at hk,
  rw [← one_pow k] at hk,
  exact lt_of_pow_lt_pow _ zero_le_one hk
end

end geometric

section mul_geometric

lemma summable_norm_pow_mul_geometric_of_norm_lt_1 {R : Type*} [normed_ring R]
  (k : ℕ) {r : R} (hr : ∥r∥ < 1) : summable (λ n : ℕ, ∥(n ^ k * r ^ n : R)∥) :=
begin
  rcases exists_between hr with ⟨r', hrr', h⟩,
  exact summable_of_is_O_nat _ (summable_geometric_of_lt_1 ((norm_nonneg _).trans hrr'.le) h)
    (is_o_pow_const_mul_const_pow_const_pow_of_norm_lt _ hrr').is_O.norm_left
end

lemma summable_pow_mul_geometric_of_norm_lt_1 {R : Type*} [normed_ring R] [complete_space R]
  (k : ℕ) {r : R} (hr : ∥r∥ < 1) : summable (λ n, n ^ k * r ^ n : ℕ → R) :=
summable_of_summable_norm $ summable_norm_pow_mul_geometric_of_norm_lt_1 _ hr

/-- If `∥r∥ < 1`, then `∑' n : ℕ, n * r ^ n = r / (1 - r) ^ 2`, `has_sum` version. -/
lemma has_sum_coe_mul_geometric_of_norm_lt_1 {𝕜 : Type*} [normed_field 𝕜] [complete_space 𝕜]
  {r : 𝕜} (hr : ∥r∥ < 1) : has_sum (λ n, n * r ^ n : ℕ → 𝕜) (r / (1 - r) ^ 2) :=
begin
  have A : summable (λ n, n * r ^ n : ℕ → 𝕜),
    by simpa using summable_pow_mul_geometric_of_norm_lt_1 1 hr,
  have B : has_sum (pow r : ℕ → 𝕜) (1 - r)⁻¹, from has_sum_geometric_of_norm_lt_1 hr,
  refine A.has_sum_iff.2 _,
  have hr' : r ≠ 1, by { rintro rfl, simpa [lt_irrefl] using hr },
  set s : 𝕜 := ∑' n : ℕ, n * r ^ n,
  calc s = (1 - r) * s / (1 - r) : (mul_div_cancel_left _ (sub_ne_zero.2 hr'.symm)).symm
  ... = (s - r * s) / (1 - r) : by rw [sub_mul, one_mul]
  ... = ((0 : ℕ) * r ^ 0 + (∑' n : ℕ, (n + 1) * r ^ (n + 1)) - r * s) / (1 - r) :
    by { congr, exact tsum_eq_zero_add A }
  ... = (r * (∑' n : ℕ, (n + 1) * r ^ n) - r * s) / (1 - r) :
    by simp [pow_succ, mul_left_comm _ r, tsum_mul_left]
  ... = r / (1 - r) ^ 2 :
    by simp [add_mul, tsum_add A B.summable, mul_add, B.tsum_eq, ← div_eq_mul_inv, sq,
      div_div_eq_div_mul]
end

/-- If `∥r∥ < 1`, then `∑' n : ℕ, n * r ^ n = r / (1 - r) ^ 2`. -/
lemma tsum_coe_mul_geometric_of_norm_lt_1 {𝕜 : Type*} [normed_field 𝕜] [complete_space 𝕜]
  {r : 𝕜} (hr : ∥r∥ < 1) :
  (∑' n : ℕ, n * r ^ n : 𝕜) = (r / (1 - r) ^ 2) :=
(has_sum_coe_mul_geometric_of_norm_lt_1 hr).tsum_eq

end mul_geometric

/-!
### Sequences with geometrically decaying distance in metric spaces

In this paragraph, we discuss sequences in metric spaces or emetric spaces for which the distance
between two consecutive terms decays geometrically. We show that such sequences are Cauchy
sequences, and bound their distances to the limit. We also discuss series with geometrically
decaying terms.
-/
section edist_le_geometric

variables [emetric_space α] (r C : ℝ≥0∞) (hr : r < 1) (hC : C ≠ ⊤) {f : ℕ → α}
  (hu : ∀n, edist (f n) (f (n+1)) ≤ C * r^n)

include hr hC hu

/-- If `edist (f n) (f (n+1))` is bounded by `C * r^n`, `C ≠ ∞`, `r < 1`,
then `f` is a Cauchy sequence.-/
lemma cauchy_seq_of_edist_le_geometric : cauchy_seq f :=
begin
  refine cauchy_seq_of_edist_le_of_tsum_ne_top _ hu _,
  rw [ennreal.tsum_mul_left, ennreal.tsum_geometric],
  refine ennreal.mul_ne_top hC (ennreal.inv_ne_top.2 _),
  exact ne_of_gt (ennreal.zero_lt_sub_iff_lt.2 hr)
end

omit hr hC

/-- If `edist (f n) (f (n+1))` is bounded by `C * r^n`, then the distance from
`f n` to the limit of `f` is bounded above by `C * r^n / (1 - r)`. -/
lemma edist_le_of_edist_le_geometric_of_tendsto {a : α} (ha : tendsto f at_top (𝓝 a)) (n : ℕ) :
  edist (f n) a ≤ (C * r^n) / (1 - r) :=
begin
  convert edist_le_tsum_of_edist_le_of_tendsto _ hu ha _,
  simp only [pow_add, ennreal.tsum_mul_left, ennreal.tsum_geometric, div_eq_mul_inv, mul_assoc]
end

/-- If `edist (f n) (f (n+1))` is bounded by `C * r^n`, then the distance from
`f 0` to the limit of `f` is bounded above by `C / (1 - r)`. -/
lemma edist_le_of_edist_le_geometric_of_tendsto₀ {a : α} (ha : tendsto f at_top (𝓝 a)) :
  edist (f 0) a ≤ C / (1 - r) :=
by simpa only [pow_zero, mul_one] using edist_le_of_edist_le_geometric_of_tendsto r C hu ha 0

end edist_le_geometric

section edist_le_geometric_two

variables [emetric_space α] (C : ℝ≥0∞) (hC : C ≠ ⊤) {f : ℕ → α}
  (hu : ∀n, edist (f n) (f (n+1)) ≤ C / 2^n) {a : α} (ha : tendsto f at_top (𝓝 a))

include hC hu

/-- If `edist (f n) (f (n+1))` is bounded by `C * 2^-n`, then `f` is a Cauchy sequence.-/
lemma cauchy_seq_of_edist_le_geometric_two : cauchy_seq f :=
begin
  simp only [div_eq_mul_inv, ennreal.inv_pow] at hu,
  refine cauchy_seq_of_edist_le_geometric 2⁻¹ C _ hC hu,
  simp [ennreal.one_lt_two]
end

omit hC
include ha

/-- If `edist (f n) (f (n+1))` is bounded by `C * 2^-n`, then the distance from
`f n` to the limit of `f` is bounded above by `2 * C * 2^-n`. -/
lemma edist_le_of_edist_le_geometric_two_of_tendsto (n : ℕ) :
  edist (f n) a ≤ 2 * C / 2^n :=
begin
  simp only [div_eq_mul_inv, ennreal.inv_pow] at *,
  rw [mul_assoc, mul_comm],
  convert edist_le_of_edist_le_geometric_of_tendsto 2⁻¹ C hu ha n,
  rw [ennreal.one_sub_inv_two, ennreal.inv_inv]
end

/-- If `edist (f n) (f (n+1))` is bounded by `C * 2^-n`, then the distance from
`f 0` to the limit of `f` is bounded above by `2 * C`. -/
lemma edist_le_of_edist_le_geometric_two_of_tendsto₀: edist (f 0) a ≤ 2 * C :=
by simpa only [pow_zero, div_eq_mul_inv, ennreal.inv_one, mul_one]
  using edist_le_of_edist_le_geometric_two_of_tendsto C hu ha 0

end edist_le_geometric_two

section le_geometric

variables [metric_space α] {r C : ℝ} (hr : r < 1) {f : ℕ → α}
  (hu : ∀n, dist (f n) (f (n+1)) ≤ C * r^n)

include hr hu

lemma aux_has_sum_of_le_geometric : has_sum (λ n : ℕ, C * r^n) (C / (1 - r)) :=
begin
  rcases sign_cases_of_C_mul_pow_nonneg (λ n, dist_nonneg.trans (hu n)) with rfl | ⟨C₀, r₀⟩,
  { simp [has_sum_zero] },
  { refine has_sum.mul_left C _,
    simpa using has_sum_geometric_of_lt_1 r₀ hr }
end

variables (r C)

/-- If `dist (f n) (f (n+1))` is bounded by `C * r^n`, `r < 1`, then `f` is a Cauchy sequence.
Note that this lemma does not assume `0 ≤ C` or `0 ≤ r`. -/
lemma cauchy_seq_of_le_geometric : cauchy_seq f :=
cauchy_seq_of_dist_le_of_summable _ hu ⟨_, aux_has_sum_of_le_geometric hr hu⟩

/-- If `dist (f n) (f (n+1))` is bounded by `C * r^n`, `r < 1`, then the distance from
`f n` to the limit of `f` is bounded above by `C * r^n / (1 - r)`. -/
lemma dist_le_of_le_geometric_of_tendsto₀ {a : α} (ha : tendsto f at_top (𝓝 a)) :
  dist (f 0) a ≤ C / (1 - r) :=
(aux_has_sum_of_le_geometric hr hu).tsum_eq ▸
  dist_le_tsum_of_dist_le_of_tendsto₀ _ hu ⟨_, aux_has_sum_of_le_geometric hr hu⟩ ha

/-- If `dist (f n) (f (n+1))` is bounded by `C * r^n`, `r < 1`, then the distance from
`f 0` to the limit of `f` is bounded above by `C / (1 - r)`. -/
lemma dist_le_of_le_geometric_of_tendsto {a : α} (ha : tendsto f at_top (𝓝 a)) (n : ℕ) :
  dist (f n) a ≤ (C * r^n) / (1 - r) :=
begin
  have := aux_has_sum_of_le_geometric hr hu,
  convert dist_le_tsum_of_dist_le_of_tendsto _ hu ⟨_, this⟩ ha n,
  simp only [pow_add, mul_left_comm C, mul_div_right_comm],
  rw [mul_comm],
  exact (this.mul_left _).tsum_eq.symm
end

omit hr hu

variable (hu₂ : ∀ n, dist (f n) (f (n+1)) ≤ (C / 2) / 2^n)

/-- If `dist (f n) (f (n+1))` is bounded by `(C / 2) / 2^n`, then `f` is a Cauchy sequence. -/
lemma cauchy_seq_of_le_geometric_two : cauchy_seq f :=
cauchy_seq_of_dist_le_of_summable _ hu₂ $ ⟨_, has_sum_geometric_two' C⟩

/-- If `dist (f n) (f (n+1))` is bounded by `(C / 2) / 2^n`, then the distance from
`f 0` to the limit of `f` is bounded above by `C`. -/
lemma dist_le_of_le_geometric_two_of_tendsto₀ {a : α} (ha : tendsto f at_top (𝓝 a)) :
  dist (f 0) a ≤ C :=
(tsum_geometric_two' C) ▸ dist_le_tsum_of_dist_le_of_tendsto₀ _ hu₂ (summable_geometric_two' C) ha

include hu₂

/-- If `dist (f n) (f (n+1))` is bounded by `(C / 2) / 2^n`, then the distance from
`f n` to the limit of `f` is bounded above by `C / 2^n`. -/
lemma dist_le_of_le_geometric_two_of_tendsto {a : α} (ha : tendsto f at_top (𝓝 a)) (n : ℕ) :
  dist (f n) a ≤ C / 2^n :=
begin
  convert dist_le_tsum_of_dist_le_of_tendsto _ hu₂ (summable_geometric_two' C) ha n,
  simp only [add_comm n, pow_add, ← div_div_eq_div_mul],
  symmetry,
  exact ((has_sum_geometric_two' C).div_const _).tsum_eq
end

end le_geometric

section summable_le_geometric

variables [normed_group α] {r C : ℝ} {f : ℕ → α}

lemma dist_partial_sum_le_of_le_geometric (hf : ∀n, ∥f n∥ ≤ C * r^n) (n : ℕ) :
  dist (∑ i in range n, f i) (∑ i in range (n+1), f i) ≤ C * r ^ n :=
begin
  rw [sum_range_succ, dist_eq_norm, ← norm_neg, neg_sub, add_sub_cancel'],
  exact hf n,
end

/-- If `∥f n∥ ≤ C * r ^ n` for all `n : ℕ` and some `r < 1`, then the partial sums of `f` form a
Cauchy sequence. This lemma does not assume `0 ≤ r` or `0 ≤ C`. -/
lemma cauchy_seq_finset_of_geometric_bound (hr : r < 1) (hf : ∀n, ∥f n∥ ≤ C * r^n) :
  cauchy_seq (λ s : finset (ℕ), ∑ x in s, f x) :=
cauchy_seq_finset_of_norm_bounded _
  (aux_has_sum_of_le_geometric hr (dist_partial_sum_le_of_le_geometric hf)).summable hf

/-- If `∥f n∥ ≤ C * r ^ n` for all `n : ℕ` and some `r < 1`, then the partial sums of `f` are within
distance `C * r ^ n / (1 - r)` of the sum of the series. This lemma does not assume `0 ≤ r` or
`0 ≤ C`. -/
lemma norm_sub_le_of_geometric_bound_of_has_sum (hr : r < 1) (hf : ∀n, ∥f n∥ ≤ C * r^n)
  {a : α} (ha : has_sum f a) (n : ℕ) :
  ∥(∑ x in finset.range n, f x) - a∥ ≤ (C * r ^ n) / (1 - r) :=
begin
  rw ← dist_eq_norm,
  apply dist_le_of_le_geometric_of_tendsto r C hr (dist_partial_sum_le_of_le_geometric hf),
  exact ha.tendsto_sum_nat
end

end summable_le_geometric

section normed_ring_geometric
variables {R : Type*} [normed_ring R] [complete_space R]

open normed_space

/-- A geometric series in a complete normed ring is summable.
Proved above (same name, different namespace) for not-necessarily-complete normed fields. -/
lemma normed_ring.summable_geometric_of_norm_lt_1
  (x : R) (h : ∥x∥ < 1) : summable (λ (n:ℕ), x ^ n) :=
begin
  have h1 : summable (λ (n:ℕ), ∥x∥ ^ n) := summable_geometric_of_lt_1 (norm_nonneg _) h,
  refine summable_of_norm_bounded_eventually _ h1 _,
  rw nat.cofinite_eq_at_top,
  exact eventually_norm_pow_le x,
end

/-- Bound for the sum of a geometric series in a normed ring.  This formula does not assume that the
normed ring satisfies the axiom `∥1∥ = 1`. -/
lemma normed_ring.tsum_geometric_of_norm_lt_1
  (x : R) (h : ∥x∥ < 1) : ∥∑' n:ℕ, x ^ n∥ ≤ ∥(1:R)∥ - 1 + (1 - ∥x∥)⁻¹ :=
begin
  rw tsum_eq_zero_add (normed_ring.summable_geometric_of_norm_lt_1 x h),
  simp only [pow_zero],
  refine le_trans (norm_add_le _ _) _,
  have : ∥∑' b : ℕ, (λ n, x ^ (n + 1)) b∥ ≤ (1 - ∥x∥)⁻¹ - 1,
  { refine tsum_of_norm_bounded _ (λ b, norm_pow_le' _ (nat.succ_pos b)),
    convert (has_sum_nat_add_iff' 1).mpr (has_sum_geometric_of_lt_1 (norm_nonneg x) h),
    simp },
  linarith
end

lemma geom_series_mul_neg (x : R) (h : ∥x∥ < 1) :
  (∑' i:ℕ, x ^ i) * (1 - x) = 1 :=
begin
  have := ((normed_ring.summable_geometric_of_norm_lt_1 x h).has_sum.mul_right (1 - x)),
  refine tendsto_nhds_unique this.tendsto_sum_nat _,
  have : tendsto (λ (n : ℕ), 1 - x ^ n) at_top (𝓝 1),
  { simpa using tendsto_const_nhds.sub (tendsto_pow_at_top_nhds_0_of_norm_lt_1 h) },
  convert ← this,
  ext n,
  rw [←geom_sum_mul_neg, geom_sum_def, finset.sum_mul],
end

lemma mul_neg_geom_series (x : R) (h : ∥x∥ < 1) :
  (1 - x) * ∑' i:ℕ, x ^ i = 1 :=
begin
  have := (normed_ring.summable_geometric_of_norm_lt_1 x h).has_sum.mul_left (1 - x),
  refine tendsto_nhds_unique this.tendsto_sum_nat _,
  have : tendsto (λ (n : ℕ), 1 - x ^ n) at_top (nhds 1),
  { simpa using tendsto_const_nhds.sub
      (tendsto_pow_at_top_nhds_0_of_norm_lt_1 h) },
  convert ← this,
  ext n,
  rw [←mul_neg_geom_sum, geom_sum_def, finset.mul_sum]
end

end normed_ring_geometric

/-! ### Summability tests based on comparison with geometric series -/

lemma summable_of_ratio_norm_eventually_le {α : Type*} [semi_normed_group α] [complete_space α]
<<<<<<< HEAD
  {f : ℕ → α} {r : ℝ} (hr₀ : 0 ≤ r) (hr₁ : r < 1)
  (h : ∀ᶠ n in at_top, ∥f (n+1)∥ ≤ r * ∥f n∥) : summable f :=
begin
  rw eventually_at_top at h,
  rcases h with ⟨N, hN⟩,
  rw ← @summable_nat_add_iff α _ _ _ _ N,
  refine summable_of_norm_bounded (λ n, ∥f N∥ * r^n)
    (summable.mul_left _ $ summable_geometric_of_lt_1 hr₀ hr₁) (λ n, _),
  conv_rhs {rw [mul_comm, ← zero_add N]},
  refine le_geom hr₀ n (λ i _, _),
  convert hN (i + N) (N.le_add_left i) using 3,
  ac_refl
end

lemma summable_of_ratio_test_tendsto_lt_one {α : Type*} [normed_group α] [complete_space α]
  {f : ℕ → α} {l : ℝ} (hl₀ : 0 ≤ l) (hl₁ : l < 1) (hf : ∀ᶠ n in at_top, f n ≠ 0)
  (h : tendsto (λ n, ∥f (n+1)∥/∥f n∥) at_top (𝓝 l)) : summable f :=
begin
  rcases exists_between hl₁ with ⟨r, hr₀, hr₁⟩,
  refine summable_of_ratio_norm_eventually_le (hl₀.trans hr₀.le) hr₁ _,
=======
  {f : ℕ → α} {r : ℝ} (hr₁ : r < 1)
  (h : ∀ᶠ n in at_top, ∥f (n+1)∥ ≤ r * ∥f n∥) : summable f :=
begin
  by_cases hr₀ : 0 ≤ r,
  { rw eventually_at_top at h,
    rcases h with ⟨N, hN⟩,
    rw ← @summable_nat_add_iff α _ _ _ _ N,
    refine summable_of_norm_bounded (λ n, ∥f N∥ * r^n)
      (summable.mul_left _ $ summable_geometric_of_lt_1 hr₀ hr₁) (λ n, _),
    conv_rhs {rw [mul_comm, ← zero_add N]},
    refine le_geom hr₀ n (λ i _, _),
    convert hN (i + N) (N.le_add_left i) using 3,
    ac_refl },
  { push_neg at hr₀,
    refine summable_of_norm_bounded_eventually 0 summable_zero _,
    rw nat.cofinite_eq_at_top,
    filter_upwards [h],
    intros n hn,
    by_contra h,
    push_neg at h,
    exact not_lt.mpr (norm_nonneg _) (lt_of_le_of_lt hn $ mul_neg_of_neg_of_pos hr₀ h) }
end

lemma summable_of_ratio_test_tendsto_lt_one {α : Type*} [normed_group α] [complete_space α]
  {f : ℕ → α} {l : ℝ} (hl₁ : l < 1) (hf : ∀ᶠ n in at_top, f n ≠ 0)
  (h : tendsto (λ n, ∥f (n+1)∥/∥f n∥) at_top (𝓝 l)) : summable f :=
begin
  rcases exists_between hl₁ with ⟨r, hr₀, hr₁⟩,
  refine summable_of_ratio_norm_eventually_le hr₁ _,
>>>>>>> 685adb01
  filter_upwards [eventually_le_of_tendsto_lt hr₀ h, hf],
  intros n h₀ h₁,
  rwa ← div_le_iff (norm_pos_iff.mpr h₁)
end

lemma not_summable_of_ratio_norm_eventually_ge {α : Type*} [semi_normed_group α]
<<<<<<< HEAD
  {f : ℕ → α} {r : ℝ} (hr : 1 < r) (hf : ∀ᶠ n in at_top, ∥f n∥ ≠ 0)
  (h : ∀ᶠ n in at_top, r * ∥f n∥ ≤ ∥f (n+1)∥) : ¬ summable f :=
begin
  have := h.and hf,
  rw eventually_at_top at this,
  rcases this with ⟨N, hN⟩,
=======
  {f : ℕ → α} {r : ℝ} (hr : 1 < r) (hf : ∃ᶠ n in at_top, ∥f n∥ ≠ 0)
  (h : ∀ᶠ n in at_top, r * ∥f n∥ ≤ ∥f (n+1)∥) : ¬ summable f :=
begin
  rw eventually_at_top at h,
  rcases h with ⟨N₀, hN₀⟩,
  rw frequently_at_top at hf,
  rcases hf N₀ with ⟨N, hNN₀ : N₀ ≤ N, hN⟩,
>>>>>>> 685adb01
  rw ← @summable_nat_add_iff α _ _ _ _ N,
  refine mt summable.tendsto_at_top_zero
    (λ h', not_tendsto_at_top_of_tendsto_nhds (tendsto_norm_zero.comp h') _),
  convert tendsto_at_top_of_geom_le _ hr _,
  { refine lt_of_le_of_ne (norm_nonneg _) _,
    intro h'',
<<<<<<< HEAD
    specialize hN N (le_refl _),
    simp only [comp_app, zero_add] at h'',
    exact hN.2 h''.symm },
  { intro i,
    dsimp only [comp_app],
    convert (hN (i + N) (N.le_add_left i)).1 using 3,
=======
    specialize hN₀ N hNN₀,
    simp only [comp_app, zero_add] at h'',
    exact hN h''.symm },
  { intro i,
    dsimp only [comp_app],
    convert (hN₀ (i + N) (hNN₀.trans (N.le_add_left i))) using 3,
>>>>>>> 685adb01
    ac_refl }
end

lemma not_summable_of_ratio_test_tendsto_gt_one {α : Type*} [semi_normed_group α]
  {f : ℕ → α} {l : ℝ} (hl : 1 < l)
  (h : tendsto (λ n, ∥f (n+1)∥/∥f n∥) at_top (𝓝 l)) : ¬ summable f :=
begin
  have key : ∀ᶠ n in at_top, ∥f n∥ ≠ 0,
  { filter_upwards [eventually_ge_of_tendsto_gt hl h],
    intros n hn hc,
    rw [hc, div_zero] at hn,
    linarith },
  rcases exists_between hl with ⟨r, hr₀, hr₁⟩,
<<<<<<< HEAD
  refine not_summable_of_ratio_norm_eventually_ge hr₀ key _,
=======
  refine not_summable_of_ratio_norm_eventually_ge hr₀ key.frequently _,
>>>>>>> 685adb01
  filter_upwards [eventually_ge_of_tendsto_gt hr₁ h, key],
  intros n h₀ h₁,
  rwa ← le_div_iff (lt_of_le_of_ne (norm_nonneg _) h₁.symm)
end

/-! ### Positive sequences with small sums on encodable types -/

/-- For any positive `ε`, define on an encodable type a positive sequence with sum less than `ε` -/
def pos_sum_of_encodable {ε : ℝ} (hε : 0 < ε)
  (ι) [encodable ι] : {ε' : ι → ℝ // (∀ i, 0 < ε' i) ∧ ∃ c, has_sum ε' c ∧ c ≤ ε} :=
begin
  let f := λ n, (ε / 2) / 2 ^ n,
  have hf : has_sum f ε := has_sum_geometric_two' _,
  have f0 : ∀ n, 0 < f n := λ n, div_pos (half_pos hε) (pow_pos zero_lt_two _),
  refine ⟨f ∘ encodable.encode, λ i, f0 _, _⟩,
  rcases hf.summable.comp_injective (@encodable.encode_injective ι _) with ⟨c, hg⟩,
  refine ⟨c, hg, has_sum_le_inj _ (@encodable.encode_injective ι _) _ _ hg hf⟩,
  { assume i _, exact le_of_lt (f0 _) },
  { assume n, exact le_refl _ }
end

namespace nnreal

theorem exists_pos_sum_of_encodable {ε : ℝ≥0} (hε : 0 < ε) (ι) [encodable ι] :
  ∃ ε' : ι → ℝ≥0, (∀ i, 0 < ε' i) ∧ ∃c, has_sum ε' c ∧ c < ε :=
let ⟨a, a0, aε⟩ := exists_between hε in
let ⟨ε', hε', c, hc, hcε⟩ := pos_sum_of_encodable a0 ι in
⟨ λi, ⟨ε' i, le_of_lt $ hε' i⟩, assume i, nnreal.coe_lt_coe.2 $ hε' i,
  ⟨c, has_sum_le (assume i, le_of_lt $ hε' i) has_sum_zero hc ⟩, nnreal.has_sum_coe.1 hc,
   lt_of_le_of_lt (nnreal.coe_le_coe.1 hcε) aε ⟩

end nnreal

namespace ennreal

theorem exists_pos_sum_of_encodable {ε : ℝ≥0∞} (hε : 0 < ε) (ι) [encodable ι] :
  ∃ ε' : ι → ℝ≥0, (∀ i, 0 < ε' i) ∧ ∑' i, (ε' i : ℝ≥0∞) < ε :=
begin
  rcases exists_between hε with ⟨r, h0r, hrε⟩,
  rcases lt_iff_exists_coe.1 hrε with ⟨x, rfl, hx⟩,
  rcases nnreal.exists_pos_sum_of_encodable (coe_lt_coe.1 h0r) ι with ⟨ε', hp, c, hc, hcr⟩,
  exact ⟨ε', hp, (ennreal.tsum_coe_eq hc).symm ▸ lt_trans (coe_lt_coe.2 hcr) hrε⟩
end

theorem exists_pos_sum_of_encodable' {ε : ℝ≥0∞} (hε : 0 < ε) (ι) [encodable ι] :
  ∃ ε' : ι → ℝ≥0∞, (∀ i, 0 < ε' i) ∧ (∑' i, ε' i) < ε :=
let ⟨δ, δpos, hδ⟩ := exists_pos_sum_of_encodable hε ι in
  ⟨λ i, δ i, λ i, ennreal.coe_pos.2 (δpos i), hδ⟩

end ennreal

/-!
### Factorial
-/

lemma factorial_tendsto_at_top : tendsto nat.factorial at_top at_top :=
tendsto_at_top_at_top_of_monotone nat.monotone_factorial (λ n, ⟨n, n.self_le_factorial⟩)

lemma tendsto_factorial_div_pow_self_at_top : tendsto (λ n, n! / n^n : ℕ → ℝ) at_top (𝓝 0) :=
tendsto_of_tendsto_of_tendsto_of_le_of_le'
  tendsto_const_nhds
  (tendsto_const_div_at_top_nhds_0_nat 1)
  (eventually_of_forall $ λ n, div_nonneg (by exact_mod_cast n.factorial_pos.le)
    (pow_nonneg (by exact_mod_cast n.zero_le) _))
  begin
    refine (eventually_gt_at_top 0).mono (λ n hn, _),
    rcases nat.exists_eq_succ_of_ne_zero hn.ne.symm with ⟨k, rfl⟩,
    rw [← prod_range_add_one_eq_factorial, pow_eq_prod_const, div_eq_mul_inv, ← inv_eq_one_div,
      prod_nat_cast, nat.cast_succ, ← prod_inv_distrib', ← prod_mul_distrib,
      finset.prod_range_succ'],
    simp only [prod_range_succ', one_mul, nat.cast_add, zero_add, nat.cast_one],
    refine mul_le_of_le_one_left (inv_nonneg.mpr $ by exact_mod_cast hn.le) (prod_le_one _ _);
      intros x hx; rw finset.mem_range at hx,
    { refine mul_nonneg _ (inv_nonneg.mpr _); norm_cast; linarith },
    { refine (div_le_one $ by exact_mod_cast hn).mpr _, norm_cast, linarith }
  end<|MERGE_RESOLUTION|>--- conflicted
+++ resolved
@@ -711,28 +711,6 @@
 /-! ### Summability tests based on comparison with geometric series -/
 
 lemma summable_of_ratio_norm_eventually_le {α : Type*} [semi_normed_group α] [complete_space α]
-<<<<<<< HEAD
-  {f : ℕ → α} {r : ℝ} (hr₀ : 0 ≤ r) (hr₁ : r < 1)
-  (h : ∀ᶠ n in at_top, ∥f (n+1)∥ ≤ r * ∥f n∥) : summable f :=
-begin
-  rw eventually_at_top at h,
-  rcases h with ⟨N, hN⟩,
-  rw ← @summable_nat_add_iff α _ _ _ _ N,
-  refine summable_of_norm_bounded (λ n, ∥f N∥ * r^n)
-    (summable.mul_left _ $ summable_geometric_of_lt_1 hr₀ hr₁) (λ n, _),
-  conv_rhs {rw [mul_comm, ← zero_add N]},
-  refine le_geom hr₀ n (λ i _, _),
-  convert hN (i + N) (N.le_add_left i) using 3,
-  ac_refl
-end
-
-lemma summable_of_ratio_test_tendsto_lt_one {α : Type*} [normed_group α] [complete_space α]
-  {f : ℕ → α} {l : ℝ} (hl₀ : 0 ≤ l) (hl₁ : l < 1) (hf : ∀ᶠ n in at_top, f n ≠ 0)
-  (h : tendsto (λ n, ∥f (n+1)∥/∥f n∥) at_top (𝓝 l)) : summable f :=
-begin
-  rcases exists_between hl₁ with ⟨r, hr₀, hr₁⟩,
-  refine summable_of_ratio_norm_eventually_le (hl₀.trans hr₀.le) hr₁ _,
-=======
   {f : ℕ → α} {r : ℝ} (hr₁ : r < 1)
   (h : ∀ᶠ n in at_top, ∥f (n+1)∥ ≤ r * ∥f n∥) : summable f :=
 begin
@@ -762,21 +740,12 @@
 begin
   rcases exists_between hl₁ with ⟨r, hr₀, hr₁⟩,
   refine summable_of_ratio_norm_eventually_le hr₁ _,
->>>>>>> 685adb01
   filter_upwards [eventually_le_of_tendsto_lt hr₀ h, hf],
   intros n h₀ h₁,
   rwa ← div_le_iff (norm_pos_iff.mpr h₁)
 end
 
 lemma not_summable_of_ratio_norm_eventually_ge {α : Type*} [semi_normed_group α]
-<<<<<<< HEAD
-  {f : ℕ → α} {r : ℝ} (hr : 1 < r) (hf : ∀ᶠ n in at_top, ∥f n∥ ≠ 0)
-  (h : ∀ᶠ n in at_top, r * ∥f n∥ ≤ ∥f (n+1)∥) : ¬ summable f :=
-begin
-  have := h.and hf,
-  rw eventually_at_top at this,
-  rcases this with ⟨N, hN⟩,
-=======
   {f : ℕ → α} {r : ℝ} (hr : 1 < r) (hf : ∃ᶠ n in at_top, ∥f n∥ ≠ 0)
   (h : ∀ᶠ n in at_top, r * ∥f n∥ ≤ ∥f (n+1)∥) : ¬ summable f :=
 begin
@@ -784,28 +753,18 @@
   rcases h with ⟨N₀, hN₀⟩,
   rw frequently_at_top at hf,
   rcases hf N₀ with ⟨N, hNN₀ : N₀ ≤ N, hN⟩,
->>>>>>> 685adb01
   rw ← @summable_nat_add_iff α _ _ _ _ N,
   refine mt summable.tendsto_at_top_zero
     (λ h', not_tendsto_at_top_of_tendsto_nhds (tendsto_norm_zero.comp h') _),
   convert tendsto_at_top_of_geom_le _ hr _,
   { refine lt_of_le_of_ne (norm_nonneg _) _,
     intro h'',
-<<<<<<< HEAD
-    specialize hN N (le_refl _),
-    simp only [comp_app, zero_add] at h'',
-    exact hN.2 h''.symm },
-  { intro i,
-    dsimp only [comp_app],
-    convert (hN (i + N) (N.le_add_left i)).1 using 3,
-=======
     specialize hN₀ N hNN₀,
     simp only [comp_app, zero_add] at h'',
     exact hN h''.symm },
   { intro i,
     dsimp only [comp_app],
     convert (hN₀ (i + N) (hNN₀.trans (N.le_add_left i))) using 3,
->>>>>>> 685adb01
     ac_refl }
 end
 
@@ -819,11 +778,7 @@
     rw [hc, div_zero] at hn,
     linarith },
   rcases exists_between hl with ⟨r, hr₀, hr₁⟩,
-<<<<<<< HEAD
-  refine not_summable_of_ratio_norm_eventually_ge hr₀ key _,
-=======
   refine not_summable_of_ratio_norm_eventually_ge hr₀ key.frequently _,
->>>>>>> 685adb01
   filter_upwards [eventually_ge_of_tendsto_gt hr₁ h, key],
   intros n h₀ h₁,
   rwa ← le_div_iff (lt_of_le_of_ne (norm_nonneg _) h₁.symm)
