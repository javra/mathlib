--- conflicted
+++ resolved
@@ -261,11 +261,7 @@
 
 section faulhaber
 
-<<<<<<< HEAD
-/-- Faulhaber's theorem relating the **sum of of p-th powers** to the Bernoulli numbers:
-=======
 /-- **Faulhaber's theorem** relating the **sum of of p-th powers** to the Bernoulli numbers:
->>>>>>> 24b7290d
 $$\sum_{k=0}^{n-1} k^p = \sum_{i=0}^p B_i\binom{p+1}{i}\frac{n^{p+1-i}}{p+1}.$$
 See https://proofwiki.org/wiki/Faulhaber%27s_Formula and [orosi2018faulhaber] for
 the proof provided here. -/
