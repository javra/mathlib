/-
Copyright (c) 2017 Johannes Hölzl. All rights reserved.
Released under Apache 2.0 license as described in the file LICENSE.
Authors: Johannes Hölzl, Yury Kudryashov
-/
import measure_theory.stieltjes_measure
import measure_theory.pi

/-!
# Lebesgue measure on the real line and on `ℝⁿ`

We construct Lebesgue measure on the real line, as a particular case of Stieljes measure associated
to the function `x ↦ x`. We obtain as a consequence Lebesgue measure on `ℝⁿ`. We prove their
basic properties.
-/

noncomputable theory
open classical set filter measure_theory
open ennreal (of_real)
<<<<<<< HEAD
open_locale big_operators ennreal topological_space
=======
open_locale big_operators ennreal nnreal

namespace measure_theory

/-!
### Preliminary definitions
-/

/-- Length of an interval. This is the largest monotonic function which correctly
  measures all intervals. -/
def lebesgue_length (s : set ℝ) : ℝ≥0∞ := ⨅a b (h : s ⊆ Ico a b), of_real (b - a)

@[simp] lemma lebesgue_length_empty : lebesgue_length ∅ = 0 :=
nonpos_iff_eq_zero.1 $ infi_le_of_le 0 $ infi_le_of_le 0 $ by simp

@[simp] lemma lebesgue_length_Ico (a b : ℝ) :
  lebesgue_length (Ico a b) = of_real (b - a) :=
begin
  refine le_antisymm (infi_le_of_le a $ binfi_le b (subset.refl _))
    (le_infi $ λ a', le_infi $ λ b', le_infi $ λ h, ennreal.coe_le_coe.2 _),
  cases le_or_lt b a with ab ab,
  { rw real.to_nnreal_of_nonpos (sub_nonpos.2 ab), apply zero_le },
  cases (Ico_subset_Ico_iff ab).1 h with h₁ h₂,
  exact real.to_nnreal_le_to_nnreal (sub_le_sub h₂ h₁)
end

lemma lebesgue_length_mono {s₁ s₂ : set ℝ} (h : s₁ ⊆ s₂) :
  lebesgue_length s₁ ≤ lebesgue_length s₂ :=
infi_le_infi $ λ a, infi_le_infi $ λ b, infi_le_infi2 $ λ h', ⟨subset.trans h h', le_refl _⟩

lemma lebesgue_length_eq_infi_Ioo (s) :
  lebesgue_length s = ⨅a b (h : s ⊆ Ioo a b), of_real (b - a) :=
begin
  refine le_antisymm
    (infi_le_infi $ λ a, infi_le_infi $ λ b, infi_le_infi2 $ λ h,
      ⟨subset.trans h Ioo_subset_Ico_self, le_refl _⟩) _,
  refine le_infi (λ a, le_infi $ λ b, le_infi $ λ h, _),
  refine ennreal.le_of_forall_pos_le_add (λ ε ε0 _, _),
  refine infi_le_of_le (a - ε) (infi_le_of_le b $ infi_le_of_le
    (subset.trans h $ Ico_subset_Ioo_left $ (sub_lt_self_iff _).2 ε0) _),
  rw ← sub_add,
  refine le_trans ennreal.of_real_add_le (add_le_add_left _ _),
  simp only [ennreal.of_real_coe_nnreal, le_refl]
end

@[simp] lemma lebesgue_length_Ioo (a b : ℝ) :
  lebesgue_length (Ioo a b) = of_real (b - a) :=
begin
  rw ← lebesgue_length_Ico,
  refine le_antisymm (lebesgue_length_mono Ioo_subset_Ico_self) _,
  rw lebesgue_length_eq_infi_Ioo (Ioo a b),
  refine (le_infi $ λ a', le_infi $ λ b', le_infi $ λ h, _),
  cases le_or_lt b a with ab ab, {simp [ab]},
  cases (Ioo_subset_Ioo_iff ab).1 h with h₁ h₂,
  rw [lebesgue_length_Ico],
  exact ennreal.of_real_le_of_real (sub_le_sub h₂ h₁)
end

lemma lebesgue_length_eq_infi_Icc (s) :
  lebesgue_length s = ⨅a b (h : s ⊆ Icc a b), of_real (b - a) :=
begin
  refine le_antisymm _
    (infi_le_infi $ λ a, infi_le_infi $ λ b, infi_le_infi2 $ λ h,
      ⟨subset.trans h Ico_subset_Icc_self, le_refl _⟩),
  refine le_infi (λ a, le_infi $ λ b, le_infi $ λ h, _),
  refine ennreal.le_of_forall_pos_le_add (λ ε ε0 _, _),
  refine infi_le_of_le a (infi_le_of_le (b + ε) $ infi_le_of_le
    (subset.trans h $ Icc_subset_Ico_right $ (lt_add_iff_pos_right _).2 ε0) _),
  rw [← sub_add_eq_add_sub],
  refine le_trans ennreal.of_real_add_le (add_le_add_left _ _),
  simp only [ennreal.of_real_coe_nnreal, le_refl]
end

@[simp] lemma lebesgue_length_Icc (a b : ℝ) :
  lebesgue_length (Icc a b) = of_real (b - a) :=
begin
  rw ← lebesgue_length_Ico,
  refine le_antisymm _ (lebesgue_length_mono Ico_subset_Icc_self),
  rw lebesgue_length_eq_infi_Icc (Icc a b),
  exact infi_le_of_le a (infi_le_of_le b $ infi_le_of_le (by refl) (by simp [le_refl]))
end

/-- The Lebesgue outer measure, as an outer measure of ℝ. -/
def lebesgue_outer : outer_measure ℝ :=
outer_measure.of_function lebesgue_length lebesgue_length_empty

lemma lebesgue_outer_le_length (s : set ℝ) : lebesgue_outer s ≤ lebesgue_length s :=
outer_measure.of_function_le _

lemma lebesgue_length_subadditive {a b : ℝ} {c d : ℕ → ℝ}
  (ss : Icc a b ⊆ ⋃i, Ioo (c i) (d i)) :
  (of_real (b - a) : ℝ≥0∞) ≤ ∑' i, of_real (d i - c i) :=
begin
  suffices : ∀ (s:finset ℕ) b
    (cv : Icc a b ⊆ ⋃ i ∈ (↑s:set ℕ), Ioo (c i) (d i)),
    (of_real (b - a) : ℝ≥0∞) ≤ ∑ i in s, of_real (d i - c i),
  { rcases is_compact_Icc.elim_finite_subcover_image (λ (i : ℕ) (_ : i ∈ univ),
      @is_open_Ioo _ _ _ _ (c i) (d i)) (by simpa using ss) with ⟨s, su, hf, hs⟩,
    have e : (⋃ i ∈ (↑hf.to_finset:set ℕ),
      Ioo (c i) (d i)) = (⋃ i ∈ s, Ioo (c i) (d i)), {simp [set.ext_iff]},
    rw ennreal.tsum_eq_supr_sum,
    refine le_trans _ (le_supr _ hf.to_finset),
    exact this hf.to_finset _ (by simpa [e]) },
  clear ss b,
  refine λ s, finset.strong_induction_on s (λ s IH b cv, _),
  cases le_total b a with ab ab,
  { rw ennreal.of_real_eq_zero.2 (sub_nonpos.2 ab), exact zero_le _ },
  have := cv ⟨ab, le_refl _⟩, simp at this,
  rcases this with ⟨i, is, cb, bd⟩,
  rw [← finset.insert_erase is] at cv ⊢,
  rw [finset.coe_insert, bUnion_insert] at cv,
  rw [finset.sum_insert (finset.not_mem_erase _ _)],
  refine le_trans _ (add_le_add_left (IH _ (finset.erase_ssubset is) (c i) _) _),
  { refine le_trans (ennreal.of_real_le_of_real _) ennreal.of_real_add_le,
    rw sub_add_sub_cancel,
    exact sub_le_sub_right (le_of_lt bd) _ },
  { rintro x ⟨h₁, h₂⟩,
    refine (cv ⟨h₁, le_trans h₂ (le_of_lt cb)⟩).resolve_left
      (mt and.left (not_lt_of_le h₂)) }
end

@[simp] lemma lebesgue_outer_Icc (a b : ℝ) :
  lebesgue_outer (Icc a b) = of_real (b - a) :=
begin
  refine le_antisymm (by rw ← lebesgue_length_Icc; apply lebesgue_outer_le_length)
    (le_binfi $ λ f hf, ennreal.le_of_forall_pos_le_add $ λ ε ε0 h, _),
  rcases ennreal.exists_pos_sum_of_encodable
    (ennreal.zero_lt_coe_iff.2 ε0) ℕ with ⟨ε', ε'0, hε⟩,
  refine le_trans _ (add_le_add_left (le_of_lt hε) _),
  rw ← ennreal.tsum_add,
  choose g hg using show
    ∀ i, ∃ p:ℝ×ℝ, f i ⊆ Ioo p.1 p.2 ∧ (of_real (p.2 - p.1) : ℝ≥0∞) <
      lebesgue_length (f i) + ε' i,
  { intro i,
    have := (ennreal.lt_add_right (lt_of_le_of_lt (ennreal.le_tsum i) h)
        (ennreal.zero_lt_coe_iff.2 (ε'0 i))),
    conv at this {to_lhs, rw lebesgue_length_eq_infi_Ioo},
    simpa [infi_lt_iff] },
  refine le_trans _ (ennreal.tsum_le_tsum $ λ i, le_of_lt (hg i).2),
  exact lebesgue_length_subadditive (subset.trans hf $
    Union_subset_Union $ λ i, (hg i).1)
end

@[simp] lemma lebesgue_outer_singleton (a : ℝ) : lebesgue_outer {a} = 0 :=
by simpa using lebesgue_outer_Icc a a

@[simp] lemma lebesgue_outer_Ico (a b : ℝ) :
  lebesgue_outer (Ico a b) = of_real (b - a) :=
by rw [← Icc_diff_right, lebesgue_outer.diff_null _ (lebesgue_outer_singleton _),
  lebesgue_outer_Icc]

@[simp] lemma lebesgue_outer_Ioo (a b : ℝ) :
  lebesgue_outer (Ioo a b) = of_real (b - a) :=
by rw [← Ico_diff_left, lebesgue_outer.diff_null _ (lebesgue_outer_singleton _), lebesgue_outer_Ico]

@[simp] lemma lebesgue_outer_Ioc (a b : ℝ) :
  lebesgue_outer (Ioc a b) = of_real (b - a) :=
by rw [← Icc_diff_left, lebesgue_outer.diff_null _ (lebesgue_outer_singleton _), lebesgue_outer_Icc]

lemma is_lebesgue_measurable_Iio {c : ℝ} :
  lebesgue_outer.caratheodory.measurable_set' (Iio c) :=
outer_measure.of_function_caratheodory $ λ t,
le_infi $ λ a, le_infi $ λ b, le_infi $ λ h, begin
  refine le_trans (add_le_add
    (lebesgue_length_mono $ inter_subset_inter_left _ h)
    (lebesgue_length_mono $ diff_subset_diff_left h)) _,
  cases le_total a c with hac hca; cases le_total b c with hbc hcb;
    simp [*, -sub_eq_add_neg, sub_add_sub_cancel', le_refl],
  { simp [*, ← ennreal.of_real_add, -sub_eq_add_neg, sub_add_sub_cancel', le_refl] },
  { simp only [ennreal.of_real_eq_zero.2 (sub_nonpos.2 (le_trans hbc hca)), zero_add, le_refl] }
end

theorem lebesgue_outer_trim : lebesgue_outer.trim = lebesgue_outer :=
begin
  refine le_antisymm (λ s, _) (outer_measure.le_trim _),
  rw outer_measure.trim_eq_infi,
  refine le_infi (λ f, le_infi $ λ hf,
    ennreal.le_of_forall_pos_le_add $ λ ε ε0 h, _),
  rcases ennreal.exists_pos_sum_of_encodable
    (ennreal.zero_lt_coe_iff.2 ε0) ℕ with ⟨ε', ε'0, hε⟩,
  refine le_trans _ (add_le_add_left (le_of_lt hε) _),
  rw ← ennreal.tsum_add,
  choose g hg using show
    ∀ i, ∃ s, f i ⊆ s ∧ measurable_set s ∧
      lebesgue_outer s ≤ lebesgue_length (f i) + of_real (ε' i),
  { intro i,
    have := (ennreal.lt_add_right (lt_of_le_of_lt (ennreal.le_tsum i) h)
        (ennreal.zero_lt_coe_iff.2 (ε'0 i))),
    conv at this {to_lhs, rw lebesgue_length},
    simp only [infi_lt_iff] at this,
    rcases this with ⟨a, b, h₁, h₂⟩,
    rw ← lebesgue_outer_Ico at h₂,
    exact ⟨_, h₁, measurable_set_Ico, le_of_lt $ by simpa using h₂⟩ },
  simp at hg,
  apply infi_le_of_le (Union g) _,
  apply infi_le_of_le (subset.trans hf $ Union_subset_Union (λ i, (hg i).1)) _,
  apply infi_le_of_le (measurable_set.Union (λ i, (hg i).2.1)) _,
  exact le_trans (lebesgue_outer.Union _) (ennreal.tsum_le_tsum $ λ i, (hg i).2.2)
end

lemma borel_le_lebesgue_measurable : borel ℝ ≤ lebesgue_outer.caratheodory :=
begin
  rw real.borel_eq_generate_from_Iio_rat,
  refine measurable_space.generate_from_le _,
  simp [is_lebesgue_measurable_Iio] { contextual := tt }
end
>>>>>>> 98b0d18a

/-!
### Definition of the Lebesgue measure and lengths of intervals
-/

/-- Lebesgue measure on the Borel sigma algebra, giving measure `b - a` to the interval `[a, b]`. -/
instance real.measure_space : measure_space ℝ :=
⟨stieltjes_function.id.measure⟩

namespace real

variables {ι : Type*} [fintype ι]

open_locale topological_space

theorem volume_val (s) : volume s = stieltjes_function.id.measure s := rfl

@[simp] lemma volume_Ico {a b : ℝ} : volume (Ico a b) = of_real (b - a) :=
by simp [volume_val]

@[simp] lemma volume_Icc {a b : ℝ} : volume (Icc a b) = of_real (b - a) :=
by simp [volume_val]

@[simp] lemma volume_Ioo {a b : ℝ} : volume (Ioo a b) = of_real (b - a) :=
by simp [volume_val]

@[simp] lemma volume_Ioc {a b : ℝ} : volume (Ioc a b) = of_real (b - a) :=
by simp [volume_val]

@[simp] lemma volume_singleton {a : ℝ} : volume ({a} : set ℝ) = 0 :=
by simp [volume_val]

instance has_no_atoms_volume : has_no_atoms (volume : measure ℝ) :=
⟨λ x, volume_singleton⟩

@[simp] lemma volume_interval {a b : ℝ} : volume (interval a b) = of_real (abs (b - a)) :=
by rw [interval, volume_Icc, max_sub_min_eq_abs]

@[simp] lemma volume_Ioi {a : ℝ} : volume (Ioi a) = ∞ :=
top_unique $ le_of_tendsto' ennreal.tendsto_nat_nhds_top $ λ n,
calc (n : ℝ≥0∞) = volume (Ioo a (a + n)) : by simp
... ≤ volume (Ioi a) : measure_mono Ioo_subset_Ioi_self

@[simp] lemma volume_Ici {a : ℝ} : volume (Ici a) = ∞ :=
by simp [← measure_congr Ioi_ae_eq_Ici]

@[simp] lemma volume_Iio {a : ℝ} : volume (Iio a) = ∞ :=
top_unique $ le_of_tendsto' ennreal.tendsto_nat_nhds_top $ λ n,
calc (n : ℝ≥0∞) = volume (Ioo (a - n) a) : by simp
... ≤ volume (Iio a) : measure_mono Ioo_subset_Iio_self

@[simp] lemma volume_Iic {a : ℝ} : volume (Iic a) = ∞ :=
by simp [← measure_congr Iio_ae_eq_Iic]

instance locally_finite_volume : locally_finite_measure (volume : measure ℝ) :=
⟨λ x, ⟨Ioo (x - 1) (x + 1),
  is_open.mem_nhds is_open_Ioo ⟨sub_lt_self _ zero_lt_one, lt_add_of_pos_right _ zero_lt_one⟩,
  by simp only [real.volume_Ioo, ennreal.of_real_lt_top]⟩⟩

instance finite_measure_restrict_Icc (x y : ℝ) : finite_measure (volume.restrict (Icc x y)) :=
⟨by simp⟩

instance finite_measure_restrict_Ico (x y : ℝ) : finite_measure (volume.restrict (Ico x y)) :=
⟨by simp⟩

instance finite_measure_restrict_Ioc (x y : ℝ) : finite_measure (volume.restrict (Ioc x y)) :=
 ⟨by simp⟩

instance finite_measure_restrict_Ioo (x y : ℝ) : finite_measure (volume.restrict (Ioo x y)) :=
⟨by simp⟩

/-!
### Volume of a box in `ℝⁿ`
-/

lemma volume_Icc_pi {a b : ι → ℝ} : volume (Icc a b) = ∏ i, ennreal.of_real (b i - a i) :=
begin
  rw [← pi_univ_Icc, volume_pi_pi],
  { simp only [real.volume_Icc] },
  { exact λ i, measurable_set_Icc }
end

@[simp] lemma volume_Icc_pi_to_real {a b : ι → ℝ} (h : a ≤ b) :
  (volume (Icc a b)).to_real = ∏ i, (b i - a i) :=
by simp only [volume_Icc_pi, ennreal.to_real_prod, ennreal.to_real_of_real (sub_nonneg.2 (h _))]

lemma volume_pi_Ioo {a b : ι → ℝ} :
  volume (pi univ (λ i, Ioo (a i) (b i))) = ∏ i, ennreal.of_real (b i - a i) :=
(measure_congr measure.univ_pi_Ioo_ae_eq_Icc).trans volume_Icc_pi

@[simp] lemma volume_pi_Ioo_to_real {a b : ι → ℝ} (h : a ≤ b) :
  (volume (pi univ (λ i, Ioo (a i) (b i)))).to_real = ∏ i, (b i - a i) :=
by simp only [volume_pi_Ioo, ennreal.to_real_prod, ennreal.to_real_of_real (sub_nonneg.2 (h _))]

lemma volume_pi_Ioc {a b : ι → ℝ} :
  volume (pi univ (λ i, Ioc (a i) (b i))) = ∏ i, ennreal.of_real (b i - a i) :=
(measure_congr measure.univ_pi_Ioc_ae_eq_Icc).trans volume_Icc_pi

@[simp] lemma volume_pi_Ioc_to_real {a b : ι → ℝ} (h : a ≤ b) :
  (volume (pi univ (λ i, Ioc (a i) (b i)))).to_real = ∏ i, (b i - a i) :=
by simp only [volume_pi_Ioc, ennreal.to_real_prod, ennreal.to_real_of_real (sub_nonneg.2 (h _))]

lemma volume_pi_Ico {a b : ι → ℝ} :
  volume (pi univ (λ i, Ico (a i) (b i))) = ∏ i, ennreal.of_real (b i - a i) :=
(measure_congr measure.univ_pi_Ico_ae_eq_Icc).trans volume_Icc_pi

@[simp] lemma volume_pi_Ico_to_real {a b : ι → ℝ} (h : a ≤ b) :
  (volume (pi univ (λ i, Ico (a i) (b i)))).to_real = ∏ i, (b i - a i) :=
by simp only [volume_pi_Ico, ennreal.to_real_prod, ennreal.to_real_of_real (sub_nonneg.2 (h _))]

lemma volume_le_diam (s : set ℝ) : volume s ≤ emetric.diam s :=
begin
  by_cases hs : metric.bounded s,
  { rw [real.ediam_eq hs, ← volume_Icc],
    exact volume.mono (real.subset_Icc_Inf_Sup_of_bounded hs) },
  { rw metric.ediam_of_unbounded hs, exact le_top }
end

lemma volume_pi_le_prod_diam (s : set (ι → ℝ)) :
  volume s ≤ ∏ i : ι, emetric.diam (function.eval i '' s) :=
calc volume s ≤ volume (pi univ (λ i, closure (function.eval i '' s))) :
  volume.mono $ subset.trans (subset_pi_eval_image univ s) $ pi_mono $ λ i hi, subset_closure
          ... = ∏ i, volume (closure $ function.eval i '' s) :
  volume_pi_pi _ $ λ i, measurable_set_closure
          ... ≤ ∏ i : ι, emetric.diam (function.eval i '' s) :
  finset.prod_le_prod' $ λ i hi, (volume_le_diam _).trans_eq (emetric.diam_closure _)

lemma volume_pi_le_diam_pow (s : set (ι → ℝ)) :
  volume s ≤ emetric.diam s ^ fintype.card ι :=
calc volume s ≤ ∏ i : ι, emetric.diam (function.eval i '' s) : volume_pi_le_prod_diam s
          ... ≤ ∏ i : ι, (1 : ℝ≥0) * emetric.diam s                      :
  finset.prod_le_prod' $ λ i hi, (lipschitz_with.eval i).ediam_image_le s
          ... = emetric.diam s ^ fintype.card ι              :
  by simp only [ennreal.coe_one, one_mul, finset.prod_const, fintype.card]

/-!
### Images of the Lebesgue measure under translation/multiplication/...
-/

lemma map_volume_add_left (a : ℝ) : measure.map ((+) a) volume = volume :=
eq.symm $ real.measure_ext_Ioo_rat $ λ p q,
  by simp [measure.map_apply (measurable_const_add a) measurable_set_Ioo, sub_sub_sub_cancel_right]

lemma map_volume_add_right (a : ℝ) : measure.map (+ a) volume = volume :=
by simpa only [add_comm] using real.map_volume_add_left a

lemma smul_map_volume_mul_left {a : ℝ} (h : a ≠ 0) :
  ennreal.of_real (abs a) • measure.map ((*) a) volume = volume :=
begin
  refine (real.measure_ext_Ioo_rat $ λ p q, _).symm,
  cases lt_or_gt_of_ne h with h h,
  { simp only [real.volume_Ioo, measure.smul_apply, ← ennreal.of_real_mul (le_of_lt $ neg_pos.2 h),
      measure.map_apply (measurable_const_mul a) measurable_set_Ioo, neg_sub_neg,
      ← neg_mul_eq_neg_mul, preimage_const_mul_Ioo_of_neg _ _ h, abs_of_neg h, mul_sub,
      mul_div_cancel' _ (ne_of_lt h)] },
  { simp only [real.volume_Ioo, measure.smul_apply, ← ennreal.of_real_mul (le_of_lt h),
      measure.map_apply (measurable_const_mul a) measurable_set_Ioo, preimage_const_mul_Ioo _ _ h,
      abs_of_pos h, mul_sub, mul_div_cancel' _ (ne_of_gt h)] }
end

lemma map_volume_mul_left {a : ℝ} (h : a ≠ 0) :
  measure.map ((*) a) volume = ennreal.of_real (abs a⁻¹) • volume :=
by conv_rhs { rw [← real.smul_map_volume_mul_left h, smul_smul,
  ← ennreal.of_real_mul (abs_nonneg _), ← abs_mul, inv_mul_cancel h, abs_one, ennreal.of_real_one,
  one_smul] }

lemma smul_map_volume_mul_right {a : ℝ} (h : a ≠ 0) :
  ennreal.of_real (abs a) • measure.map (* a) volume = volume :=
by simpa only [mul_comm] using real.smul_map_volume_mul_left h

lemma map_volume_mul_right {a : ℝ} (h : a ≠ 0) :
  measure.map (* a) volume = ennreal.of_real (abs a⁻¹) • volume :=
by simpa only [mul_comm] using real.map_volume_mul_left h

@[simp] lemma map_volume_neg : measure.map has_neg.neg (volume : measure ℝ) = volume :=
eq.symm $ real.measure_ext_Ioo_rat $ λ p q,
  by simp [show measure.map has_neg.neg volume (Ioo (p : ℝ) q) = _,
    from measure.map_apply measurable_neg measurable_set_Ioo]

end real

open_locale topological_space

lemma filter.eventually.volume_pos_of_nhds_real {p : ℝ → Prop} {a : ℝ} (h : ∀ᶠ x in 𝓝 a, p x) :
  (0 : ℝ≥0∞) < volume {x | p x} :=
begin
  rcases h.exists_Ioo_subset with ⟨l, u, hx, hs⟩,
  refine lt_of_lt_of_le _ (measure_mono hs),
  simpa [-mem_Ioo] using hx.1.trans hx.2
end

section region_between

open_locale classical

variable {α : Type*}

/-- The region between two real-valued functions on an arbitrary set. -/
def region_between (f g : α → ℝ) (s : set α) : set (α × ℝ) :=
{p : α × ℝ | p.1 ∈ s ∧ p.2 ∈ Ioo (f p.1) (g p.1)}

lemma region_between_subset (f g : α → ℝ) (s : set α) : region_between f g s ⊆ s.prod univ :=
by simpa only [prod_univ, region_between, set.preimage, set_of_subset_set_of] using λ a, and.left

variables [measurable_space α] {μ : measure α} {f g : α → ℝ} {s : set α}

/-- The region between two measurable functions on a measurable set is measurable. -/
lemma measurable_set_region_between
  (hf : measurable f) (hg : measurable g) (hs : measurable_set s) :
  measurable_set (region_between f g s) :=
begin
  dsimp only [region_between, Ioo, mem_set_of_eq, set_of_and],
  refine measurable_set.inter _ ((measurable_set_lt (hf.comp measurable_fst) measurable_snd).inter
    (measurable_set_lt measurable_snd (hg.comp measurable_fst))),
  convert hs.prod measurable_set.univ,
  simp only [and_true, mem_univ],
end

theorem volume_region_between_eq_lintegral'
  (hf : measurable f) (hg : measurable g) (hs : measurable_set s) :
  μ.prod volume (region_between f g s) = ∫⁻ y in s, ennreal.of_real ((g - f) y) ∂μ :=
begin
  rw measure.prod_apply,
  { have h : (λ x, volume {a | x ∈ s ∧ a ∈ Ioo (f x) (g x)})
            = s.indicator (λ x, ennreal.of_real (g x - f x)),
    { funext x,
      rw indicator_apply,
      split_ifs,
      { have hx : {a | x ∈ s ∧ a ∈ Ioo (f x) (g x)} = Ioo (f x) (g x) := by simp [h, Ioo],
        simp only [hx, real.volume_Ioo, sub_zero] },
      { have hx : {a | x ∈ s ∧ a ∈ Ioo (f x) (g x)} = ∅ := by simp [h],
        simp only [hx, measure_empty] } },
    dsimp only [region_between, preimage_set_of_eq],
    rw [h, lintegral_indicator];
    simp only [hs, pi.sub_apply] },
  { exact measurable_set_region_between hf hg hs },
end

/-- The volume of the region between two almost everywhere measurable functions on a measurable set
    can be represented as a Lebesgue integral. -/
theorem volume_region_between_eq_lintegral [sigma_finite μ]
  (hf : ae_measurable f (μ.restrict s)) (hg : ae_measurable g (μ.restrict s))
  (hs : measurable_set s) :
  μ.prod volume (region_between f g s) = ∫⁻ y in s, ennreal.of_real ((g - f) y) ∂μ :=
begin
  have h₁ : (λ y, ennreal.of_real ((g - f) y))
          =ᵐ[μ.restrict s]
              λ y, ennreal.of_real ((ae_measurable.mk g hg - ae_measurable.mk f hf) y) :=
    eventually_eq.fun_comp (eventually_eq.sub hg.ae_eq_mk hf.ae_eq_mk) _,
  have h₂ : (μ.restrict s).prod volume (region_between f g s) =
    (μ.restrict s).prod volume (region_between (ae_measurable.mk f hf) (ae_measurable.mk g hg) s),
  { apply measure_congr,
    apply eventually_eq.inter, { refl },
    exact eventually_eq.inter
            (eventually_eq.comp₂ (ae_eq_comp' measurable_fst hf.ae_eq_mk
              measure.prod_fst_absolutely_continuous) _ eventually_eq.rfl)
            (eventually_eq.comp₂ eventually_eq.rfl _
              (ae_eq_comp' measurable_fst hg.ae_eq_mk measure.prod_fst_absolutely_continuous)) },
  rw [lintegral_congr_ae h₁,
      ← volume_region_between_eq_lintegral' hf.measurable_mk hg.measurable_mk hs],
  convert h₂ using 1,
  { rw measure.restrict_prod_eq_prod_univ,
    exacts [ (measure.restrict_eq_self_of_subset_of_measurable (hs.prod measurable_set.univ)
      (region_between_subset f g s)).symm, hs], },
  { rw measure.restrict_prod_eq_prod_univ,
    exacts [(measure.restrict_eq_self_of_subset_of_measurable (hs.prod measurable_set.univ)
      (region_between_subset (ae_measurable.mk f hf) (ae_measurable.mk g hg) s)).symm, hs] },
end


theorem volume_region_between_eq_integral' [sigma_finite μ]
  (f_int : integrable_on f s μ) (g_int : integrable_on g s μ)
  (hs : measurable_set s) (hfg : f ≤ᵐ[μ.restrict s] g ) :
  μ.prod volume (region_between f g s) = ennreal.of_real (∫ y in s, (g - f) y ∂μ) :=
begin
  have h : g - f =ᵐ[μ.restrict s] (λ x, real.to_nnreal (g x - f x)),
  { apply hfg.mono,
    simp only [real.to_nnreal, max, sub_nonneg, pi.sub_apply],
    intros x hx,
    split_ifs,
    refl },
  rw [volume_region_between_eq_lintegral f_int.ae_measurable g_int.ae_measurable hs,
    integral_congr_ae h, lintegral_congr_ae,
    lintegral_coe_eq_integral _ ((integrable_congr h).mp (g_int.sub f_int))],
  simpa only,
end

/-- If two functions are integrable on a measurable set, and one function is less than
    or equal to the other on that set, then the volume of the region
    between the two functions can be represented as an integral. -/
theorem volume_region_between_eq_integral [sigma_finite μ]
  (f_int : integrable_on f s μ) (g_int : integrable_on g s μ)
  (hs : measurable_set s) (hfg : ∀ x ∈ s, f x ≤ g x) :
  μ.prod volume (region_between f g s) = ennreal.of_real (∫ y in s, (g - f) y ∂μ) :=
volume_region_between_eq_integral' f_int g_int hs
  ((ae_restrict_iff' hs).mpr (eventually_of_forall hfg))

end region_between

/-
section vitali

def vitali_aux_h (x : ℝ) (h : x ∈ Icc (0:ℝ) 1) :
  ∃ y ∈ Icc (0:ℝ) 1, ∃ q:ℚ, ↑q = x - y :=
⟨x, h, 0, by simp⟩

def vitali_aux (x : ℝ) (h : x ∈ Icc (0:ℝ) 1) : ℝ :=
classical.some (vitali_aux_h x h)

theorem vitali_aux_mem (x : ℝ) (h : x ∈ Icc (0:ℝ) 1) : vitali_aux x h ∈ Icc (0:ℝ) 1 :=
Exists.fst (classical.some_spec (vitali_aux_h x h):_)

theorem vitali_aux_rel (x : ℝ) (h : x ∈ Icc (0:ℝ) 1) :
 ∃ q:ℚ, ↑q = x - vitali_aux x h :=
Exists.snd (classical.some_spec (vitali_aux_h x h):_)

def vitali : set ℝ := {x | ∃ h, x = vitali_aux x h}

theorem vitali_nonmeasurable : ¬ null_measurable_set measure_space.μ vitali :=
sorry

end vitali
-/<|MERGE_RESOLUTION|>--- conflicted
+++ resolved
@@ -17,216 +17,7 @@
 noncomputable theory
 open classical set filter measure_theory
 open ennreal (of_real)
-<<<<<<< HEAD
-open_locale big_operators ennreal topological_space
-=======
-open_locale big_operators ennreal nnreal
-
-namespace measure_theory
-
-/-!
-### Preliminary definitions
--/
-
-/-- Length of an interval. This is the largest monotonic function which correctly
-  measures all intervals. -/
-def lebesgue_length (s : set ℝ) : ℝ≥0∞ := ⨅a b (h : s ⊆ Ico a b), of_real (b - a)
-
-@[simp] lemma lebesgue_length_empty : lebesgue_length ∅ = 0 :=
-nonpos_iff_eq_zero.1 $ infi_le_of_le 0 $ infi_le_of_le 0 $ by simp
-
-@[simp] lemma lebesgue_length_Ico (a b : ℝ) :
-  lebesgue_length (Ico a b) = of_real (b - a) :=
-begin
-  refine le_antisymm (infi_le_of_le a $ binfi_le b (subset.refl _))
-    (le_infi $ λ a', le_infi $ λ b', le_infi $ λ h, ennreal.coe_le_coe.2 _),
-  cases le_or_lt b a with ab ab,
-  { rw real.to_nnreal_of_nonpos (sub_nonpos.2 ab), apply zero_le },
-  cases (Ico_subset_Ico_iff ab).1 h with h₁ h₂,
-  exact real.to_nnreal_le_to_nnreal (sub_le_sub h₂ h₁)
-end
-
-lemma lebesgue_length_mono {s₁ s₂ : set ℝ} (h : s₁ ⊆ s₂) :
-  lebesgue_length s₁ ≤ lebesgue_length s₂ :=
-infi_le_infi $ λ a, infi_le_infi $ λ b, infi_le_infi2 $ λ h', ⟨subset.trans h h', le_refl _⟩
-
-lemma lebesgue_length_eq_infi_Ioo (s) :
-  lebesgue_length s = ⨅a b (h : s ⊆ Ioo a b), of_real (b - a) :=
-begin
-  refine le_antisymm
-    (infi_le_infi $ λ a, infi_le_infi $ λ b, infi_le_infi2 $ λ h,
-      ⟨subset.trans h Ioo_subset_Ico_self, le_refl _⟩) _,
-  refine le_infi (λ a, le_infi $ λ b, le_infi $ λ h, _),
-  refine ennreal.le_of_forall_pos_le_add (λ ε ε0 _, _),
-  refine infi_le_of_le (a - ε) (infi_le_of_le b $ infi_le_of_le
-    (subset.trans h $ Ico_subset_Ioo_left $ (sub_lt_self_iff _).2 ε0) _),
-  rw ← sub_add,
-  refine le_trans ennreal.of_real_add_le (add_le_add_left _ _),
-  simp only [ennreal.of_real_coe_nnreal, le_refl]
-end
-
-@[simp] lemma lebesgue_length_Ioo (a b : ℝ) :
-  lebesgue_length (Ioo a b) = of_real (b - a) :=
-begin
-  rw ← lebesgue_length_Ico,
-  refine le_antisymm (lebesgue_length_mono Ioo_subset_Ico_self) _,
-  rw lebesgue_length_eq_infi_Ioo (Ioo a b),
-  refine (le_infi $ λ a', le_infi $ λ b', le_infi $ λ h, _),
-  cases le_or_lt b a with ab ab, {simp [ab]},
-  cases (Ioo_subset_Ioo_iff ab).1 h with h₁ h₂,
-  rw [lebesgue_length_Ico],
-  exact ennreal.of_real_le_of_real (sub_le_sub h₂ h₁)
-end
-
-lemma lebesgue_length_eq_infi_Icc (s) :
-  lebesgue_length s = ⨅a b (h : s ⊆ Icc a b), of_real (b - a) :=
-begin
-  refine le_antisymm _
-    (infi_le_infi $ λ a, infi_le_infi $ λ b, infi_le_infi2 $ λ h,
-      ⟨subset.trans h Ico_subset_Icc_self, le_refl _⟩),
-  refine le_infi (λ a, le_infi $ λ b, le_infi $ λ h, _),
-  refine ennreal.le_of_forall_pos_le_add (λ ε ε0 _, _),
-  refine infi_le_of_le a (infi_le_of_le (b + ε) $ infi_le_of_le
-    (subset.trans h $ Icc_subset_Ico_right $ (lt_add_iff_pos_right _).2 ε0) _),
-  rw [← sub_add_eq_add_sub],
-  refine le_trans ennreal.of_real_add_le (add_le_add_left _ _),
-  simp only [ennreal.of_real_coe_nnreal, le_refl]
-end
-
-@[simp] lemma lebesgue_length_Icc (a b : ℝ) :
-  lebesgue_length (Icc a b) = of_real (b - a) :=
-begin
-  rw ← lebesgue_length_Ico,
-  refine le_antisymm _ (lebesgue_length_mono Ico_subset_Icc_self),
-  rw lebesgue_length_eq_infi_Icc (Icc a b),
-  exact infi_le_of_le a (infi_le_of_le b $ infi_le_of_le (by refl) (by simp [le_refl]))
-end
-
-/-- The Lebesgue outer measure, as an outer measure of ℝ. -/
-def lebesgue_outer : outer_measure ℝ :=
-outer_measure.of_function lebesgue_length lebesgue_length_empty
-
-lemma lebesgue_outer_le_length (s : set ℝ) : lebesgue_outer s ≤ lebesgue_length s :=
-outer_measure.of_function_le _
-
-lemma lebesgue_length_subadditive {a b : ℝ} {c d : ℕ → ℝ}
-  (ss : Icc a b ⊆ ⋃i, Ioo (c i) (d i)) :
-  (of_real (b - a) : ℝ≥0∞) ≤ ∑' i, of_real (d i - c i) :=
-begin
-  suffices : ∀ (s:finset ℕ) b
-    (cv : Icc a b ⊆ ⋃ i ∈ (↑s:set ℕ), Ioo (c i) (d i)),
-    (of_real (b - a) : ℝ≥0∞) ≤ ∑ i in s, of_real (d i - c i),
-  { rcases is_compact_Icc.elim_finite_subcover_image (λ (i : ℕ) (_ : i ∈ univ),
-      @is_open_Ioo _ _ _ _ (c i) (d i)) (by simpa using ss) with ⟨s, su, hf, hs⟩,
-    have e : (⋃ i ∈ (↑hf.to_finset:set ℕ),
-      Ioo (c i) (d i)) = (⋃ i ∈ s, Ioo (c i) (d i)), {simp [set.ext_iff]},
-    rw ennreal.tsum_eq_supr_sum,
-    refine le_trans _ (le_supr _ hf.to_finset),
-    exact this hf.to_finset _ (by simpa [e]) },
-  clear ss b,
-  refine λ s, finset.strong_induction_on s (λ s IH b cv, _),
-  cases le_total b a with ab ab,
-  { rw ennreal.of_real_eq_zero.2 (sub_nonpos.2 ab), exact zero_le _ },
-  have := cv ⟨ab, le_refl _⟩, simp at this,
-  rcases this with ⟨i, is, cb, bd⟩,
-  rw [← finset.insert_erase is] at cv ⊢,
-  rw [finset.coe_insert, bUnion_insert] at cv,
-  rw [finset.sum_insert (finset.not_mem_erase _ _)],
-  refine le_trans _ (add_le_add_left (IH _ (finset.erase_ssubset is) (c i) _) _),
-  { refine le_trans (ennreal.of_real_le_of_real _) ennreal.of_real_add_le,
-    rw sub_add_sub_cancel,
-    exact sub_le_sub_right (le_of_lt bd) _ },
-  { rintro x ⟨h₁, h₂⟩,
-    refine (cv ⟨h₁, le_trans h₂ (le_of_lt cb)⟩).resolve_left
-      (mt and.left (not_lt_of_le h₂)) }
-end
-
-@[simp] lemma lebesgue_outer_Icc (a b : ℝ) :
-  lebesgue_outer (Icc a b) = of_real (b - a) :=
-begin
-  refine le_antisymm (by rw ← lebesgue_length_Icc; apply lebesgue_outer_le_length)
-    (le_binfi $ λ f hf, ennreal.le_of_forall_pos_le_add $ λ ε ε0 h, _),
-  rcases ennreal.exists_pos_sum_of_encodable
-    (ennreal.zero_lt_coe_iff.2 ε0) ℕ with ⟨ε', ε'0, hε⟩,
-  refine le_trans _ (add_le_add_left (le_of_lt hε) _),
-  rw ← ennreal.tsum_add,
-  choose g hg using show
-    ∀ i, ∃ p:ℝ×ℝ, f i ⊆ Ioo p.1 p.2 ∧ (of_real (p.2 - p.1) : ℝ≥0∞) <
-      lebesgue_length (f i) + ε' i,
-  { intro i,
-    have := (ennreal.lt_add_right (lt_of_le_of_lt (ennreal.le_tsum i) h)
-        (ennreal.zero_lt_coe_iff.2 (ε'0 i))),
-    conv at this {to_lhs, rw lebesgue_length_eq_infi_Ioo},
-    simpa [infi_lt_iff] },
-  refine le_trans _ (ennreal.tsum_le_tsum $ λ i, le_of_lt (hg i).2),
-  exact lebesgue_length_subadditive (subset.trans hf $
-    Union_subset_Union $ λ i, (hg i).1)
-end
-
-@[simp] lemma lebesgue_outer_singleton (a : ℝ) : lebesgue_outer {a} = 0 :=
-by simpa using lebesgue_outer_Icc a a
-
-@[simp] lemma lebesgue_outer_Ico (a b : ℝ) :
-  lebesgue_outer (Ico a b) = of_real (b - a) :=
-by rw [← Icc_diff_right, lebesgue_outer.diff_null _ (lebesgue_outer_singleton _),
-  lebesgue_outer_Icc]
-
-@[simp] lemma lebesgue_outer_Ioo (a b : ℝ) :
-  lebesgue_outer (Ioo a b) = of_real (b - a) :=
-by rw [← Ico_diff_left, lebesgue_outer.diff_null _ (lebesgue_outer_singleton _), lebesgue_outer_Ico]
-
-@[simp] lemma lebesgue_outer_Ioc (a b : ℝ) :
-  lebesgue_outer (Ioc a b) = of_real (b - a) :=
-by rw [← Icc_diff_left, lebesgue_outer.diff_null _ (lebesgue_outer_singleton _), lebesgue_outer_Icc]
-
-lemma is_lebesgue_measurable_Iio {c : ℝ} :
-  lebesgue_outer.caratheodory.measurable_set' (Iio c) :=
-outer_measure.of_function_caratheodory $ λ t,
-le_infi $ λ a, le_infi $ λ b, le_infi $ λ h, begin
-  refine le_trans (add_le_add
-    (lebesgue_length_mono $ inter_subset_inter_left _ h)
-    (lebesgue_length_mono $ diff_subset_diff_left h)) _,
-  cases le_total a c with hac hca; cases le_total b c with hbc hcb;
-    simp [*, -sub_eq_add_neg, sub_add_sub_cancel', le_refl],
-  { simp [*, ← ennreal.of_real_add, -sub_eq_add_neg, sub_add_sub_cancel', le_refl] },
-  { simp only [ennreal.of_real_eq_zero.2 (sub_nonpos.2 (le_trans hbc hca)), zero_add, le_refl] }
-end
-
-theorem lebesgue_outer_trim : lebesgue_outer.trim = lebesgue_outer :=
-begin
-  refine le_antisymm (λ s, _) (outer_measure.le_trim _),
-  rw outer_measure.trim_eq_infi,
-  refine le_infi (λ f, le_infi $ λ hf,
-    ennreal.le_of_forall_pos_le_add $ λ ε ε0 h, _),
-  rcases ennreal.exists_pos_sum_of_encodable
-    (ennreal.zero_lt_coe_iff.2 ε0) ℕ with ⟨ε', ε'0, hε⟩,
-  refine le_trans _ (add_le_add_left (le_of_lt hε) _),
-  rw ← ennreal.tsum_add,
-  choose g hg using show
-    ∀ i, ∃ s, f i ⊆ s ∧ measurable_set s ∧
-      lebesgue_outer s ≤ lebesgue_length (f i) + of_real (ε' i),
-  { intro i,
-    have := (ennreal.lt_add_right (lt_of_le_of_lt (ennreal.le_tsum i) h)
-        (ennreal.zero_lt_coe_iff.2 (ε'0 i))),
-    conv at this {to_lhs, rw lebesgue_length},
-    simp only [infi_lt_iff] at this,
-    rcases this with ⟨a, b, h₁, h₂⟩,
-    rw ← lebesgue_outer_Ico at h₂,
-    exact ⟨_, h₁, measurable_set_Ico, le_of_lt $ by simpa using h₂⟩ },
-  simp at hg,
-  apply infi_le_of_le (Union g) _,
-  apply infi_le_of_le (subset.trans hf $ Union_subset_Union (λ i, (hg i).1)) _,
-  apply infi_le_of_le (measurable_set.Union (λ i, (hg i).2.1)) _,
-  exact le_trans (lebesgue_outer.Union _) (ennreal.tsum_le_tsum $ λ i, (hg i).2.2)
-end
-
-lemma borel_le_lebesgue_measurable : borel ℝ ≤ lebesgue_outer.caratheodory :=
-begin
-  rw real.borel_eq_generate_from_Iio_rat,
-  refine measurable_space.generate_from_le _,
-  simp [is_lebesgue_measurable_Iio] { contextual := tt }
-end
->>>>>>> 98b0d18a
+open_locale big_operators ennreal nnreal topological_space
 
 /-!
 ### Definition of the Lebesgue measure and lengths of intervals
