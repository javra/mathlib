--- conflicted
+++ resolved
@@ -1570,15 +1570,9 @@
 end lipschitz_with
 
 namespace continuous_linear_map
-<<<<<<< HEAD
-variables {𝕜 : Type*} [is_R_or_C 𝕜] [normed_space 𝕜 E] [normed_space 𝕜 F]
-
-/-- Composing `f : Lp ` with `L : E →L[ℝ] F`. -/
-=======
 variables {𝕜 : Type*} [nondiscrete_normed_field 𝕜] [normed_space 𝕜 E] [normed_space 𝕜 F]
 
 /-- Composing `f : Lp ` with `L : E →L[𝕜] F`. -/
->>>>>>> f302c979
 def comp_Lp (L : E →L[𝕜] F) (f : Lp E p μ) : Lp F p μ :=
 L.lipschitz.comp_Lp (map_zero L) f
 
@@ -1612,16 +1606,12 @@
   end }
 
 /-- Composing `f : Lp E p μ` with `L : E →L[𝕜] F`, seen as a continuous `𝕜`-linear map on
-<<<<<<< HEAD
-`Lp E p μ`. -/
-=======
 `Lp E p μ`. See also the similar
 * `linear_map.comp_left` for functions,
 * `continuous_linear_map.comp_left_continuous` for continuous functions,
 * `continuous_linear_map.comp_left_continuous_bounded` for bounded continuous functions,
 * `continuous_linear_map.comp_left_continuous_compact` for continuous functions on compact spaces.
 -/
->>>>>>> f302c979
 def comp_LpL [fact (1 ≤ p)] (L : E →L[𝕜] F) : (Lp E p μ) →L[𝕜] (Lp F p μ) :=
 linear_map.mk_continuous (L.comp_Lpₗ p μ) ∥L∥ L.norm_comp_Lp_le
 
