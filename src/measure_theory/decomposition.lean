--- conflicted
+++ resolved
@@ -22,10 +22,7 @@
   γ - 2 * (1 / 2) ^ m + (1 / 2) ^ m ≤ d :=
 by linarith
 
-<<<<<<< HEAD
-=======
 /-- **Hahn decomposition theorem** -/
->>>>>>> 24b7290d
 lemma hahn_decomposition [finite_measure μ] [finite_measure ν] :
   ∃s, measurable_set s ∧
     (∀t, measurable_set t → t ⊆ s → ν t ≤ μ t) ∧
