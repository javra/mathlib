--- conflicted
+++ resolved
@@ -187,135 +187,16 @@
 -/
 open finset
 
-<<<<<<< HEAD
-variables [normed_group E] [measurable_space E] [normed_group F]
-variables {μ : measure α} {p : ℝ≥0∞}
-
-/-!
-#### Properties of simple functions
-
-A simple function `f : α →ₛ E` into a normed group `E` verifies, for a measure `μ`:
-- `mem_ℒp f 0 μ` and `mem_ℒp f ∞ μ`, since `f` is a.e.-measurable and bounded,
-- for `0 < p < ∞`, `mem_ℒp f p μ ↔ integrable f μ ↔ f.fin_meas_supp μ ↔ ∀ y ≠ 0, μ (f ⁻¹' {y}) < ∞`.
--/
-
-lemma exists_forall_norm_le (f : α →ₛ F) : ∃ C, ∀ x, ∥f x∥ ≤ C :=
-exists_forall_le (f.map (λ x, ∥x∥))
-
-lemma mem_ℒp_zero (f : α →ₛ E) (μ : measure α) : mem_ℒp f 0 μ :=
-mem_ℒp_zero_iff_ae_measurable.mpr f.ae_measurable
-
-lemma mem_ℒp_top (f : α →ₛ E) (μ : measure α) : mem_ℒp f ∞ μ :=
-begin
-  obtain ⟨C, hfC⟩ := f.exists_forall_norm_le,
-  exact mem_ℒp_top_of_bound f.ae_measurable C (eventually_of_forall hfC),
-end
-
-protected lemma snorm'_eq {p : ℝ} (f : α →ₛ F) (μ : measure α) :
-  snorm' f p μ = (∑ y in f.range, (nnnorm y : ℝ≥0∞) ^ p * μ (f ⁻¹' {y})) ^ (1/p) :=
-begin
-  have h_map : (λ a, (nnnorm (f a) : ℝ≥0∞) ^ p) = f.map (λ a : F, (nnnorm a : ℝ≥0∞) ^ p), by simp,
-  simp_rw [snorm', h_map],
-  rw [lintegral_eq_lintegral, map_lintegral],
-end
-
-lemma measure_preimage_lt_top_of_mem_ℒp  (hp_pos : 0 < p) (hp_ne_top : p ≠ ∞) (f : α →ₛ E)
-  (hf : mem_ℒp f p μ) (y : E) (hy_ne : y ≠ 0) :
-  μ (f ⁻¹' {y}) < ∞ :=
-begin
-  have hp_pos_real : 0 < p.to_real, from ennreal.to_real_pos_iff.mpr ⟨hp_pos, hp_ne_top⟩,
-  have hf_snorm := mem_ℒp.snorm_lt_top hf,
-  rw [snorm_eq_snorm' hp_pos.ne.symm hp_ne_top, f.snorm'_eq,
-    ← @ennreal.lt_rpow_one_div_iff _ _ (1 / p.to_real) (by simp [hp_pos_real]),
-    @ennreal.top_rpow_of_pos (1 / (1 / p.to_real)) (by simp [hp_pos_real]),
-    ennreal.sum_lt_top_iff] at hf_snorm,
-  by_cases hyf : y ∈ f.range,
-  swap,
-  { suffices h_empty : f ⁻¹' {y} = ∅,
-      by { rw [h_empty, measure_empty], exact ennreal.coe_lt_top, },
-    ext1 x,
-    rw [set.mem_preimage, set.mem_singleton_iff, mem_empty_eq, iff_false],
-    refine λ hxy, hyf _,
-    rw [mem_range, set.mem_range],
-    exact ⟨x, hxy⟩, },
-  specialize hf_snorm y hyf,
-  rw ennreal.mul_lt_top_iff at hf_snorm,
-  cases hf_snorm,
-  { exact hf_snorm.2, },
-  cases hf_snorm,
-  { refine absurd _ hy_ne,
-    simpa [hp_pos_real] using hf_snorm, },
-  { simp [hf_snorm], },
-end
-
-lemma mem_ℒp_of_finite_measure_preimage (p : ℝ≥0∞) {f : α →ₛ E} (hf : ∀ y ≠ 0, μ (f ⁻¹' {y}) < ∞) :
-  mem_ℒp f p μ :=
-begin
-  by_cases hp0 : p = 0,
-  { rw [hp0, mem_ℒp_zero_iff_ae_measurable], exact f.ae_measurable, },
-  by_cases hp_top : p = ∞,
-  { rw hp_top, exact mem_ℒp_top f μ, },
-  refine ⟨f.ae_measurable, _⟩,
-  rw [snorm_eq_snorm' hp0 hp_top, f.snorm'_eq],
-  refine ennreal.rpow_lt_top_of_nonneg (by simp) (ennreal.sum_lt_top_iff.mpr (λ y hy, _)).ne,
-  by_cases hy0 : y = 0,
-  { simp [hy0, ennreal.to_real_pos_iff.mpr ⟨lt_of_le_of_ne (zero_le _) (ne.symm hp0), hp_top⟩], },
-  { refine ennreal.mul_lt_top _ (hf y hy0),
-    exact ennreal.rpow_lt_top_of_nonneg ennreal.to_real_nonneg ennreal.coe_ne_top, },
-end
-
-lemma mem_ℒp_iff {f : α →ₛ E} (hp_pos : 0 < p) (hp_ne_top : p ≠ ∞) :
-  mem_ℒp f p μ ↔ ∀ y ≠ 0, μ (f ⁻¹' {y}) < ∞ :=
-⟨λ h, measure_preimage_lt_top_of_mem_ℒp hp_pos hp_ne_top f h,
-  λ h, mem_ℒp_of_finite_measure_preimage p h⟩
-
-lemma integrable_iff {f : α →ₛ E} : integrable f μ ↔ ∀ y ≠ 0, μ (f ⁻¹' {y}) < ∞ :=
-by { rw ← mem_ℒp_one_iff_integrable, exact mem_ℒp_iff ennreal.zero_lt_one ennreal.coe_ne_top, }
-
-lemma mem_ℒp_iff_integrable {f : α →ₛ E} (hp_pos : 0 < p) (hp_ne_top : p ≠ ∞) :
-  mem_ℒp f p μ ↔ integrable f μ :=
-by rw [mem_ℒp_iff hp_pos hp_ne_top, integrable_iff]
-
-lemma mem_ℒp_iff_fin_meas_supp {f : α →ₛ E} (hp_pos : 0 < p) (hp_ne_top : p ≠ ∞) :
-  mem_ℒp f p μ ↔ f.fin_meas_supp μ :=
-by rw [mem_ℒp_iff hp_pos hp_ne_top, fin_meas_supp_iff]
-
-lemma integrable_iff_fin_meas_supp {f : α →ₛ E} : integrable f μ ↔ f.fin_meas_supp μ :=
-by rw [integrable_iff, fin_meas_supp_iff]
-
-lemma fin_meas_supp.integrable {f : α →ₛ E} (h : f.fin_meas_supp μ) : integrable f μ :=
-integrable_iff_fin_meas_supp.2 h
-
-lemma integrable_pair [measurable_space F] {f : α →ₛ E} {g : α →ₛ F} :
-  integrable f μ → integrable g μ → integrable (pair f g) μ :=
-by simpa only [integrable_iff_fin_meas_supp] using fin_meas_supp.pair
-
-lemma mem_ℒp_of_finite_measure (f : α →ₛ E) (p : ℝ≥0∞) (μ : measure α) [finite_measure μ] :
-  mem_ℒp f p μ :=
-begin
-  obtain ⟨C, hfC⟩ := f.exists_forall_norm_le,
-  exact mem_ℒp.of_bound f.ae_measurable C (eventually_of_forall hfC),
-end
-
-lemma integrable_of_finite_measure [finite_measure μ] (f : α →ₛ E) : integrable f μ :=
-mem_ℒp_one_iff_integrable.mp (f.mem_ℒp_of_finite_measure 1 μ)
-
-lemma measure_preimage_lt_top_of_integrable (f : α →ₛ E) (hf : integrable f μ) {x : E}
-  (hx : x ≠ 0) :
-  μ (f ⁻¹' {x}) < ∞ :=
-integrable_iff.mp hf x hx
-
-variables [normed_space ℝ F] {G G' F' : Type*} [normed_group G] [normed_group G']
+variables [normed_group E] [measurable_space E]
+  [normed_group F] [normed_space ℝ F]
+  {μ : measure α} {p : ℝ≥0∞}
+  {G G' F' : Type*}
+  [normed_group G] [normed_group G']
   [normed_group F'] [normed_space ℝ F']
 
 def extend_op [normed_space ℝ G] (T : Π s : set α, measurable_set s → (F →L[ℝ] G))
   (f : α →ₛ F) : G :=
 ∑ x in f.range, T (f ⁻¹' {x}) (f.measurable_set_fiber x) x
-=======
-variables [normed_group E] [measurable_space E]
-variables [normed_group F] [normed_space ℝ F]
-variables {μ : measure α}
->>>>>>> 0ee238cf
 
 /-- Bochner integral of simple functions whose codomain is a real `normed_space`. -/
 def integral (μ : measure α) (f : α →ₛ F) : F :=
@@ -1005,253 +886,6 @@
 
 namespace simple_func
 
-<<<<<<< HEAD
-section instances
-/-! Simple functions in L1 space form a `normed_space`. -/
-
-instance : has_coe (α →₁ₛ[μ] E) (α →₁[μ] E) := coe_subtype
-instance : has_coe_to_fun (α →₁ₛ[μ] E) := ⟨λ f, α → E, λ f, ⇑(f : α →₁[μ] E)⟩
-
-@[simp, norm_cast] lemma coe_coe (f : α →₁ₛ[μ] E) : ⇑(f : α →₁[μ] E) = f := rfl
-protected lemma eq {f g : α →₁ₛ[μ] E} : (f : α →₁[μ] E) = (g : α →₁[μ] E) → f = g := subtype.eq
-protected lemma eq' {f g : α →₁ₛ[μ] E} : (f : α →ₘ[μ] E) = (g : α →ₘ[μ] E) → f = g :=
-subtype.eq ∘ subtype.eq
-
-@[norm_cast] protected lemma eq_iff {f g : α →₁ₛ[μ] E} : (f : α →₁[μ] E) = g ↔ f = g :=
-subtype.ext_iff.symm
-
-@[norm_cast] protected lemma eq_iff' {f g : α →₁ₛ[μ] E} : (f : α →ₘ[μ] E) = g ↔ f = g :=
-iff.intro (simple_func.eq') (congr_arg _)
-
-/-- L1 simple functions forms a `normed_group`, with the metric being inherited from L1 space,
-  i.e., `dist f g = ennreal.to_real (∫⁻ a, edist (f a) (g a)`).
-  Not declared as an instance as `α →₁ₛ[μ] β` will only be useful in the construction of the Bochner
-  integral. -/
-protected def normed_group : normed_group (α →₁ₛ[μ] E) := by apply_instance
-
-local attribute [instance] simple_func.normed_group
-
-/-- Functions `α →₁ₛ[μ] E` form an additive commutative group. -/
-instance : inhabited (α →₁ₛ[μ] E) := ⟨0⟩
-
-@[simp, norm_cast]
-lemma coe_zero : ((0 : α →₁ₛ[μ] E) : α →₁[μ] E) = 0 := rfl
-@[simp, norm_cast]
-lemma coe_add (f g : α →₁ₛ[μ] E) : ((f + g : α →₁ₛ[μ] E) : α →₁[μ] E) = f + g := rfl
-@[simp, norm_cast]
-lemma coe_neg (f : α →₁ₛ[μ] E) : ((-f : α →₁ₛ[μ] E) : α →₁[μ] E) = -f := rfl
-@[simp, norm_cast]
-lemma coe_sub (f g : α →₁ₛ[μ] E) : ((f - g : α →₁ₛ[μ] E) : α →₁[μ] E) = f - g := rfl
-
-@[simp] lemma edist_eq (f g : α →₁ₛ[μ] E) : edist f g = edist (f : α →₁[μ] E) (g : α →₁[μ] E) := rfl
-@[simp] lemma dist_eq (f g : α →₁ₛ[μ] E) : dist f g = dist (f : α →₁[μ] E) (g : α →₁[μ] E) := rfl
-
-lemma norm_eq (f : α →₁ₛ[μ] E) : ∥f∥ = ∥(f : α →₁[μ] E)∥ := rfl
-
-variables [normed_field 𝕜] [normed_space 𝕜 E] [measurable_space 𝕜] [opens_measurable_space 𝕜]
-
-/-- Not declared as an instance as `α →₁ₛ[μ] E` will only be useful in the construction of the
-Bochner integral. -/
-protected def has_scalar : has_scalar 𝕜 (α →₁ₛ[μ] E) := ⟨λk f, ⟨k • f,
-begin
-  rcases f with ⟨f, ⟨s, hs⟩⟩,
-  use k • s,
-  apply eq.trans (smul_mk k s s.ae_measurable).symm _,
-  rw hs,
-  refl,
-end ⟩⟩
-
-local attribute [instance, priority 10000] simple_func.has_scalar
-
-@[simp, norm_cast] lemma coe_smul (c : 𝕜) (f : α →₁ₛ[μ] E) :
-  ((c • f : α →₁ₛ[μ] E) : α →₁[μ] E) = c • (f : α →₁[μ] E) := rfl
-
-/-- Not declared as an instance as `α →₁ₛ[μ] E` will only be useful in the construction of the
-  Bochner integral. -/
-protected def module : module 𝕜 (α →₁ₛ[μ] E) :=
-{ one_smul  := λf, simple_func.eq (by { simp only [coe_smul], exact one_smul _ _ }),
-  mul_smul  := λx y f, simple_func.eq (by { simp only [coe_smul], exact mul_smul _ _ _ }),
-  smul_add  := λx f g, simple_func.eq (by { simp only [coe_smul], exact smul_add _ _ _ }),
-  smul_zero := λx, simple_func.eq (by { simp only [coe_smul], exact smul_zero _ }),
-  add_smul  := λx y f, simple_func.eq (by { simp only [coe_smul], exact add_smul _ _ _ }),
-  zero_smul := λf, simple_func.eq (by { simp only [coe_smul], exact zero_smul _ _ }) }
-
-local attribute [instance] simple_func.normed_group simple_func.module
-
-/-- Not declared as an instance as `α →₁ₛ[μ] E` will only be useful in the construction of the
-Bochner integral. -/
-protected def normed_space : normed_space 𝕜 (α →₁ₛ[μ] E) :=
-⟨ λc f, by { rw [norm_eq, norm_eq, coe_smul, norm_smul] } ⟩
-
-end instances
-
-local attribute [instance] simple_func.normed_group simple_func.normed_space
-
-section to_L1
-
-/-- Construct the equivalence class `[f]` of an integrable simple function `f`. -/
-@[reducible] def to_L1 (f : α →ₛ E) (hf : integrable f μ) : (α →₁ₛ[μ] E) :=
-⟨hf.to_L1 f, ⟨f, rfl⟩⟩
-
-lemma to_L1_eq_to_L1 (f : α →ₛ E) (hf : integrable f μ) :
-  (to_L1 f hf : α →₁[μ] E) = hf.to_L1 f := rfl
-
-lemma to_L1_eq_mk (f : α →ₛ E) (hf : integrable f μ) :
-  (to_L1 f hf : α →ₘ[μ] E) = ae_eq_fun.mk f f.ae_measurable := rfl
-
-lemma to_L1_zero : to_L1 (0 : α →ₛ E) (integrable_zero α E μ) = 0 := rfl
-
-lemma to_L1_add (f g : α →ₛ E) (hf : integrable f μ) (hg : integrable g μ) :
-  to_L1 (f + g) (hf.add hg) = to_L1 f hf + to_L1 g hg := rfl
-
-lemma to_L1_neg (f : α →ₛ E) (hf : integrable f μ) :
-  to_L1 (-f) hf.neg = -to_L1 f hf := rfl
-
-lemma to_L1_sub (f g : α →ₛ E) (hf : integrable f μ) (hg : integrable g μ) :
-  to_L1 (f - g) (hf.sub hg) = to_L1 f hf - to_L1 g hg :=
-by { simp only [sub_eq_add_neg, ← to_L1_neg, ← to_L1_add], refl }
-
-variables [normed_field 𝕜] [normed_space 𝕜 E] [measurable_space 𝕜] [opens_measurable_space 𝕜]
-
-lemma to_L1_smul (f : α →ₛ E) (hf : integrable f μ) (c : 𝕜) :
-  to_L1 (c • f) (hf.smul c) = c • to_L1 f hf := rfl
-
-lemma norm_to_L1 (f : α →ₛ E) (hf : integrable f μ) :
-  ∥to_L1 f hf∥ = ennreal.to_real (∫⁻ a, edist (f a) 0 ∂μ) :=
-by simp [to_L1, integrable.norm_to_L1]
-
-end to_L1
-
-section to_simple_func
-
-/-- Find a representative of a `L1.simple_func`. -/
-def to_simple_func (f : α →₁ₛ[μ] E) : α →ₛ E := classical.some f.2
-
-/-- `(to_simple_func f)` is measurable. -/
-@[measurability]
-protected lemma measurable (f : α →₁ₛ[μ] E) : measurable (to_simple_func f) :=
-(to_simple_func f).measurable
-
-@[measurability]
-protected lemma ae_measurable (f : α →₁ₛ[μ] E) : ae_measurable (to_simple_func f) μ :=
-(simple_func.measurable f).ae_measurable
-
-/-- `to_simple_func f` is integrable. -/
-protected lemma integrable (f : α →₁ₛ[μ] E) : integrable (to_simple_func f) μ :=
-begin
-  apply (integrable_mk (simple_func.ae_measurable f)).1,
-  convert integrable_coe_fn f.val,
-  exact classical.some_spec f.2
-end
-
-lemma measure_preimage_lt_top (f : α →₁ₛ[μ] E) (y : E) (hy : y ≠ 0) :
-  μ ((to_simple_func f) ⁻¹' {y}) < ∞ :=
-simple_func.integrable_iff.mp (simple_func.integrable f) y hy
-
-lemma to_L1_to_simple_func (f : α →₁ₛ[μ] E) :
-  to_L1 (to_simple_func f) (simple_func.integrable f) = f :=
-by { rw ← simple_func.eq_iff', exact classical.some_spec f.2 }
-
-lemma to_simple_func_to_L1 (f : α →ₛ E) (hfi : integrable f μ) :
-  to_simple_func (to_L1 f hfi) =ᵐ[μ] f :=
-by { rw ← mk_eq_mk, exact classical.some_spec (to_L1 f hfi).2 }
-
-lemma to_simple_func_eq_to_fun (f : α →₁ₛ[μ] E) : to_simple_func f =ᵐ[μ] f :=
-begin
-  simp_rw [← integrable.to_L1_eq_to_L1_iff (to_simple_func f) f (simple_func.integrable f)
-    (integrable_coe_fn ↑f), subtype.ext_iff],
-  convert classical.some_spec f.coe_prop,
-  exact integrable.to_L1_coe_fn _ _,
-end
-
-variables (E μ)
-lemma zero_to_simple_func : to_simple_func (0 : α →₁ₛ[μ] E) =ᵐ[μ] 0 :=
-begin
-  filter_upwards [to_simple_func_eq_to_fun (0 : α →₁ₛ[μ] E), Lp.coe_fn_zero E 1 μ],
-  assume a h₁ h₂,
-  rwa h₁,
-end
-variables {E μ}
-
-lemma add_to_simple_func (f g : α →₁ₛ[μ] E) :
-  to_simple_func (f + g) =ᵐ[μ] to_simple_func f + to_simple_func g :=
-begin
-  filter_upwards [to_simple_func_eq_to_fun (f + g), to_simple_func_eq_to_fun f,
-    to_simple_func_eq_to_fun g, Lp.coe_fn_add (f :  α →₁[μ] E) g],
-  assume a,
-  simp only [← coe_coe, coe_add, pi.add_apply],
-  iterate 4 { assume h, rw h }
-end
-
-lemma neg_to_simple_func (f : α →₁ₛ[μ] E) : to_simple_func (-f) =ᵐ[μ] - to_simple_func f :=
-begin
-  filter_upwards [to_simple_func_eq_to_fun (-f), to_simple_func_eq_to_fun f,
-    Lp.coe_fn_neg (f : α →₁[μ] E)],
-  assume a,
-  simp only [pi.neg_apply, coe_neg, ← coe_coe],
-  repeat { assume h, rw h }
-end
-
-lemma sub_to_simple_func (f g : α →₁ₛ[μ] E) :
-  to_simple_func (f - g) =ᵐ[μ] to_simple_func f - to_simple_func g :=
-begin
-  filter_upwards [to_simple_func_eq_to_fun (f - g), to_simple_func_eq_to_fun f,
-    to_simple_func_eq_to_fun g, Lp.coe_fn_sub (f : α →₁[μ] E) g],
-  assume a,
-  simp only [coe_sub, pi.sub_apply, ← coe_coe],
-  repeat { assume h, rw h }
-end
-
-variables [normed_field 𝕜] [normed_space 𝕜 E] [measurable_space 𝕜] [opens_measurable_space 𝕜]
-
-lemma smul_to_simple_func (k : 𝕜) (f : α →₁ₛ[μ] E) :
-  to_simple_func (k • f) =ᵐ[μ] k • to_simple_func f :=
-begin
-  filter_upwards [to_simple_func_eq_to_fun (k • f), to_simple_func_eq_to_fun f,
-    Lp.coe_fn_smul k (f : α →₁[μ] E)],
-  assume a,
-  simp only [pi.smul_apply, coe_smul, ← coe_coe],
-  repeat { assume h, rw h }
-end
-
-lemma lintegral_edist_to_simple_func_lt_top (f g : α →₁ₛ[μ] E) :
-  ∫⁻ (x : α), edist (to_simple_func f x) (to_simple_func g x) ∂μ < ∞ :=
-begin
-  rw lintegral_rw₂ (to_simple_func_eq_to_fun f) (to_simple_func_eq_to_fun g),
-  exact lintegral_edist_lt_top (integrable_coe_fn _) (integrable_coe_fn _)
-end
-
-lemma dist_to_simple_func (f g : α →₁ₛ[μ] E) : dist f g =
-  ennreal.to_real (∫⁻ x, edist (to_simple_func f x) (to_simple_func g x) ∂μ) :=
-begin
-  rw [dist_eq, L1.dist_def, ennreal.to_real_eq_to_real],
-  { rw lintegral_rw₂, repeat { exact ae_eq_symm (to_simple_func_eq_to_fun _) } },
-  { exact lintegral_edist_lt_top (integrable_coe_fn _) (integrable_coe_fn _) },
-  { exact lintegral_edist_to_simple_func_lt_top _ _ }
-end
-
-lemma norm_to_simple_func (f : α →₁ₛ[μ] E) :
-  ∥f∥ = ennreal.to_real (∫⁻ (a : α), nnnorm ((to_simple_func f) a) ∂μ) :=
-calc ∥f∥ =
-  ennreal.to_real (∫⁻x, edist ((to_simple_func f) x) (to_simple_func (0 : α →₁ₛ[μ] E) x) ∂μ) :
-begin
-  rw [← dist_zero_right, dist_to_simple_func]
-end
-... = ennreal.to_real (∫⁻ (x : α), (coe ∘ nnnorm) ((to_simple_func f) x) ∂μ) :
-begin
-  rw lintegral_nnnorm_eq_lintegral_edist,
-  have : ∫⁻ x, edist ((to_simple_func f) x) ((to_simple_func (0 : α →₁ₛ[μ] E)) x) ∂μ =
-    ∫⁻ x, edist ((to_simple_func f) x) 0 ∂μ,
-  { refine lintegral_congr_ae ((zero_to_simple_func E μ).mono (λ a h, _)),
-    rw [h, pi.zero_apply] },
-  rw [ennreal.to_real_eq_to_real],
-  { exact this },
-  { exact lintegral_edist_to_simple_func_lt_top _ _ },
-  { rw ← this, exact lintegral_edist_to_simple_func_lt_top _ _ }
-end
-
-=======
->>>>>>> 0ee238cf
 lemma norm_eq_integral (f : α →₁ₛ[μ] E) : ∥f∥ = ((to_simple_func f).map norm).integral μ :=
 begin
   rw [norm_to_simple_func, simple_func.integral_eq_lintegral],
