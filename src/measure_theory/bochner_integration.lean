/-
Copyright (c) 2019 Zhouhang Zhou. All rights reserved.
Released under Apache 2.0 license as described in the file LICENSE.
Authors: Zhouhang Zhou, Yury Kudryashov
-/
import measure_theory.simple_func_dense
import analysis.normed_space.bounded_linear_maps
import topology.sequences

/-!
# Bochner integral

The Bochner integral extends the definition of the Lebesgue integral to functions that map from a
measure space into a Banach space (complete normed vector space). It is constructed here by
extending the integral on simple functions.

## Main definitions

The Bochner integral is defined following these steps:

1. Define the integral on simple functions of the type `simple_func α E` (notation : `α →ₛ E`)
  where `E` is a real normed space.

  (See `simple_func.bintegral` and section `bintegral` for details. Also see `simple_func.integral`
  for the integral on simple functions of the type `simple_func α ennreal`.)

2. Use `α →ₛ E` to cut out the simple functions from L1 functions, and define integral
  on these. The type of simple functions in L1 space is written as `α →₁ₛ[μ] E`.

3. Show that the embedding of `α →₁ₛ[μ] E` into L1 is a dense and uniform one.

4. Show that the integral defined on `α →₁ₛ[μ] E` is a continuous linear map.

5. Define the Bochner integral on L1 functions by extending the integral on integrable simple
  functions `α →₁ₛ[μ] E` using `continuous_linear_map.extend`. Define the Bochner integral on
  functions as the Bochner integral of its equivalence class in L1 space.

## Main statements

1. Basic properties of the Bochner integral on functions of type `α → E`, where `α` is a measure
   space and `E` is a real normed space.

  * `integral_zero`                  : `∫ 0 ∂μ = 0`
  * `integral_add`                   : `∫ x, f x + g x ∂μ = ∫ x, f ∂μ + ∫ x, g x ∂μ`
  * `integral_neg`                   : `∫ x, - f x ∂μ = - ∫ x, f x ∂μ`
  * `integral_sub`                   : `∫ x, f x - g x ∂μ = ∫ x, f x ∂μ - ∫ x, g x ∂μ`
  * `integral_smul`                  : `∫ x, r • f x ∂μ = r • ∫ x, f x ∂μ`
  * `integral_congr_ae`              : `f =ᵐ[μ] g → ∫ x, f x ∂μ = ∫ x, g x ∂μ`
  * `norm_integral_le_integral_norm` : `∥∫ x, f x ∂μ∥ ≤ ∫ x, ∥f x∥ ∂μ`

2. Basic properties of the Bochner integral on functions of type `α → ℝ`, where `α` is a measure
  space.

  * `integral_nonneg_of_ae` : `0 ≤ᵐ[μ] f → 0 ≤ ∫ x, f x ∂μ`
  * `integral_nonpos_of_ae` : `f ≤ᵐ[μ] 0 → ∫ x, f x ∂μ ≤ 0`
  * `integral_mono_ae`      : `f ≤ᵐ[μ] g → ∫ x, f x ∂μ ≤ ∫ x, g x ∂μ`
  * `integral_nonneg`       : `0 ≤ f → 0 ≤ ∫ x, f x ∂μ`
  * `integral_nonpos`       : `f ≤ 0 → ∫ x, f x ∂μ ≤ 0`
  * `integral_mono`         : `f ≤ᵐ[μ] g → ∫ x, f x ∂μ ≤ ∫ x, g x ∂μ`

3. Propositions connecting the Bochner integral with the integral on `ennreal`-valued functions,
   which is called `lintegral` and has the notation `∫⁻`.

  * `integral_eq_lintegral_max_sub_lintegral_min` : `∫ x, f x ∂μ = ∫⁻ x, f⁺ x ∂μ - ∫⁻ x, f⁻ x ∂μ`,
    where `f⁺` is the positive part of `f` and `f⁻` is the negative part of `f`.
  * `integral_eq_lintegral_of_nonneg_ae`          : `0 ≤ᵐ[μ] f → ∫ x, f x ∂μ = ∫⁻ x, f x ∂μ`

4. `tendsto_integral_of_dominated_convergence` : the Lebesgue dominated convergence theorem

## Notes

Some tips on how to prove a proposition if the API for the Bochner integral is not enough so that
you need to unfold the definition of the Bochner integral and go back to simple functions.

One method is to use the theorem `integrable.induction` in the file `set_integral`, which allows
you to prove something for an arbitrary measurable + integrable function.

Another method is using the following steps.
See `integral_eq_lintegral_max_sub_lintegral_min` for a complicated example, which proves that
`∫ f = ∫⁻ f⁺ - ∫⁻ f⁻`, with the first integral sign being the Bochner integral of a real-valued
function `f : α → ℝ`, and second and third integral sign being the integral on ennreal-valued
functions (called `lintegral`). The proof of `integral_eq_lintegral_max_sub_lintegral_min` is
scattered in sections with the name `pos_part`.

Here are the usual steps of proving that a property `p`, say `∫ f = ∫⁻ f⁺ - ∫⁻ f⁻`, holds for all
functions :

1. First go to the `L¹` space.

   For example, if you see `ennreal.to_real (∫⁻ a, ennreal.of_real $ ∥f a∥)`, that is the norm of
   `f` in `L¹` space. Rewrite using `l1.norm_of_fun_eq_lintegral_norm`.

2. Show that the set `{f ∈ L¹ | ∫ f = ∫⁻ f⁺ - ∫⁻ f⁻}` is closed in `L¹` using `is_closed_eq`.

3. Show that the property holds for all simple functions `s` in `L¹` space.

   Typically, you need to convert various notions to their `simple_func` counterpart, using lemmas
   like `l1.integral_coe_eq_integral`.

4. Since simple functions are dense in `L¹`,
```
univ = closure {s simple}
     = closure {s simple | ∫ s = ∫⁻ s⁺ - ∫⁻ s⁻} : the property holds for all simple functions
     ⊆ closure {f | ∫ f = ∫⁻ f⁺ - ∫⁻ f⁻}
     = {f | ∫ f = ∫⁻ f⁺ - ∫⁻ f⁻} : closure of a closed set is itself
```
Use `is_closed_property` or `dense_range.induction_on` for this argument.

## Notations

* `α →ₛ E`  : simple functions (defined in `measure_theory/integration`)
* `α →₁[μ] E` : functions in L1 space, i.e., equivalence classes of integrable functions (defined in
                `measure_theory/l1_space`)
* `α →₁ₛ[μ] E` : simple functions in L1 space, i.e., equivalence classes of integrable simple
                 functions

Note : `ₛ` is typed using `\_s`. Sometimes it shows as a box if font is missing.

## Tags

Bochner integral, simple function, function space, Lebesgue dominated convergence theorem

-/

noncomputable theory
open_locale classical topological_space big_operators nnreal

namespace measure_theory

variables {α E : Type*} [measurable_space α] [linear_order E] [has_zero E]

local infixr ` →ₛ `:25 := simple_func

namespace simple_func

section pos_part

/-- Positive part of a simple function. -/
def pos_part (f : α →ₛ E) : α →ₛ E := f.map (λb, max b 0)

/-- Negative part of a simple function. -/
def neg_part [has_neg E] (f : α →ₛ E) : α →ₛ E := pos_part (-f)

lemma pos_part_map_norm (f : α →ₛ ℝ) : (pos_part f).map norm = pos_part f :=
begin
  ext,
  rw [map_apply, real.norm_eq_abs, abs_of_nonneg],
  rw [pos_part, map_apply],
  exact le_max_right _ _
end

lemma neg_part_map_norm (f : α →ₛ ℝ) : (neg_part f).map norm = neg_part f :=
by { rw neg_part, exact pos_part_map_norm _ }

lemma pos_part_sub_neg_part (f : α →ₛ ℝ) : f.pos_part - f.neg_part = f :=
begin
  simp only [pos_part, neg_part],
  ext a,
  rw coe_sub,
  exact max_zero_sub_eq_self (f a)
end

end pos_part

end simple_func

end measure_theory

namespace measure_theory
open set filter topological_space ennreal emetric

variables {α E F : Type*} [measurable_space α]

local infixr ` →ₛ `:25 := simple_func

namespace simple_func

section integral
/-!
### The Bochner integral of simple functions

Define the Bochner integral of simple functions of the type `α →ₛ β` where `β` is a normed group,
and prove basic property of this integral.
-/
open finset

variables [normed_group E] [measurable_space E] [normed_group F]
variables {μ : measure α}

/-- For simple functions with a `normed_group` as codomain, being integrable is the same as having
    finite volume support. -/
lemma integrable_iff_fin_meas_supp {f : α →ₛ E} {μ : measure α} :
  integrable f μ ↔ f.fin_meas_supp μ :=
calc integrable f μ ↔ ∫⁻ x, f.map (coe ∘ nnnorm : E → ennreal) x ∂μ < ⊤ :
  and_iff_right f.ae_measurable
... ↔ (f.map (coe ∘ nnnorm : E → ennreal)).lintegral μ < ⊤ : by rw lintegral_eq_lintegral
... ↔ (f.map (coe ∘ nnnorm : E → ennreal)).fin_meas_supp μ : iff.symm $
  fin_meas_supp.iff_lintegral_lt_top $ eventually_of_forall $ λ x, coe_lt_top
... ↔ _ : fin_meas_supp.map_iff $ λ b, coe_eq_zero.trans nnnorm_eq_zero

lemma fin_meas_supp.integrable {f : α →ₛ E} (h : f.fin_meas_supp μ) : integrable f μ :=
integrable_iff_fin_meas_supp.2 h

lemma integrable_pair [measurable_space F] {f : α →ₛ E} {g : α →ₛ F} :
  integrable f μ → integrable g μ → integrable (pair f g) μ :=
by simpa only [integrable_iff_fin_meas_supp] using fin_meas_supp.pair

variables [normed_space ℝ F]

/-- Bochner integral of simple functions whose codomain is a real `normed_space`. -/
def integral (μ : measure α) (f : α →ₛ F) : F :=
∑ x in f.range, (ennreal.to_real (μ (f ⁻¹' {x}))) • x

lemma integral_eq_sum_filter (f : α →ₛ F) (μ) :
  f.integral μ = ∑ x in f.range.filter (λ x, x ≠ 0), (ennreal.to_real (μ (f ⁻¹' {x}))) • x :=
eq.symm $ sum_filter_of_ne $ λ x _, mt $ λ h0, h0.symm ▸ smul_zero _

/-- The Bochner integral is equal to a sum over any set that includes `f.range` (except `0`). -/
lemma integral_eq_sum_of_subset {f : α →ₛ F} {μ : measure α} {s : finset F}
  (hs : f.range.filter (λ x, x ≠ 0) ⊆ s) : f.integral μ = ∑ x in s, (μ (f ⁻¹' {x})).to_real • x :=
begin
  rw [simple_func.integral_eq_sum_filter, finset.sum_subset hs],
  rintro x - hx, rw [finset.mem_filter, not_and_distrib, ne.def, not_not] at hx,
  rcases hx with hx|rfl; [skip, simp],
  rw [simple_func.mem_range] at hx, rw [preimage_eq_empty]; simp [disjoint_singleton_left, hx]
end

/-- Calculate the integral of `g ∘ f : α →ₛ F`, where `f` is an integrable function from `α` to `E`
    and `g` is a function from `E` to `F`. We require `g 0 = 0` so that `g ∘ f` is integrable. -/
lemma map_integral (f : α →ₛ E) (g : E → F) (hf : integrable f μ) (hg : g 0 = 0) :
  (f.map g).integral μ = ∑ x in f.range, (ennreal.to_real (μ (f ⁻¹' {x}))) • (g x) :=
begin
  -- We start as in the proof of `map_lintegral`
  simp only [integral, range_map],
  refine finset.sum_image' _ (assume b hb, _),
  rcases mem_range.1 hb with ⟨a, rfl⟩,
  rw [map_preimage_singleton, ← sum_measure_preimage_singleton _
    (λ _ _, f.is_measurable_preimage _)],
  -- Now we use `hf : integrable f μ` to show that `ennreal.to_real` is additive.
  by_cases ha : g (f a) = 0,
  { simp only [ha, smul_zero],
    refine (sum_eq_zero $ λ x hx, _).symm,
    simp only [mem_filter] at hx,
    simp [hx.2] },
  { rw [to_real_sum, sum_smul],
    { refine sum_congr rfl (λ x hx, _),
      simp only [mem_filter] at hx,
      rw [hx.2] },
    { intros x hx,
      simp only [mem_filter] at hx,
      refine (integrable_iff_fin_meas_supp.1 hf).meas_preimage_singleton_ne_zero _,
      exact λ h0, ha (hx.2 ▸ h0.symm ▸ hg) } },
end

/-- `simple_func.integral` and `simple_func.lintegral` agree when the integrand has type
    `α →ₛ ennreal`. But since `ennreal` is not a `normed_space`, we need some form of coercion.
    See `integral_eq_lintegral` for a simpler version. -/
lemma integral_eq_lintegral' {f : α →ₛ E} {g : E → ennreal} (hf : integrable f μ) (hg0 : g 0 = 0)
  (hgt : ∀b, g b < ⊤):
  (f.map (ennreal.to_real ∘ g)).integral μ = ennreal.to_real (∫⁻ a, g (f a) ∂μ) :=
begin
  have hf' : f.fin_meas_supp μ := integrable_iff_fin_meas_supp.1 hf,
  simp only [← map_apply g f, lintegral_eq_lintegral],
  rw [map_integral f _ hf, map_lintegral, ennreal.to_real_sum],
  { refine finset.sum_congr rfl (λb hb, _),
    rw [smul_eq_mul, to_real_mul, mul_comm] },
  { assume a ha,
    by_cases a0 : a = 0,
    { rw [a0, hg0, zero_mul], exact with_top.zero_lt_top },
    { apply mul_lt_top (hgt a) (hf'.meas_preimage_singleton_ne_zero a0) } },
  { simp [hg0] }
end

variables [normed_space ℝ E]

lemma integral_congr {f g : α →ₛ E} (hf : integrable f μ) (h : f =ᵐ[μ] g):
  f.integral μ = g.integral μ :=
show ((pair f g).map prod.fst).integral μ = ((pair f g).map prod.snd).integral μ, from
begin
  have inte := integrable_pair hf (hf.congr h),
  rw [map_integral (pair f g) _ inte prod.fst_zero, map_integral (pair f g) _ inte prod.snd_zero],
  refine finset.sum_congr rfl (assume p hp, _),
  rcases mem_range.1 hp with ⟨a, rfl⟩,
  by_cases eq : f a = g a,
  { dsimp only [pair_apply], rw eq },
  { have : μ ((pair f g) ⁻¹' {(f a, g a)}) = 0,
    { refine measure_mono_null (assume a' ha', _) h,
      simp only [set.mem_preimage, mem_singleton_iff, pair_apply, prod.mk.inj_iff] at ha',
      show f a' ≠ g a',
      rwa [ha'.1, ha'.2] },
    simp only [this, pair_apply, zero_smul, ennreal.zero_to_real] },
end

/-- `simple_func.bintegral` and `simple_func.integral` agree when the integrand has type
    `α →ₛ ennreal`. But since `ennreal` is not a `normed_space`, we need some form of coercion. -/
lemma integral_eq_lintegral {f : α →ₛ ℝ} (hf : integrable f μ) (h_pos : 0 ≤ᵐ[μ] f) :
  f.integral μ = ennreal.to_real (∫⁻ a, ennreal.of_real (f a) ∂μ) :=
begin
  have : f =ᵐ[μ] f.map (ennreal.to_real ∘ ennreal.of_real) :=
    h_pos.mono (λ a h, (ennreal.to_real_of_real h).symm),
  rw [← integral_eq_lintegral' hf],
  { exact integral_congr hf this },
  { exact ennreal.of_real_zero },
  { assume b, rw ennreal.lt_top_iff_ne_top, exact ennreal.of_real_ne_top }
end

lemma integral_add {f g : α →ₛ E} (hf : integrable f μ) (hg : integrable g μ) :
  integral μ (f + g) = integral μ f + integral μ g :=
calc integral μ (f + g) = ∑ x in (pair f g).range,
       ennreal.to_real (μ ((pair f g) ⁻¹' {x})) • (x.fst + x.snd) :
begin
  rw [add_eq_map₂, map_integral (pair f g)],
  { exact integrable_pair hf hg },
  { simp only [add_zero, prod.fst_zero, prod.snd_zero] }
end
... = ∑ x in (pair f g).range,
        (ennreal.to_real (μ ((pair f g) ⁻¹' {x})) • x.fst +
         ennreal.to_real (μ ((pair f g) ⁻¹' {x})) • x.snd) :
  finset.sum_congr rfl $ assume a ha, smul_add _ _ _
... = ∑ x in (pair f g).range,
        ennreal.to_real (μ ((pair f g) ⁻¹' {x})) • x.fst +
      ∑ x in (pair f g).range,
        ennreal.to_real (μ ((pair f g) ⁻¹' {x})) • x.snd :
  by rw finset.sum_add_distrib
... = ((pair f g).map prod.fst).integral μ + ((pair f g).map prod.snd).integral μ :
begin
  rw [map_integral (pair f g), map_integral (pair f g)],
  { exact integrable_pair hf hg }, { refl },
  { exact integrable_pair hf hg }, { refl }
end
... = integral μ f + integral μ g : rfl

lemma integral_neg {f : α →ₛ E} (hf : integrable f μ) : integral μ (-f) = - integral μ f :=
calc integral μ (-f) = integral μ (f.map (has_neg.neg)) : rfl
  ... = - integral μ f :
  begin
    rw [map_integral f _ hf neg_zero, integral, ← sum_neg_distrib],
    refine finset.sum_congr rfl (λx h, smul_neg _ _),
  end

lemma integral_sub [borel_space E] {f g : α →ₛ E} (hf : integrable f μ) (hg : integrable g μ) :
  integral μ (f - g) = integral μ f - integral μ g :=
begin
  rw [sub_eq_add_neg, integral_add hf, integral_neg hg, sub_eq_add_neg],
  exact hg.neg
end

lemma integral_smul (r : ℝ) {f : α →ₛ E} (hf : integrable f μ) :
  integral μ (r • f) = r • integral μ f :=
calc integral μ (r • f) = ∑ x in f.range, ennreal.to_real (μ (f ⁻¹' {x})) • r • x :
  by rw [smul_eq_map r f, map_integral f _ hf (smul_zero _)]
... = ∑ x in f.range, ((ennreal.to_real (μ (f ⁻¹' {x}))) * r) • x :
  finset.sum_congr rfl $ λb hb, by apply smul_smul
... = r • integral μ f :
by simp only [integral, smul_sum, smul_smul, mul_comm]

lemma norm_integral_le_integral_norm (f : α →ₛ E) (hf : integrable f μ) :
  ∥f.integral μ∥ ≤ (f.map norm).integral μ :=
begin
  rw [map_integral f norm hf norm_zero, integral],
  calc ∥∑ x in f.range, ennreal.to_real (μ (f ⁻¹' {x})) • x∥ ≤
       ∑ x in f.range, ∥ennreal.to_real (μ (f ⁻¹' {x})) • x∥ :
    norm_sum_le _ _
    ... = ∑ x in f.range, ennreal.to_real (μ (f ⁻¹' {x})) • ∥x∥ :
    begin
      refine finset.sum_congr rfl (λb hb, _),
      rw [norm_smul, smul_eq_mul, real.norm_eq_abs, abs_of_nonneg to_real_nonneg]
    end
end

lemma integral_add_measure {ν} (f : α →ₛ E) (hf : integrable f (μ + ν)) :
  f.integral (μ + ν) = f.integral μ + f.integral ν :=
begin
  simp only [integral_eq_sum_filter, ← sum_add_distrib, ← add_smul, measure.add_apply],
  refine sum_congr rfl (λ x hx, _),
  rw [to_real_add];
    refine ne_of_lt ((integrable_iff_fin_meas_supp.1 _).meas_preimage_singleton_ne_zero
      (mem_filter.1 hx).2),
  exacts [hf.left_of_add_measure, hf.right_of_add_measure]
end

end integral

end simple_func

namespace l1

open ae_eq_fun

variables
  [normed_group E] [second_countable_topology E] [measurable_space E] [borel_space E]
  [normed_group F] [second_countable_topology F] [measurable_space F] [borel_space F]
  {μ : measure α}

variables (α E μ)

-- We use `Type*` instead of `add_subgroup` because otherwise we loose dot notation.
/-- `l1.simple_func` is a subspace of L1 consisting of equivalence classes of an integrable simple
    function. -/
def simple_func : Type* :=
↥({ carrier := {f : α →₁[μ] E | ∃ (s : α →ₛ E), (ae_eq_fun.mk s s.ae_measurable : α →ₘ[μ] E) = f},
  zero_mem' := ⟨0, rfl⟩,
  add_mem' := λ f g ⟨s, hs⟩ ⟨t, ht⟩,
    ⟨s + t, by simp only [coe_add, ← hs, ← ht, mk_add_mk, ← simple_func.coe_add]⟩,
  neg_mem' := λ f ⟨s, hs⟩, ⟨-s, by simp only [coe_neg, ← hs, neg_mk, ← simple_func.coe_neg]⟩ } :
  add_subgroup (α →₁[μ] E))

variables {α E μ}

notation α ` →₁ₛ[`:25 μ `] ` E := measure_theory.l1.simple_func α E μ

namespace simple_func

section instances
/-! Simple functions in L1 space form a `normed_space`. -/

instance : has_coe (α →₁ₛ[μ] E) (α →₁[μ] E) := coe_subtype
instance : has_coe_to_fun (α →₁ₛ[μ] E) := ⟨λ f, α → E, λ f, ⇑(f : α →₁[μ] E)⟩

@[simp, norm_cast] lemma coe_coe (f : α →₁ₛ[μ] E) : ⇑(f : α →₁[μ] E) = f := rfl
protected lemma eq {f g : α →₁ₛ[μ] E} : (f : α →₁[μ] E) = (g : α →₁[μ] E) → f = g := subtype.eq
protected lemma eq' {f g : α →₁ₛ[μ] E} : (f : α →ₘ[μ] E) = (g : α →ₘ[μ] E) → f = g :=
subtype.eq ∘ subtype.eq

@[norm_cast] protected lemma eq_iff {f g : α →₁ₛ[μ] E} : (f : α →₁[μ] E) = g ↔ f = g :=
subtype.ext_iff.symm

@[norm_cast] protected lemma eq_iff' {f g : α →₁ₛ[μ] E} : (f : α →ₘ[μ] E) = g ↔ f = g :=
iff.intro (simple_func.eq') (congr_arg _)

/-- L1 simple functions forms a `emetric_space`, with the emetric being inherited from L1 space,
  i.e., `edist f g = ∫⁻ a, edist (f a) (g a)`.
  Not declared as an instance as `α →₁ₛ[μ] β` will only be useful in the construction of the Bochner
  integral. -/
protected def emetric_space  : emetric_space (α →₁ₛ[μ] E) := subtype.emetric_space

/-- L1 simple functions forms a `metric_space`, with the metric being inherited from L1 space,
  i.e., `dist f g = ennreal.to_real (∫⁻ a, edist (f a) (g a)`).
  Not declared as an instance as `α →₁ₛ[μ] β` will only be useful in the construction of the Bochner
  integral. -/
protected def metric_space : metric_space (α →₁ₛ[μ] E) := subtype.metric_space

local attribute [instance] simple_func.metric_space simple_func.emetric_space

/-- Functions `α →₁ₛ[μ] E` form an additive commutative group. -/
local attribute [instance, priority 10000]
protected def add_comm_group : add_comm_group (α →₁ₛ[μ] E) := add_subgroup.to_add_comm_group _

instance : inhabited (α →₁ₛ[μ] E) := ⟨0⟩

@[simp, norm_cast]
lemma coe_zero : ((0 : α →₁ₛ[μ] E) : α →₁[μ] E) = 0 := rfl
@[simp, norm_cast]
lemma coe_add (f g : α →₁ₛ[μ] E) : ((f + g : α →₁ₛ[μ] E) : α →₁[μ] E) = f + g := rfl
@[simp, norm_cast]
lemma coe_neg (f : α →₁ₛ[μ] E) : ((-f : α →₁ₛ[μ] E) : α →₁[μ] E) = -f := rfl
@[simp, norm_cast]
lemma coe_sub (f g : α →₁ₛ[μ] E) : ((f - g : α →₁ₛ[μ] E) : α →₁[μ] E) = f - g := rfl

@[simp] lemma edist_eq (f g : α →₁ₛ[μ] E) : edist f g = edist (f : α →₁[μ] E) (g : α →₁[μ] E) := rfl
@[simp] lemma dist_eq (f g : α →₁ₛ[μ] E) : dist f g = dist (f : α →₁[μ] E) (g : α →₁[μ] E) := rfl

/-- The norm on `α →₁ₛ[μ] E` is inherited from L1 space. That is, `∥f∥ = ∫⁻ a, edist (f a) 0`.
  Not declared as an instance as `α →₁ₛ[μ] E` will only be useful in the construction of the Bochner
  integral. -/
protected def has_norm : has_norm (α →₁ₛ[μ] E) := ⟨λf, ∥(f : α →₁[μ] E)∥⟩

local attribute [instance] simple_func.has_norm

lemma norm_eq (f : α →₁ₛ[μ] E) : ∥f∥ = ∥(f : α →₁[μ] E)∥ := rfl
lemma norm_eq' (f : α →₁ₛ[μ] E) : ∥f∥ = ennreal.to_real (edist (f : α →ₘ[μ] E) 0) := rfl

/-- Not declared as an instance as `α →₁ₛ[μ] E` will only be useful in the construction of the
Bochner integral. -/
protected def normed_group : normed_group (α →₁ₛ[μ] E) :=
normed_group.of_add_dist (λ x, rfl) $ by
  { intros, simp only [dist_eq, coe_add, l1.dist_eq, l1.coe_add], rw edist_add_right }

variables {𝕜 : Type*} [normed_field 𝕜] [normed_space 𝕜 E]

/-- Not declared as an instance as `α →₁ₛ[μ] E` will only be useful in the construction of the
Bochner integral. -/
protected def has_scalar : has_scalar 𝕜 (α →₁ₛ[μ] E) := ⟨λk f, ⟨k • f,
begin
  rcases f with ⟨f, ⟨s, hs⟩⟩,
  use k • s,
  rw [coe_smul, subtype.coe_mk, ← hs], refl
end ⟩⟩

local attribute [instance, priority 10000] simple_func.has_scalar

@[simp, norm_cast] lemma coe_smul (c : 𝕜) (f : α →₁ₛ[μ] E) :
  ((c • f : α →₁ₛ[μ] E) : α →₁[μ] E) = c • (f : α →₁[μ] E) := rfl

/-- Not declared as an instance as `α →₁ₛ[μ] E` will only be useful in the construction of the
  Bochner integral. -/
protected def semimodule : semimodule 𝕜 (α →₁ₛ[μ] E) :=
{ one_smul  := λf, simple_func.eq (by { simp only [coe_smul], exact one_smul _ _ }),
  mul_smul  := λx y f, simple_func.eq (by { simp only [coe_smul], exact mul_smul _ _ _ }),
  smul_add  := λx f g, simple_func.eq (by { simp only [coe_smul, coe_add], exact smul_add _ _ _ }),
  smul_zero := λx, simple_func.eq (by { simp only [coe_zero, coe_smul], exact smul_zero _ }),
  add_smul  := λx y f, simple_func.eq (by { simp only [coe_smul], exact add_smul _ _ _ }),
  zero_smul := λf, simple_func.eq (by { simp only [coe_smul], exact zero_smul _ _ }) }

local attribute [instance] simple_func.normed_group simple_func.semimodule

/-- Not declared as an instance as `α →₁ₛ[μ] E` will only be useful in the construction of the
Bochner integral. -/
protected def normed_space : normed_space 𝕜 (α →₁ₛ[μ] E) :=
⟨ λc f, by { rw [norm_eq, norm_eq, coe_smul, norm_smul] } ⟩

end instances

local attribute [instance] simple_func.normed_group simple_func.normed_space

section of_simple_func

/-- Construct the equivalence class `[f]` of an integrable simple function `f`. -/
@[reducible] def of_simple_func (f : α →ₛ E) (hf : integrable f μ) : (α →₁ₛ[μ] E) :=
⟨l1.of_fun f hf, ⟨f, rfl⟩⟩

lemma of_simple_func_eq_of_fun (f : α →ₛ E) (hf : integrable f μ) :
  (of_simple_func f hf : α →₁[μ] E) = l1.of_fun f hf := rfl

lemma of_simple_func_eq_mk (f : α →ₛ E) (hf : integrable f μ) :
  (of_simple_func f hf : α →ₘ[μ] E) = ae_eq_fun.mk f f.ae_measurable := rfl

lemma of_simple_func_zero : of_simple_func (0 : α →ₛ E) (integrable_zero α E μ) = 0 := rfl

lemma of_simple_func_add (f g : α →ₛ E) (hf : integrable f μ) (hg : integrable g μ) :
  of_simple_func (f + g) (hf.add hg) = of_simple_func f hf + of_simple_func g hg := rfl

lemma of_simple_func_neg (f : α →ₛ E) (hf : integrable f μ) :
  of_simple_func (-f) hf.neg = -of_simple_func f hf := rfl

lemma of_simple_func_sub (f g : α →ₛ E) (hf : integrable f μ) (hg : integrable g μ) :
  of_simple_func (f - g) (hf.sub hg) = of_simple_func f hf - of_simple_func g hg :=
by { simp only [sub_eq_add_neg, ← of_simple_func_neg, ← of_simple_func_add], refl }

variables {𝕜 : Type*} [normed_field 𝕜] [normed_space 𝕜 E]

lemma of_simple_func_smul (f : α →ₛ E) (hf : integrable f μ) (c : 𝕜) :
  of_simple_func (c • f) (hf.smul c) = c • of_simple_func f hf := rfl

lemma norm_of_simple_func (f : α →ₛ E) (hf : integrable f μ) :
  ∥of_simple_func f hf∥ = ennreal.to_real (∫⁻ a, edist (f a) 0 ∂μ) :=
rfl

end of_simple_func

section to_simple_func

/-- Find a representative of a `l1.simple_func`. -/
def to_simple_func (f : α →₁ₛ[μ] E) : α →ₛ E := classical.some f.2

/-- `f.to_simple_func` is measurable. -/
protected lemma measurable (f : α →₁ₛ[μ] E) : measurable f.to_simple_func :=
f.to_simple_func.measurable

protected lemma ae_measurable (f : α →₁ₛ[μ] E) : ae_measurable f.to_simple_func μ :=
f.measurable.ae_measurable

/-- `f.to_simple_func` is integrable. -/
protected lemma integrable (f : α →₁ₛ[μ] E) : integrable f.to_simple_func μ :=
let h := classical.some_spec f.2 in (integrable_mk f.ae_measurable).1 $ h.symm ▸ (f : α →₁[μ] E).2

lemma of_simple_func_to_simple_func (f : α →₁ₛ[μ] E) :
  of_simple_func (f.to_simple_func) f.integrable = f :=
by { rw ← simple_func.eq_iff', exact classical.some_spec f.2 }

lemma to_simple_func_of_simple_func (f : α →ₛ E) (hfi : integrable f μ) :
  (of_simple_func f hfi).to_simple_func =ᵐ[μ] f :=
by { rw ← mk_eq_mk, exact classical.some_spec (of_simple_func f hfi).2 }

lemma to_simple_func_eq_to_fun (f : α →₁ₛ[μ] E) : f.to_simple_func =ᵐ[μ] f :=
begin
  rw [← of_fun_eq_of_fun f.to_simple_func f f.integrable (f : α →₁[μ] E).integrable, ← l1.eq_iff],
  simp only [of_fun_eq_mk, ← coe_coe, mk_to_fun],
  exact classical.some_spec f.coe_prop
end

variables (α E)
lemma zero_to_simple_func : (0 : α →₁ₛ[μ] E).to_simple_func =ᵐ[μ] 0 :=
begin
  filter_upwards [to_simple_func_eq_to_fun (0 : α →₁ₛ[μ] E), l1.zero_to_fun α E],
  assume a h₁ h₂,
  rwa h₁,
end
variables {α E}

lemma add_to_simple_func (f g : α →₁ₛ[μ] E) :
  (f + g).to_simple_func =ᵐ[μ] f.to_simple_func + g.to_simple_func :=
begin
  filter_upwards [to_simple_func_eq_to_fun (f + g), to_simple_func_eq_to_fun f,
    to_simple_func_eq_to_fun g, l1.add_to_fun (f : α →₁[μ] E) g],
  assume a,
  simp only [← coe_coe, coe_add, pi.add_apply],
  iterate 4 { assume h, rw h }
end

lemma neg_to_simple_func (f : α →₁ₛ[μ] E) : (-f).to_simple_func =ᵐ[μ] - f.to_simple_func :=
begin
  filter_upwards [to_simple_func_eq_to_fun (-f), to_simple_func_eq_to_fun f,
    l1.neg_to_fun (f : α →₁[μ] E)],
  assume a,
  simp only [pi.neg_apply, coe_neg, ← coe_coe],
  repeat { assume h, rw h }
end

lemma sub_to_simple_func (f g : α →₁ₛ[μ] E) :
  (f - g).to_simple_func =ᵐ[μ] f.to_simple_func - g.to_simple_func :=
begin
  filter_upwards [to_simple_func_eq_to_fun (f - g), to_simple_func_eq_to_fun f,
    to_simple_func_eq_to_fun g, l1.sub_to_fun (f : α →₁[μ] E) g],
  assume a,
  simp only [coe_sub, pi.sub_apply, ← coe_coe],
  repeat { assume h, rw h }
end

variables {𝕜 : Type*} [normed_field 𝕜] [normed_space 𝕜 E]

lemma smul_to_simple_func (k : 𝕜) (f : α →₁ₛ[μ] E) :
  (k • f).to_simple_func =ᵐ[μ] k • f.to_simple_func :=
begin
  filter_upwards [to_simple_func_eq_to_fun (k • f), to_simple_func_eq_to_fun f,
    l1.smul_to_fun k (f : α →₁[μ] E)],
  assume a,
  simp only [pi.smul_apply, coe_smul, ← coe_coe],
  repeat { assume h, rw h }
end

lemma lintegral_edist_to_simple_func_lt_top (f g : α →₁ₛ[μ] E) :
  ∫⁻ (x : α), edist ((to_simple_func f) x) ((to_simple_func g) x) ∂μ < ⊤ :=
begin
  rw lintegral_rw₂ (to_simple_func_eq_to_fun f) (to_simple_func_eq_to_fun g),
  exact lintegral_edist_to_fun_lt_top _ _
end

lemma dist_to_simple_func (f g : α →₁ₛ[μ] E) : dist f g =
  ennreal.to_real (∫⁻ x, edist (f.to_simple_func x) (g.to_simple_func x) ∂μ) :=
begin
  rw [dist_eq, l1.dist_to_fun, ennreal.to_real_eq_to_real],
  { rw lintegral_rw₂, repeat { exact ae_eq_symm (to_simple_func_eq_to_fun _) } },
  { exact l1.lintegral_edist_to_fun_lt_top _ _ },
  { exact lintegral_edist_to_simple_func_lt_top _ _ }
end

lemma norm_to_simple_func (f : α →₁ₛ[μ] E) :
  ∥f∥ = ennreal.to_real (∫⁻ (a : α), nnnorm ((to_simple_func f) a) ∂μ) :=
calc ∥f∥ =
  ennreal.to_real (∫⁻x, edist (f.to_simple_func x) ((0 : α →₁ₛ[μ] E).to_simple_func x) ∂μ) :
begin
  rw [← dist_zero_right, dist_to_simple_func]
end
... = ennreal.to_real (∫⁻ (x : α), (coe ∘ nnnorm) (f.to_simple_func x) ∂μ) :
begin
  rw lintegral_nnnorm_eq_lintegral_edist,
  have : ∫⁻ x, edist ((to_simple_func f) x) ((to_simple_func (0 : α →₁ₛ[μ] E)) x) ∂μ =
    ∫⁻ x, edist ((to_simple_func f) x) 0 ∂μ,
  { refine lintegral_congr_ae ((zero_to_simple_func α E).mono (λ a h, _)),
    rw [h, pi.zero_apply] },
  rw [ennreal.to_real_eq_to_real],
  { exact this },
  { exact lintegral_edist_to_simple_func_lt_top _ _ },
  { rw ← this, exact lintegral_edist_to_simple_func_lt_top _ _ }
end

lemma norm_eq_integral (f : α →₁ₛ[μ] E) : ∥f∥ = (f.to_simple_func.map norm).integral μ :=
-- calc ∥f∥ = ennreal.to_real (∫⁻ (x : α), (coe ∘ nnnorm) (f.to_simple_func x) ∂μ) :
--   by { rw norm_to_simple_func }
-- ... = (f.to_simple_func.map norm).integral μ :
begin
  rw [norm_to_simple_func, simple_func.integral_eq_lintegral],
  { simp only [simple_func.map_apply, of_real_norm_eq_coe_nnnorm] },
  { exact f.integrable.norm },
  { exact eventually_of_forall (λ x, norm_nonneg _) }
end

end to_simple_func

section coe_to_l1

protected lemma uniform_continuous : uniform_continuous (coe : (α →₁ₛ[μ] E) → (α →₁[μ] E)) :=
uniform_continuous_comap

protected lemma uniform_embedding : uniform_embedding (coe : (α →₁ₛ[μ] E) → (α →₁[μ] E)) :=
uniform_embedding_comap subtype.val_injective

protected lemma uniform_inducing : uniform_inducing (coe : (α →₁ₛ[μ] E) → (α →₁[μ] E)) :=
simple_func.uniform_embedding.to_uniform_inducing

protected lemma dense_embedding : dense_embedding (coe : (α →₁ₛ[μ] E) → (α →₁[μ] E)) :=
begin
  apply simple_func.uniform_embedding.dense_embedding,
  rintros ⟨f, hfi⟩,
  have A : ae_eq_fun.mk f f.ae_measurable = f := mk_coe_fn _,
  rw mem_closure_iff_seq_limit,
  have hfi' := integrable_coe_fn.2 hfi,
  refine ⟨λ n, ↑(of_simple_func (simple_func.approx_on f f.measurable univ 0 trivial n)
    (simple_func.integrable_approx_on_univ f.measurable hfi' n)), λ n, mem_range_self _, _⟩,
  simp only [tendsto_iff_edist_tendsto_0, of_fun_eq_mk, subtype.coe_mk, edist_eq],
  dsimp,
  conv in (edist _ _) { congr, skip, rw ← A },
  simpa only [edist_mk_mk] using simple_func.tendsto_approx_on_univ_l1_edist f.measurable hfi'
end

protected lemma dense_inducing : dense_inducing (coe : (α →₁ₛ[μ] E) → (α →₁[μ] E)) :=
simple_func.dense_embedding.to_dense_inducing

protected lemma dense_range : dense_range (coe : (α →₁ₛ[μ] E) → (α →₁[μ] E)) :=
simple_func.dense_inducing.dense

variables (𝕜 : Type*) [normed_field 𝕜] [normed_space 𝕜 E]

variables (α E)

/-- The uniform and dense embedding of L1 simple functions into L1 functions. -/
def coe_to_l1 : (α →₁ₛ[μ] E) →L[𝕜] (α →₁[μ] E) :=
{ to_fun := (coe : (α →₁ₛ[μ] E) → (α →₁[μ] E)),
  map_add' := λf g, rfl,
  map_smul' := λk f, rfl,
  cont := l1.simple_func.uniform_continuous.continuous, }

variables {α E 𝕜}

end coe_to_l1

section pos_part

/-- Positive part of a simple function in L1 space.  -/
def pos_part (f : α →₁ₛ[μ] ℝ) : α →₁ₛ[μ] ℝ := ⟨l1.pos_part (f : α →₁[μ] ℝ),
begin
  rcases f with ⟨f, s, hsf⟩,
  use s.pos_part,
  simp only [subtype.coe_mk, l1.coe_pos_part, ← hsf, ae_eq_fun.pos_part_mk, simple_func.pos_part,
    simple_func.coe_map]
end ⟩

/-- Negative part of a simple function in L1 space. -/
def neg_part (f : α →₁ₛ[μ] ℝ) : α →₁ₛ[μ] ℝ := pos_part (-f)

@[norm_cast]
lemma coe_pos_part (f : α →₁ₛ[μ] ℝ) : (f.pos_part : α →₁[μ] ℝ) = (f : α →₁[μ] ℝ).pos_part := rfl

@[norm_cast]
lemma coe_neg_part (f : α →₁ₛ[μ] ℝ) : (f.neg_part : α →₁[μ] ℝ) = (f : α →₁[μ] ℝ).neg_part := rfl

end pos_part

section simple_func_integral
/-! Define the Bochner integral on `α →₁ₛ[μ] E` and prove basic properties of this integral. -/

variables [normed_space ℝ E]

/-- The Bochner integral over simple functions in l1 space. -/
def integral (f : α →₁ₛ[μ] E) : E := (f.to_simple_func).integral μ

lemma integral_eq_integral (f : α →₁ₛ[μ] E) : integral f = (f.to_simple_func).integral μ := rfl

lemma integral_eq_lintegral {f : α →₁ₛ[μ] ℝ} (h_pos : 0 ≤ᵐ[μ] f.to_simple_func) :
  integral f = ennreal.to_real (∫⁻ a, ennreal.of_real (f.to_simple_func a) ∂μ) :=
by rw [integral, simple_func.integral_eq_lintegral f.integrable h_pos]

lemma integral_congr {f g : α →₁ₛ[μ] E} (h : f.to_simple_func =ᵐ[μ] g.to_simple_func) :
  integral f = integral g :=
simple_func.integral_congr f.integrable h

lemma integral_add (f g : α →₁ₛ[μ] E) : integral (f + g) = integral f + integral g :=
begin
  simp only [integral],
  rw ← simple_func.integral_add f.integrable g.integrable,
  apply measure_theory.simple_func.integral_congr (f + g).integrable,
  apply add_to_simple_func
end

lemma integral_smul (r : ℝ) (f : α →₁ₛ[μ] E) : integral (r • f) = r • integral f :=
begin
  simp only [integral],
  rw ← simple_func.integral_smul _ f.integrable,
  apply measure_theory.simple_func.integral_congr (r • f).integrable,
  apply smul_to_simple_func
end

lemma norm_integral_le_norm (f : α →₁ₛ[μ] E) : ∥ integral f ∥ ≤ ∥f∥ :=
begin
  rw [integral, norm_eq_integral],
  exact f.to_simple_func.norm_integral_le_integral_norm f.integrable
end

/-- The Bochner integral over simple functions in l1 space as a continuous linear map. -/
def integral_clm : (α →₁ₛ[μ] E) →L[ℝ] E :=
linear_map.mk_continuous ⟨integral, integral_add, integral_smul⟩
  1 (λf, le_trans (norm_integral_le_norm _) $ by rw one_mul)

local notation `Integral` := @integral_clm α E _ _ _ _ _ μ _

open continuous_linear_map

lemma norm_Integral_le_one : ∥Integral∥ ≤ 1 :=
linear_map.mk_continuous_norm_le _ (zero_le_one) _

section pos_part

lemma pos_part_to_simple_func (f : α →₁ₛ[μ] ℝ) :
  f.pos_part.to_simple_func =ᵐ[μ] f.to_simple_func.pos_part :=
begin
  have eq : ∀ a, f.to_simple_func.pos_part a = max (f.to_simple_func a) 0 := λa, rfl,
  have ae_eq : ∀ᵐ a ∂μ, f.pos_part.to_simple_func a = max (f.to_simple_func a) 0,
  { filter_upwards [to_simple_func_eq_to_fun f.pos_part, pos_part_to_fun (f : α →₁[μ] ℝ),
      to_simple_func_eq_to_fun f],
    assume a h₁ h₂ h₃,
    rw [h₁, ← coe_coe, coe_pos_part, h₂, coe_coe, ← h₃] },
  refine ae_eq.mono (assume a h, _),
  rw [h, eq]
end

lemma neg_part_to_simple_func (f : α →₁ₛ[μ] ℝ) :
  f.neg_part.to_simple_func =ᵐ[μ] f.to_simple_func.neg_part :=
begin
  rw [simple_func.neg_part, measure_theory.simple_func.neg_part],
  filter_upwards [pos_part_to_simple_func (-f), neg_to_simple_func f],
  assume a h₁ h₂,
  rw h₁,
  show max _ _ = max _ _,
  rw h₂,
  refl
end

lemma integral_eq_norm_pos_part_sub (f : α →₁ₛ[μ] ℝ) : f.integral = ∥f.pos_part∥ - ∥f.neg_part∥ :=
begin
  -- Convert things in `L¹` to their `simple_func` counterpart
  have ae_eq₁ : f.to_simple_func.pos_part =ᵐ[μ] (f.pos_part).to_simple_func.map norm,
  { filter_upwards [pos_part_to_simple_func f],
    assume a h,
    rw [simple_func.map_apply, h],
    conv_lhs { rw [← simple_func.pos_part_map_norm, simple_func.map_apply] } },
  -- Convert things in `L¹` to their `simple_func` counterpart
  have ae_eq₂ : f.to_simple_func.neg_part =ᵐ[μ] (f.neg_part).to_simple_func.map norm,
  { filter_upwards [neg_part_to_simple_func f],
    assume a h,
    rw [simple_func.map_apply, h],
    conv_lhs { rw [← simple_func.neg_part_map_norm, simple_func.map_apply] } },
  -- Convert things in `L¹` to their `simple_func` counterpart
  have ae_eq : ∀ᵐ a ∂μ, f.to_simple_func.pos_part a - f.to_simple_func.neg_part a =
    (f.pos_part).to_simple_func.map norm a - (f.neg_part).to_simple_func.map norm a,
  { filter_upwards [ae_eq₁, ae_eq₂],
    assume a h₁ h₂,
    rw [h₁, h₂] },
  rw [integral, norm_eq_integral, norm_eq_integral, ← simple_func.integral_sub],
  { show f.to_simple_func.integral μ =
      ((f.pos_part.to_simple_func).map norm - f.neg_part.to_simple_func.map norm).integral μ,
    apply measure_theory.simple_func.integral_congr f.integrable,
    filter_upwards [ae_eq₁, ae_eq₂],
    assume a h₁ h₂, show _ = _ - _,
    rw [← h₁, ← h₂],
    have := f.to_simple_func.pos_part_sub_neg_part,
    conv_lhs {rw ← this},
    refl },
  { exact f.integrable.max_zero.congr ae_eq₁ },
  { exact f.integrable.neg.max_zero.congr ae_eq₂ }
end

end pos_part

end simple_func_integral

end simple_func

open simple_func

variables [normed_space ℝ E] [normed_space ℝ F] [complete_space E]

section integration_in_l1

local notation `to_l1` := coe_to_l1 α E ℝ
local attribute [instance] simple_func.normed_group simple_func.normed_space

open continuous_linear_map

/-- The Bochner integral in l1 space as a continuous linear map. -/
def integral_clm : (α →₁[μ] E) →L[ℝ] E :=
  integral_clm.extend to_l1 simple_func.dense_range simple_func.uniform_inducing

/-- The Bochner integral in l1 space -/
def integral (f : α →₁[μ] E) : E := integral_clm f

lemma integral_eq (f : α →₁[μ] E) : integral f = integral_clm f := rfl

@[norm_cast] lemma simple_func.integral_l1_eq_integral (f : α →₁ₛ[μ] E) :
  integral (f : α →₁[μ] E) = f.integral :=
uniformly_extend_of_ind simple_func.uniform_inducing simple_func.dense_range
  simple_func.integral_clm.uniform_continuous _

variables (α E)
@[simp] lemma integral_zero : integral (0 : α →₁[μ] E) = 0 :=
map_zero integral_clm
variables {α E}

lemma integral_add (f g : α →₁[μ] E) : integral (f + g) = integral f + integral g :=
map_add integral_clm f g

lemma integral_neg (f : α →₁[μ] E) : integral (-f) = - integral f :=
map_neg integral_clm f

lemma integral_sub (f g : α →₁[μ] E) : integral (f - g) = integral f - integral g :=
map_sub integral_clm f g

lemma integral_smul (r : ℝ) (f : α →₁[μ] E) : integral (r • f) = r • integral f :=
map_smul r integral_clm f

local notation `Integral` := @integral_clm α E _ _ _ _ _ μ _ _
local notation `sIntegral` := @simple_func.integral_clm α E _ _ _ _ _ μ _

lemma norm_Integral_le_one : ∥Integral∥ ≤ 1 :=
calc ∥Integral∥ ≤ (1 : ℝ≥0) * ∥sIntegral∥ :
  op_norm_extend_le _ _ _ $ λs, by {rw [nnreal.coe_one, one_mul], refl}
  ... = ∥sIntegral∥ : one_mul _
  ... ≤ 1 : norm_Integral_le_one

lemma norm_integral_le (f : α →₁[μ] E) : ∥integral f∥ ≤ ∥f∥ :=
calc ∥integral f∥ = ∥Integral f∥ : rfl
  ... ≤ ∥Integral∥ * ∥f∥ : le_op_norm _ _
  ... ≤ 1 * ∥f∥ : mul_le_mul_of_nonneg_right norm_Integral_le_one $ norm_nonneg _
  ... = ∥f∥ : one_mul _

@[continuity]
lemma continuous_integral : continuous (λ (f : α →₁[μ] E), f.integral) :=
by simp [l1.integral, l1.integral_clm.continuous]

section pos_part

lemma integral_eq_norm_pos_part_sub (f : α →₁[μ] ℝ) : integral f = ∥pos_part f∥ - ∥neg_part f∥ :=
begin
  -- Use `is_closed_property` and `is_closed_eq`
  refine @is_closed_property _ _ _ (coe : (α →₁ₛ[μ] ℝ) → (α →₁[μ] ℝ))
    (λ f : α →₁[μ] ℝ, integral f = ∥pos_part f∥ - ∥neg_part f∥)
    l1.simple_func.dense_range (is_closed_eq _ _) _ f,
  { exact cont _ },
  { refine continuous.sub (continuous_norm.comp l1.continuous_pos_part)
      (continuous_norm.comp l1.continuous_neg_part) },
  -- Show that the property holds for all simple functions in the `L¹` space.
  { assume s,
    norm_cast,
    rw [← simple_func.norm_eq, ← simple_func.norm_eq],
    exact simple_func.integral_eq_norm_pos_part_sub _}
end

end pos_part

end integration_in_l1

end l1

variables [normed_group E] [second_countable_topology E] [normed_space ℝ E] [complete_space E]
  [measurable_space E] [borel_space E]
          [normed_group F] [second_countable_topology F] [normed_space ℝ F] [complete_space F]
  [measurable_space F] [borel_space F]

/-- The Bochner integral -/
def integral (μ : measure α) (f : α → E) : E :=
if hf : integrable f μ then (l1.of_fun f hf).integral else 0

/-! In the notation for integrals, an expression like `∫ x, g ∥x∥ ∂μ` will not be parsed correctly,
  and needs parentheses. We do not set the binding power of `r` to `0`, because then
  `∫ x, f x = 0` will be parsed incorrectly. -/
notation `∫` binders `, ` r:(scoped:60 f, f) ` ∂` μ:70 := integral μ r
notation `∫` binders `, ` r:(scoped:60 f, integral volume f) := r
notation `∫` binders ` in ` s `, ` r:(scoped:60 f, f) ` ∂` μ:70 := integral (measure.restrict μ s) r
notation `∫` binders ` in ` s `, ` r:(scoped:60 f, integral (measure.restrict volume s) f) := r

section properties

open continuous_linear_map measure_theory.simple_func

variables {f g : α → E} {μ : measure α}

lemma integral_eq (f : α → E) (hf : integrable f μ) :
  ∫ a, f a ∂μ = (l1.of_fun f hf).integral :=
dif_pos hf

lemma l1.integral_eq_integral (f : α →₁[μ] E) : f.integral = ∫ a, f a ∂μ :=
by rw [integral_eq, l1.of_fun_to_fun]

lemma integral_undef (h : ¬ integrable f μ) : ∫ a, f a ∂μ = 0 :=
dif_neg h

lemma integral_non_ae_measurable (h : ¬ ae_measurable f μ) : ∫ a, f a ∂μ = 0 :=
integral_undef $ not_and_of_not_left _ h

variables (α E)

lemma integral_zero : ∫ a : α, (0:E) ∂μ = 0 :=
by rw [integral_eq, l1.of_fun_zero, l1.integral_zero]

@[simp] lemma integral_zero' : integral μ (0 : α → E) = 0 :=
integral_zero α E

variables {α E}

lemma integral_add (hf : integrable f μ) (hg : integrable g μ) :
  ∫ a, f a + g a ∂μ = ∫ a, f a ∂μ + ∫ a, g a ∂μ :=
by { rw [integral_eq, integral_eq f hf, integral_eq g hg, ← l1.integral_add, ← l1.of_fun_add],
     refl }

lemma integral_add' (hf : integrable f μ) (hg : integrable g μ) :
  ∫ a, (f + g) a ∂μ = ∫ a, f a ∂μ + ∫ a, g a ∂μ :=
integral_add hf hg

lemma integral_neg (f : α → E) : ∫ a, -f a ∂μ = - ∫ a, f a ∂μ :=
begin
  by_cases hf : integrable f μ,
  { rw [integral_eq f hf, integral_eq (λa, - f a) hf.neg, ← l1.integral_neg, ← l1.of_fun_neg],
    refl },
  { rw [integral_undef hf, integral_undef, neg_zero], rwa [← integrable_neg_iff] at hf }
end

lemma integral_neg' (f : α → E) : ∫ a, (-f) a ∂μ = - ∫ a, f a ∂μ :=
integral_neg f

lemma integral_sub (hf : integrable f μ) (hg : integrable g μ) :
  ∫ a, f a - g a ∂μ = ∫ a, f a ∂μ - ∫ a, g a ∂μ :=
by { simp only [sub_eq_add_neg, ← integral_neg], exact integral_add hf hg.neg }

lemma integral_sub' (hf : integrable f μ) (hg : integrable g μ) :
  ∫ a, (f - g) a ∂μ = ∫ a, f a ∂μ - ∫ a, g a ∂μ :=
integral_sub hf hg

lemma integral_smul (r : ℝ) (f : α → E) : ∫ a, r • (f a) ∂μ = r • ∫ a, f a ∂μ :=
begin
  by_cases hf : integrable f μ,
  { rw [integral_eq f hf, integral_eq (λa, r • (f a)), l1.of_fun_smul, l1.integral_smul] },
  { by_cases hr : r = 0,
    { simp only [hr, measure_theory.integral_zero, zero_smul] },
    have hf' : ¬ integrable (λ x, r • f x) μ,
    { change ¬ integrable (r • f) μ, rwa [integrable_smul_iff hr f] },
    rw [integral_undef hf, integral_undef hf', smul_zero] }
end

lemma integral_mul_left (r : ℝ) (f : α → ℝ) : ∫ a, r * (f a) ∂μ = r * ∫ a, f a ∂μ :=
integral_smul r f

lemma integral_mul_right (r : ℝ) (f : α → ℝ) : ∫ a, (f a) * r ∂μ = ∫ a, f a ∂μ * r :=
by { simp only [mul_comm], exact integral_mul_left r f }

lemma integral_div (r : ℝ) (f : α → ℝ) : ∫ a, (f a) / r ∂μ = ∫ a, f a ∂μ / r :=
integral_mul_right r⁻¹ f

<<<<<<< HEAD
lemma integral_congr_ae (h : f =ᵐ[μ] g) :
   ∫ a, f a ∂μ = ∫ a, g a ∂μ :=
=======
lemma integral_congr_ae (h : f =ᵐ[μ] g) : ∫ a, f a ∂μ = ∫ a, g a ∂μ :=
>>>>>>> 1bd69b8b
begin
  by_cases hfi : integrable f μ,
  { have hgi : integrable g μ := hfi.congr h,
    rw [integral_eq f hfi, integral_eq g hgi, (l1.of_fun_eq_of_fun f g hfi hgi).2 h] },
  { have hgi : ¬ integrable g μ, { rw integrable_congr h at hfi, exact hfi },
    rw [integral_undef hfi, integral_undef hgi] },
end

@[simp] lemma l1.integral_of_fun_eq_integral {f : α → E} (hf : integrable f μ) :
  ∫ a, (l1.of_fun f hf) a ∂μ = ∫ a, f a ∂μ :=
integral_congr_ae (l1.to_fun_of_fun f hf)

@[continuity]
lemma continuous_integral : continuous (λ (f : α →₁[μ] E), ∫ a, f a ∂μ) :=
by { simp only [← l1.integral_eq_integral], exact l1.continuous_integral }

lemma norm_integral_le_lintegral_norm (f : α → E) :
  ∥∫ a, f a ∂μ∥ ≤ ennreal.to_real (∫⁻ a, (ennreal.of_real ∥f a∥) ∂μ) :=
begin
  by_cases hf : integrable f μ,
  { rw [integral_eq f hf, ← l1.norm_of_fun_eq_lintegral_norm f hf], exact l1.norm_integral_le _ },
  { rw [integral_undef hf, norm_zero], exact to_real_nonneg }
end

lemma ennnorm_integral_le_lintegral_ennnorm (f : α → E) :
  (nnnorm (∫ a, f a ∂μ) : ennreal) ≤ ∫⁻ a, (nnnorm (f a)) ∂μ :=
by { simp_rw [← of_real_norm_eq_coe_nnnorm], apply ennreal.of_real_le_of_le_to_real,
  exact norm_integral_le_lintegral_norm f }

lemma integral_eq_zero_of_ae {f : α → E} (hf : f =ᵐ[μ] 0) : ∫ a, f a ∂μ = 0 :=
if hfm : ae_measurable f μ then by simp [integral_congr_ae hf, integral_zero]
else integral_non_ae_measurable hfm

/-- If `F i → f` in `L1`, then `∫ x, F i x ∂μ → ∫ x, f x∂μ`. -/
lemma tendsto_integral_of_l1 {ι} (f : α → E) (hfi : integrable f μ)
  {F : ι → α → E} {l : filter ι} (hFi : ∀ᶠ i in l, integrable (F i) μ)
  (hF : tendsto (λ i, ∫⁻ x, edist (F i x) (f x) ∂μ) l (𝓝 0)) :
  tendsto (λ i, ∫ x, F i x ∂μ) l (𝓝 $ ∫ x, f x ∂μ) :=
begin
  rw [tendsto_iff_norm_tendsto_zero],
  replace hF : tendsto (λ i, ennreal.to_real $ ∫⁻ x, edist (F i x) (f x) ∂μ) l (𝓝 0) :=
    (ennreal.tendsto_to_real zero_ne_top).comp hF,
  refine squeeze_zero_norm' (hFi.mp $ hFi.mono $ λ i hFi hFm, _) hF,
  simp only [norm_norm, ← integral_sub hFi hfi, edist_dist, dist_eq_norm],
  apply norm_integral_le_lintegral_norm
end

/-- Lebesgue dominated convergence theorem provides sufficient conditions under which almost
  everywhere convergence of a sequence of functions implies the convergence of their integrals. -/
theorem tendsto_integral_of_dominated_convergence {F : ℕ → α → E} {f : α → E} (bound : α → ℝ)
  (F_measurable : ∀ n, ae_measurable (F n) μ)
  (f_measurable : ae_measurable f μ)
  (bound_integrable : integrable bound μ)
  (h_bound : ∀ n, ∀ᵐ a ∂μ, ∥F n a∥ ≤ bound a)
  (h_lim : ∀ᵐ a ∂μ, tendsto (λ n, F n a) at_top (𝓝 (f a))) :
  tendsto (λn, ∫ a, F n a ∂μ) at_top (𝓝 $ ∫ a, f a ∂μ) :=
begin
  /- To show `(∫ a, F n a) --> (∫ f)`, suffices to show `∥∫ a, F n a - ∫ f∥ --> 0` -/
  rw tendsto_iff_norm_tendsto_zero,
  /- But `0 ≤ ∥∫ a, F n a - ∫ f∥ = ∥∫ a, (F n a - f a) ∥ ≤ ∫ a, ∥F n a - f a∥, and thus we apply the
    sandwich theorem and prove that `∫ a, ∥F n a - f a∥ --> 0` -/
  have lintegral_norm_tendsto_zero :
    tendsto (λn, ennreal.to_real $ ∫⁻ a, (ennreal.of_real ∥F n a - f a∥) ∂μ) at_top (𝓝 0) :=
  (tendsto_to_real zero_ne_top).comp
    (tendsto_lintegral_norm_of_dominated_convergence
      F_measurable f_measurable bound_integrable.has_finite_integral h_bound h_lim),
  -- Use the sandwich theorem
  refine squeeze_zero (λ n, norm_nonneg _) _ lintegral_norm_tendsto_zero,
  -- Show `∥∫ a, F n a - ∫ f∥ ≤ ∫ a, ∥F n a - f a∥` for all `n`
  { assume n,
    have h₁ : integrable (F n) μ := bound_integrable.mono' (F_measurable n) (h_bound _),
    have h₂ : integrable f μ :=
    ⟨f_measurable, has_finite_integral_of_dominated_convergence
      bound_integrable.has_finite_integral h_bound h_lim⟩,
    rw ← integral_sub h₁ h₂,
    exact norm_integral_le_lintegral_norm _ }
end

/-- Lebesgue dominated convergence theorem for filters with a countable basis -/
lemma tendsto_integral_filter_of_dominated_convergence {ι} {l : filter ι}
  {F : ι → α → E} {f : α → E} (bound : α → ℝ)
  (hl_cb : l.is_countably_generated)
  (hF_meas : ∀ᶠ n in l, ae_measurable (F n) μ)
  (f_measurable : ae_measurable f μ)
  (h_bound : ∀ᶠ n in l, ∀ᵐ a ∂μ, ∥F n a∥ ≤ bound a)
  (bound_integrable : integrable bound μ)
  (h_lim : ∀ᵐ a ∂μ, tendsto (λ n, F n a) l (𝓝 (f a))) :
  tendsto (λn, ∫ a, F n a ∂μ) l (𝓝 $ ∫ a, f a ∂μ) :=
begin
  rw hl_cb.tendsto_iff_seq_tendsto,
  { intros x xl,
    have hxl, { rw tendsto_at_top' at xl, exact xl },
    have h := inter_mem_sets hF_meas h_bound,
    replace h := hxl _ h,
    rcases h with ⟨k, h⟩,
    rw ← tendsto_add_at_top_iff_nat k,
    refine tendsto_integral_of_dominated_convergence _ _ _ _ _ _,
    { exact bound },
    { intro, refine (h _ _).1, exact nat.le_add_left _ _ },
    { assumption },
    { assumption },
    { intro, refine (h _ _).2, exact nat.le_add_left _ _ },
    { filter_upwards [h_lim],
      assume a h_lim,
      apply @tendsto.comp _ _ _ (λn, x (n + k)) (λn, F n a),
      { assumption },
      rw tendsto_add_at_top_iff_nat,
      assumption } },
end

/-- The Bochner integral of a real-valued function `f : α → ℝ` is the difference between the
  integral of the positive part of `f` and the integral of the negative part of `f`.  -/
lemma integral_eq_lintegral_max_sub_lintegral_min {f : α → ℝ} (hf : integrable f μ) :
  ∫ a, f a ∂μ =
  ennreal.to_real (∫⁻ a, (ennreal.of_real $ max (f a) 0) ∂μ) -
  ennreal.to_real (∫⁻ a, (ennreal.of_real $ - min (f a) 0) ∂μ) :=
let f₁ : α →₁[μ] ℝ := l1.of_fun f hf in
-- Go to the `L¹` space
have eq₁ : ennreal.to_real (∫⁻ a, (ennreal.of_real $ max (f a) 0) ∂μ) = ∥l1.pos_part f₁∥ :=
begin
  rw l1.norm_eq_norm_to_fun,
  congr' 1,
  apply lintegral_congr_ae,
  filter_upwards [l1.pos_part_to_fun f₁, l1.to_fun_of_fun f hf],
  assume a h₁ h₂,
  rw [h₁, h₂, real.norm_eq_abs, abs_of_nonneg],
  exact le_max_right _ _
end,
-- Go to the `L¹` space
have eq₂ : ennreal.to_real (∫⁻ a, (ennreal.of_real $ -min (f a) 0) ∂μ)  = ∥l1.neg_part f₁∥ :=
begin
  rw l1.norm_eq_norm_to_fun,
  congr' 1,
  apply lintegral_congr_ae,
  filter_upwards [l1.neg_part_to_fun_eq_min f₁, l1.to_fun_of_fun f hf],
  assume a h₁ h₂,
  rw [h₁, h₂, real.norm_eq_abs, abs_of_nonneg],
  rw [neg_nonneg],
  exact min_le_right _ _
end,
begin
  rw [eq₁, eq₂, integral, dif_pos],
  exact l1.integral_eq_norm_pos_part_sub _
end

lemma integral_eq_lintegral_of_nonneg_ae {f : α → ℝ} (hf : 0 ≤ᵐ[μ] f) (hfm : ae_measurable f μ) :
  ∫ a, f a ∂μ = ennreal.to_real (∫⁻ a, (ennreal.of_real $ f a) ∂μ) :=
begin
  by_cases hfi : integrable f μ,
  { rw integral_eq_lintegral_max_sub_lintegral_min hfi,
    have h_min : ∫⁻ a, ennreal.of_real (-min (f a) 0) ∂μ = 0,
    { rw lintegral_eq_zero_iff',
      { refine hf.mono _,
        simp only [pi.zero_apply],
        assume a h,
        simp only [min_eq_right h, neg_zero, ennreal.of_real_zero] },
      { exact measurable_of_real.comp_ae_measurable (measurable_id.neg.comp_ae_measurable
          $ hfm.min ae_measurable_const) } },
    have h_max : ∫⁻ a, ennreal.of_real (max (f a) 0) ∂μ = ∫⁻ a, ennreal.of_real (f a) ∂μ,
    { refine lintegral_congr_ae (hf.mono (λ a h, _)),
      rw [pi.zero_apply] at h,
      rw max_eq_left h },
    rw [h_min, h_max, zero_to_real, _root_.sub_zero] },
  { rw integral_undef hfi,
    simp_rw [integrable, hfm, has_finite_integral_iff_norm, lt_top_iff_ne_top, ne.def, true_and,
      not_not] at hfi,
    have : ∫⁻ (a : α), ennreal.of_real (f a) ∂μ = ∫⁻ a, (ennreal.of_real ∥f a∥) ∂μ,
    { refine lintegral_congr_ae (hf.mono $ assume a h, _),
      rw [real.norm_eq_abs, abs_of_nonneg h] },
    rw [this, hfi], refl }
end

lemma integral_nonneg_of_ae {f : α → ℝ} (hf : 0 ≤ᵐ[μ] f) : 0 ≤ ∫ a, f a ∂μ :=
begin
  by_cases hfm : ae_measurable f μ,
  { rw integral_eq_lintegral_of_nonneg_ae hf hfm, exact to_real_nonneg },
  { rw integral_non_ae_measurable hfm }
end

lemma lintegral_coe_eq_integral (f : α → ℝ≥0) (hfi : integrable (λ x, (f x : real)) μ) :
  ∫⁻ a, f a ∂μ = ennreal.of_real ∫ a, f a ∂μ :=
begin
  simp_rw [integral_eq_lintegral_of_nonneg_ae (eventually_of_forall (λ x, (f x).coe_nonneg))
    hfi.ae_measurable, ← ennreal.coe_nnreal_eq], rw [ennreal.of_real_to_real],
  rw [← lt_top_iff_ne_top], convert hfi.has_finite_integral, ext1 x, rw [real.nnnorm_coe_eq_self]
end

lemma integral_to_real {f : α → ennreal} (hfm : ae_measurable f μ) (hf : ∀ᵐ x ∂μ, f x < ⊤) :
  ∫ a, (f a).to_real ∂μ = (∫⁻ a, f a ∂μ).to_real :=
begin
  rw [integral_eq_lintegral_of_nonneg_ae _ hfm.to_real],
  { rw lintegral_congr_ae, refine hf.mp (eventually_of_forall _),
    intros x hx, rw [lt_top_iff_ne_top] at hx, simp [hx] },
  { exact (eventually_of_forall $ λ x, ennreal.to_real_nonneg) }
end

lemma integral_nonneg {f : α → ℝ} (hf : 0 ≤ f) : 0 ≤ ∫ a, f a ∂μ :=
integral_nonneg_of_ae $ eventually_of_forall hf

lemma integral_nonpos_of_ae {f : α → ℝ} (hf : f ≤ᵐ[μ] 0) : ∫ a, f a ∂μ ≤ 0 :=
begin
  have hf : 0 ≤ᵐ[μ] (-f) := hf.mono (assume a h, by rwa [pi.neg_apply, pi.zero_apply, neg_nonneg]),
  have : 0 ≤ ∫ a, -f a ∂μ := integral_nonneg_of_ae hf,
  rwa [integral_neg, neg_nonneg] at this,
end

lemma integral_nonpos {f : α → ℝ} (hf : f ≤ 0) : ∫ a, f a ∂μ ≤ 0 :=
integral_nonpos_of_ae $ eventually_of_forall hf

lemma integral_eq_zero_iff_of_nonneg_ae {f : α → ℝ} (hf : 0 ≤ᵐ[μ] f) (hfi : integrable f μ) :
  ∫ x, f x ∂μ = 0 ↔ f =ᵐ[μ] 0 :=
by simp_rw [integral_eq_lintegral_of_nonneg_ae hf hfi.1, ennreal.to_real_eq_zero_iff,
  lintegral_eq_zero_iff' (ennreal.measurable_of_real.comp_ae_measurable hfi.1),
  ← ennreal.not_lt_top, ← has_finite_integral_iff_of_real hf, hfi.2, not_true, or_false,
  ← hf.le_iff_eq, filter.eventually_eq, filter.eventually_le, (∘), pi.zero_apply,
  ennreal.of_real_eq_zero]

lemma integral_eq_zero_iff_of_nonneg {f : α → ℝ} (hf : 0 ≤ f) (hfi : integrable f μ) :
  ∫ x, f x ∂μ = 0 ↔ f =ᵐ[μ] 0 :=
integral_eq_zero_iff_of_nonneg_ae (eventually_of_forall hf) hfi

lemma integral_pos_iff_support_of_nonneg_ae {f : α → ℝ} (hf : 0 ≤ᵐ[μ] f) (hfi : integrable f μ) :
  (0 < ∫ x, f x ∂μ) ↔ 0 < μ (function.support f) :=
by simp_rw [(integral_nonneg_of_ae hf).lt_iff_ne, zero_lt_iff_ne_zero, ne.def, @eq_comm ℝ 0,
  integral_eq_zero_iff_of_nonneg_ae hf hfi, filter.eventually_eq, ae_iff, pi.zero_apply,
  function.support]

lemma integral_pos_iff_support_of_nonneg {f : α → ℝ} (hf : 0 ≤ f) (hfi : integrable f μ) :
  (0 < ∫ x, f x ∂μ) ↔ 0 < μ (function.support f) :=
integral_pos_iff_support_of_nonneg_ae (eventually_of_forall hf) hfi

section normed_group
variables {H : Type*} [normed_group H] [second_countable_topology H] [measurable_space H]
          [borel_space H]

lemma l1.norm_eq_integral_norm (f : α →₁[μ] H) : ∥f∥ = ∫ a, ∥f a∥ ∂μ :=
by rw [l1.norm_eq_norm_to_fun,
       integral_eq_lintegral_of_nonneg_ae (eventually_of_forall $ by simp [norm_nonneg])
       (continuous_norm.measurable.comp_ae_measurable f.ae_measurable)]

lemma l1.norm_of_fun_eq_integral_norm {f : α → H} (hf : integrable f μ) :
  ∥ l1.of_fun f hf ∥ = ∫ a, ∥f a∥ ∂μ :=
begin
  rw l1.norm_eq_integral_norm,
  refine integral_congr_ae _,
  apply (l1.to_fun_of_fun f hf).mono,
  intros a ha,
  simp [ha]
end

end normed_group

lemma integral_mono_ae {f g : α → ℝ} (hf : integrable f μ) (hg : integrable g μ) (h : f ≤ᵐ[μ] g) :
  ∫ a, f a ∂μ ≤ ∫ a, g a ∂μ :=
le_of_sub_nonneg $ integral_sub hg hf ▸ integral_nonneg_of_ae $ h.mono (λ a, sub_nonneg_of_le)

lemma integral_mono {f g : α → ℝ} (hf : integrable f μ) (hg : integrable g μ) (h : f ≤ g) :
  ∫ a, f a ∂μ ≤ ∫ a, g a ∂μ :=
integral_mono_ae hf hg $ eventually_of_forall h

lemma integral_mono_of_nonneg {f g : α → ℝ} (hf : 0 ≤ᵐ[μ] f) (hgi : integrable g μ)
  (h : f ≤ᵐ[μ] g) : ∫ a, f a ∂μ ≤ ∫ a, g a ∂μ :=
begin
  by_cases hfm : ae_measurable f μ,
  { refine integral_mono_ae ⟨hfm, _⟩ hgi h,
    refine (hgi.has_finite_integral.mono $ h.mp $ hf.mono $ λ x hf hfg, _),
    simpa [real.norm_eq_abs, abs_of_nonneg hf, abs_of_nonneg (le_trans hf hfg)] },
  { rw [integral_non_ae_measurable hfm],
    exact integral_nonneg_of_ae (hf.trans h) }
end

lemma norm_integral_le_integral_norm (f : α → E) : ∥(∫ a, f a ∂μ)∥ ≤ ∫ a, ∥f a∥ ∂μ :=
have le_ae : ∀ᵐ a ∂μ, 0 ≤ ∥f a∥ := eventually_of_forall (λa, norm_nonneg _),
classical.by_cases
( λh : ae_measurable f μ,
  calc ∥∫ a, f a ∂μ∥ ≤ ennreal.to_real (∫⁻ a, (ennreal.of_real ∥f a∥) ∂μ) :
      norm_integral_le_lintegral_norm _
    ... = ∫ a, ∥f a∥ ∂μ : (integral_eq_lintegral_of_nonneg_ae le_ae $ ae_measurable.norm h).symm )
( λh : ¬ae_measurable f μ,
  begin
    rw [integral_non_ae_measurable h, norm_zero],
    exact integral_nonneg_of_ae le_ae
  end )

lemma norm_integral_le_of_norm_le {f : α → E} {g : α → ℝ} (hg : integrable g μ)
  (h : ∀ᵐ x ∂μ, ∥f x∥ ≤ g x) : ∥∫ x, f x ∂μ∥ ≤ ∫ x, g x ∂μ :=
calc ∥∫ x, f x ∂μ∥ ≤ ∫ x, ∥f x∥ ∂μ : norm_integral_le_integral_norm f
               ... ≤ ∫ x, g x ∂μ   :
  integral_mono_of_nonneg (eventually_of_forall $ λ x, norm_nonneg _) hg h

lemma integral_finset_sum {ι} (s : finset ι) {f : ι → α → E} (hf : ∀ i, integrable (f i) μ) :
  ∫ a, ∑ i in s, f i a ∂μ = ∑ i in s, ∫ a, f i a ∂μ :=
begin
  refine finset.induction_on s _ _,
  { simp only [integral_zero, finset.sum_empty] },
  { assume i s his ih,
    simp only [his, finset.sum_insert, not_false_iff],
    rw [integral_add (hf _) (integrable_finset_sum s hf), ih] }
end

lemma simple_func.integral_eq_integral (f : α →ₛ E) (hfi : integrable f μ) :
  f.integral μ = ∫ x, f x ∂μ :=
begin
  rw [integral_eq f hfi, ← l1.simple_func.of_simple_func_eq_of_fun,
    l1.simple_func.integral_l1_eq_integral, l1.simple_func.integral_eq_integral],
  exact simple_func.integral_congr hfi (l1.simple_func.to_simple_func_of_simple_func _ _).symm
end

@[simp] lemma integral_const (c : E) : ∫ x : α, c ∂μ = (μ univ).to_real • c :=
begin
  by_cases hμ : μ univ < ⊤,
  { haveI : finite_measure μ := ⟨hμ⟩,
    calc ∫ x : α, c ∂μ = (simple_func.const α c).integral μ :
      ((simple_func.const α c).integral_eq_integral (integrable_const _)).symm
    ... = _ : _,
    rw [simple_func.integral],
    by_cases ha : nonempty α,
    { resetI, simp [preimage_const_of_mem] },
    { simp [μ.eq_zero_of_not_nonempty ha] } },
  { by_cases hc : c = 0,
    { simp [hc, integral_zero] },
    { have : ¬integrable (λ x : α, c) μ,
      { simp only [integrable_const_iff, not_or_distrib],
        exact ⟨hc, hμ⟩ },
      simp only [not_lt, top_le_iff] at hμ,
      simp [integral_undef, *] } }
end

lemma norm_integral_le_of_norm_le_const [finite_measure μ] {f : α → E} {C : ℝ}
  (h : ∀ᵐ x ∂μ, ∥f x∥ ≤ C) :
  ∥∫ x, f x ∂μ∥ ≤ C * (μ univ).to_real :=
calc ∥∫ x, f x ∂μ∥ ≤ ∫ x, C ∂μ : norm_integral_le_of_norm_le (integrable_const C) h
               ... = C * (μ univ).to_real : by rw [integral_const, smul_eq_mul, mul_comm]

lemma tendsto_integral_approx_on_univ_of_measurable
  {f : α → E} (fmeas : measurable f) (hf : integrable f μ) :
  tendsto (λ n, (simple_func.approx_on f fmeas univ 0 trivial n).integral μ) at_top
    (𝓝 $ ∫ x, f x ∂μ) :=
begin
  have : tendsto (λ n, ∫ x, simple_func.approx_on f fmeas univ 0 trivial n x ∂μ)
    at_top (𝓝 $ ∫ x, f x ∂μ) :=
    tendsto_integral_of_l1 _ hf
      (eventually_of_forall $ simple_func.integrable_approx_on_univ fmeas hf)
      (simple_func.tendsto_approx_on_univ_l1_edist fmeas hf),
  simpa only [simple_func.integral_eq_integral, simple_func.integrable_approx_on_univ fmeas hf]
end

variable {ν : measure α}

private lemma integral_add_measure_of_measurable
  {f : α → E} (fmeas : measurable f) (hμ : integrable f μ) (hν : integrable f ν) :
  ∫ x, f x ∂(μ + ν) = ∫ x, f x ∂μ + ∫ x, f x ∂ν :=
begin
  have hfi := hμ.add_measure hν,
  refine tendsto_nhds_unique (tendsto_integral_approx_on_univ_of_measurable fmeas hfi) _,
  simpa only [simple_func.integral_add_measure _
    (simple_func.integrable_approx_on_univ fmeas hfi _)]
    using (tendsto_integral_approx_on_univ_of_measurable fmeas hμ).add
      (tendsto_integral_approx_on_univ_of_measurable fmeas hν)
end

lemma integral_add_measure {f : α → E} (hμ : integrable f μ) (hν : integrable f ν) :
  ∫ x, f x ∂(μ + ν) = ∫ x, f x ∂μ + ∫ x, f x ∂ν :=
begin
  have h : ae_measurable f (μ + ν) := hμ.ae_measurable.add_measure hν.ae_measurable,
  let g := h.mk f,
  have A : f =ᵐ[μ + ν] g := h.ae_eq_mk,
  have B : f =ᵐ[μ] g := A.filter_mono (ae_mono (measure.le_add_right (le_refl μ))),
  have C : f =ᵐ[ν] g := A.filter_mono (ae_mono (measure.le_add_left (le_refl ν))),
  calc ∫ x, f x ∂(μ + ν) = ∫ x, g x ∂(μ + ν) : integral_congr_ae A
  ... = ∫ x, g x ∂μ + ∫ x, g x ∂ν :
    integral_add_measure_of_measurable h.measurable_mk ((integrable_congr B).1 hμ)
      ((integrable_congr C).1 hν)
  ... = ∫ x, f x ∂μ + ∫ x, f x ∂ν :
    by { congr' 1, { exact integral_congr_ae B.symm }, { exact integral_congr_ae C.symm } }
end

@[simp] lemma integral_zero_measure (f : α → E) : ∫ x, f x ∂0 = 0 :=
norm_le_zero_iff.1 $ le_trans (norm_integral_le_lintegral_norm f) $ by simp

private lemma integral_smul_measure_aux {f : α → E} {c : ennreal}
  (h0 : 0 < c) (hc : c < ⊤) (fmeas : measurable f) (hfi : integrable f μ) :
  ∫ x, f x ∂(c • μ) = c.to_real • ∫ x, f x ∂μ :=
begin
  refine tendsto_nhds_unique _
    (tendsto_const_nhds.smul (tendsto_integral_approx_on_univ_of_measurable fmeas hfi)),
  convert tendsto_integral_approx_on_univ_of_measurable fmeas (hfi.smul_measure hc),
  simp only [simple_func.integral, measure.smul_apply, finset.smul_sum, smul_smul,
    ennreal.to_real_mul]
end

@[simp] lemma integral_smul_measure (f : α → E) (c : ennreal) :
  ∫ x, f x ∂(c • μ) = c.to_real • ∫ x, f x ∂μ :=
begin
  -- First we consider “degenerate” cases:
  -- `c = 0`
  rcases (zero_le c).eq_or_lt with rfl|h0, { simp },
  -- `f` is not almost everywhere measurable
  by_cases hfm : ae_measurable f μ, swap,
  { have : ¬ (ae_measurable f (c • μ)), by simpa [ne_of_gt h0] using hfm,
    simp [integral_non_ae_measurable, hfm, this] },
  -- `c = ⊤`
  rcases (le_top : c ≤ ⊤).eq_or_lt with rfl|hc,
  { rw [ennreal.top_to_real, zero_smul],
    by_cases hf : f =ᵐ[μ] 0,
    { have : f =ᵐ[⊤ • μ] 0 := ae_smul_measure hf ⊤,
      exact integral_eq_zero_of_ae this },
    { apply integral_undef,
      rw [integrable, has_finite_integral, iff_true_intro (hfm.smul_measure ⊤), true_and,
          lintegral_smul_measure, top_mul, if_neg],
      { apply lt_irrefl },
      { rw [lintegral_eq_zero_iff' hfm.ennnorm],
        refine λ h, hf (h.mono $ λ x, _),
        simp } } },
  -- `f` is not integrable and `0 < c < ⊤`
  by_cases hfi : integrable f μ, swap,
  { rw [integral_undef hfi, smul_zero],
    refine integral_undef (mt (λ h, _) hfi),
    convert h.smul_measure (ennreal.inv_lt_top.2 h0),
    rw [smul_smul, ennreal.inv_mul_cancel (ne_of_gt h0) (ne_of_lt hc), one_smul] },
  -- Main case: `0 < c < ⊤`, `f` is almost everywhere measurable and integrable
  let g := hfm.mk f,
  calc ∫ x, f x ∂(c • μ) = ∫ x, g x ∂(c • μ) : integral_congr_ae $ ae_smul_measure hfm.ae_eq_mk c
  ... = c.to_real • ∫ x, g x ∂μ :
    integral_smul_measure_aux h0 hc hfm.measurable_mk $ hfi.congr hfm.ae_eq_mk
  ... = c.to_real • ∫ x, f x ∂μ :
    by { congr' 1, exact integral_congr_ae (hfm.ae_eq_mk.symm) }
end

lemma integral_map_of_measurable {β} [measurable_space β] {φ : α → β} (hφ : measurable φ)
  {f : β → E} (hfm : measurable f) :
  ∫ y, f y ∂(measure.map φ μ) = ∫ x, f (φ x) ∂μ :=
begin
  by_cases hfi : integrable f (measure.map φ μ), swap,
  { rw [integral_undef hfi, integral_undef],
    rwa [← integrable_map_measure hfm.ae_measurable hφ] },
  refine tendsto_nhds_unique (tendsto_integral_approx_on_univ_of_measurable hfm hfi) _,
  convert tendsto_integral_approx_on_univ_of_measurable (hfm.comp hφ)
    ((integrable_map_measure hfm.ae_measurable hφ).1 hfi),
  ext1 i,
  simp only [simple_func.approx_on_comp, simple_func.integral, measure.map_apply, hφ,
    simple_func.is_measurable_preimage, ← preimage_comp, simple_func.coe_comp],
  refine (finset.sum_subset (simple_func.range_comp_subset_range _ hφ) (λ y _ hy, _)).symm,
  rw [simple_func.mem_range, ← set.preimage_singleton_eq_empty, simple_func.coe_comp] at hy,
  simp [hy]
end

lemma integral_map {β} [measurable_space β] {φ : α → β} (hφ : measurable φ)
  {f : β → E} (hfm : ae_measurable f (measure.map φ μ)) :
  ∫ y, f y ∂(measure.map φ μ) = ∫ x, f (φ x) ∂μ :=
let g := hfm.mk f in calc
∫ y, f y ∂(measure.map φ μ) = ∫ y, g y ∂(measure.map φ μ) : integral_congr_ae hfm.ae_eq_mk
... = ∫ x, g (φ x) ∂μ : integral_map_of_measurable hφ hfm.measurable_mk
... = ∫ x, f (φ x) ∂μ : integral_congr_ae $ ae_eq_comp hφ (hfm.ae_eq_mk).symm

lemma integral_dirac (f : α → E) (a : α) (hfm : measurable f) :
  ∫ x, f x ∂(measure.dirac a) = f a :=
calc ∫ x, f x ∂(measure.dirac a) = ∫ x, f a ∂(measure.dirac a) :
  integral_congr_ae $ eventually_eq_dirac hfm
... = f a : by simp [measure.dirac_apply_of_mem]

end properties

mk_simp_attribute integral_simps "Simp set for integral rules."

attribute [integral_simps] integral_neg integral_smul l1.integral_add l1.integral_sub
  l1.integral_smul l1.integral_neg

attribute [irreducible] integral l1.integral

end measure_theory<|MERGE_RESOLUTION|>--- conflicted
+++ resolved
@@ -1045,12 +1045,7 @@
 lemma integral_div (r : ℝ) (f : α → ℝ) : ∫ a, (f a) / r ∂μ = ∫ a, f a ∂μ / r :=
 integral_mul_right r⁻¹ f
 
-<<<<<<< HEAD
-lemma integral_congr_ae (h : f =ᵐ[μ] g) :
-   ∫ a, f a ∂μ = ∫ a, g a ∂μ :=
-=======
 lemma integral_congr_ae (h : f =ᵐ[μ] g) : ∫ a, f a ∂μ = ∫ a, g a ∂μ :=
->>>>>>> 1bd69b8b
 begin
   by_cases hfi : integrable f μ,
   { have hgi : integrable g μ := hfi.congr h,
