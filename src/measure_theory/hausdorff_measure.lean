/-
Copyright (c) 2021 Yury Kudryashov. All rights reserved.
Released under Apache 2.0 license as described in the file LICENSE.
Authors: Yury Kudryashov
-/
import topology.metric_space.metric_separated
import topology.metric_space.holder
import measure_theory.borel_space
import analysis.special_functions.pow

/-!
# Hausdorff measure and metric (outer) measures

In this file we define the `d`-dimensional Hausdorff measure on an (extended) metric space `X` and
the Hausdorff dimension of a set in an (extended) metric space. Let `μ d δ` be the maximal outer
measure such that `μ d δ s ≤ (emetric.diam s) ^ d` for every set of diameter less than `δ`. Then
the Hausdorff measure `μH[d] s` of `s` is defined as `⨆ δ > 0, μ d δ s`. By Caratheodory theorem
`measure_theory.outer_measure.is_metric.borel_le_caratheodory`, this is a Borel measure on `X`.

The value of `μH[d]`, `d > 0`, on a set `s` (measurable or not) is given by
```
μH[d] s = ⨆ (r : ℝ≥0∞) (hr : 0 < r), ⨅ (t : ℕ → set X) (hts : s ⊆ ⋃ n, t n)
    (ht : ∀ n, emetric.diam (t n) ≤ r), ∑' n, emetric.diam (t n) ^ d
```

For every set `s` for any `d < d'` we have either `μH[d] s = ∞` or `μH[d'] s = 0`, see
`measure_theory.measure.hausdorff_measure_zero_or_top`. The Hausdorff dimension `dimH s : ℝ≥0∞` of a
set `s` is the supremum of `d : ℝ≥0` such that `μH[d] s = ∞`. Then `μH[d] s = ∞` for `d < dimH s`
and `μH[d] s = 0` for `dimH s < d`.

We also define two generalizations of the Hausdorff measure. In one generalization (see
`measure_theory.measure.mk_metric`) we take any function `m (diam s)` instead of `(diam s) ^ d`. In
an even more general definition (see `measure_theory.measure.mk_metric'`) we use any function
of `m : set X → ℝ≥0∞`. Some authors start with a partial function `m` defined only on some sets
`s : set X` (e.g., only on balls or only on measurable sets). This is equivalent to our definition
applied to `measure_theory.extend m`.

We also define a predicate `measure_theory.outer_measure.is_metric` which says that an outer measure
is additive on metric separated pairs of sets: `μ (s ∪ t) = μ s + μ t` provided that
`⨅ (x ∈ s) (y ∈ t), edist x y ≠ 0`. This is the property required for the Caratheodory theorem
`measure_theory.outer_measure.is_metric.borel_le_caratheodory`, so we prove this theorem for any
metric outer measure, then prove that outer measures constructed using `mk_metric'` are metric outer
measures.

## Notations

We use the following notation localized in `measure_theory`.

- `μH[d]` : `measure_theory.measure.hausdorff_measure d`

## Implementation notes

There are a few similar constructions called the `d`-dimensional Hausdorff measure. E.g., some
sources only allow coverings by balls and use `r ^ d` instead of `(diam s) ^ d`. While these
construction lead to different Hausdorff measures, they lead to the same notion of the Hausdorff
dimension.

## References

* [Herbert Federer, Geometric Measure Theory, Chapter 2.10][Federer1996]

## Tags

Hausdorff measure, Hausdorff dimension, dimension, measure, metric measure
-/

open_locale nnreal ennreal topological_space big_operators

open emetric set function filter

noncomputable theory

variables {ι X Y : Type*} [emetric_space X] [emetric_space Y]

namespace measure_theory

namespace outer_measure

/-!
### Metric outer measures

In this section we define metric outer measures and prove Caratheodory theorem: a metric outer
measure has the Caratheodory property.
-/

/-- We say that an outer measure `μ` in an (e)metric space is *metric* if `μ (s ∪ t) = μ s + μ t`
for any two metric separated sets `s`, `t`. -/
def is_metric (μ : outer_measure X) : Prop :=
∀ (s t : set X), is_metric_separated s t → μ (s ∪ t) = μ s + μ t

namespace is_metric

variables {μ : outer_measure X}

/-- A metric outer measure is additive on a finite set of pairwise metric separated sets. -/
lemma finset_Union_of_pairwise_separated (hm : is_metric μ) {I : finset ι} {s : ι → set X}
  (hI : ∀ (i ∈ I) (j ∈ I), i ≠ j → is_metric_separated (s i) (s j)) :
  μ (⋃ i ∈ I, s i) = ∑ i in I, μ (s i) :=
begin
  classical,
  induction I using finset.induction_on with i I hiI ihI hI, { simp },
  simp only [finset.mem_insert] at hI,
  rw [finset.set_bUnion_insert, hm, ihI, finset.sum_insert hiI],
  exacts [λ i hi j hj hij, (hI i (or.inr hi) j (or.inr hj) hij),
    is_metric_separated.finset_Union_right
      (λ j hj, hI i (or.inl rfl) j (or.inr hj) (ne_of_mem_of_not_mem hj hiI).symm)]
end

/-- Caratheodory theorem. If `m` is a metric outer measure, then every Borel measurable set `t` is
Caratheodory measurable: for any (not necessarily measurable) set `s` we have
`μ (s ∩ t) + μ (s \ t) = μ s`. -/
lemma borel_le_caratheodory (hm : is_metric μ) :
  borel X ≤ μ.caratheodory :=
begin
  rw [borel_eq_generate_from_is_closed],
  refine measurable_space.generate_from_le (λ t ht, μ.is_caratheodory_iff_le.2 $ λ s, _),
  set S : ℕ → set X := λ n, {x ∈ s | (↑n)⁻¹ ≤ inf_edist x t},
  have n0 : ∀ {n : ℕ}, (n⁻¹ : ℝ≥0∞) ≠ 0, from λ n, ennreal.inv_ne_zero.2 ennreal.coe_nat_ne_top,
  have Ssep : ∀ n, is_metric_separated (S n) t,
    from λ n, ⟨n⁻¹, n0, λ x hx y hy, hx.2.trans $ inf_edist_le_edist_of_mem hy⟩,
  have Ssep' : ∀ n, is_metric_separated (S n) (s ∩ t),
    from λ n, (Ssep n).mono subset.rfl (inter_subset_right _ _),
  have S_sub : ∀ n, S n ⊆ s \ t,
    from λ n, subset_inter (inter_subset_left _ _) (Ssep n).subset_compl_right,
  have hSs : ∀ n, μ (s ∩ t) + μ (S n) ≤ μ s, from λ n,
  calc μ (s ∩ t) + μ (S n) = μ (s ∩ t ∪ S n) :
    eq.symm $ hm _ _ $ (Ssep' n).symm
  ... ≤ μ (s ∩ t ∪ s \ t)  : by { mono*, exact le_rfl }
  ... = μ s : by rw [inter_union_diff],
  have Union_S : (⋃ n, S n) = s \ t,
  { refine subset.antisymm (Union_subset S_sub) _,
    rintro x ⟨hxs, hxt⟩,
    rw mem_iff_inf_edist_zero_of_closed ht at hxt,
    rcases ennreal.exists_inv_nat_lt hxt with ⟨n, hn⟩,
    exact mem_Union.2 ⟨n, hxs, hn.le⟩ },
  /- Now we have `∀ n, μ (s ∩ t) + μ (S n) ≤ μ s` and we need to prove
  `μ (s ∩ t) + μ (⋃ n, S n) ≤ μ s`. We can't pass to the limit because
  `μ` is only an outer measure. -/
  by_cases htop : μ (s \ t) = ∞,
  { rw [htop, ennreal.add_top, ← htop],
    exact μ.mono (diff_subset _ _) },
  suffices : μ (⋃ n, S n) ≤ ⨆ n, μ (S n),
  calc μ (s ∩ t) + μ (s \ t) = μ (s ∩ t) + μ (⋃ n, S n) :
    by rw Union_S
  ... ≤ μ (s ∩ t) + ⨆ n, μ (S n) :
    add_le_add le_rfl this
  ... = ⨆ n, μ (s ∩ t) + μ (S n) : ennreal.add_supr
  ... ≤ μ s : supr_le hSs,
  /- It suffices to show that `∑' k, μ (S (k + 1) \ S k) ≠ ∞`. Indeed, if we have this,
  then for all `N` we have `μ (⋃ n, S n) ≤ μ (S N) + ∑' k, m (S (N + k + 1) \ S (N + k))`
  and the second term tends to zero, see `outer_measure.Union_nat_of_monotone_of_tsum_ne_top`
  for details. -/
  have : ∀ n, S n ⊆ S (n + 1), from λ n x hx,
    ⟨hx.1, le_trans (ennreal.inv_le_inv.2 $ ennreal.coe_nat_le_coe_nat.2 n.le_succ) hx.2⟩,
  refine (μ.Union_nat_of_monotone_of_tsum_ne_top this _).le, clear this,
  /- While the sets `S (k + 1) \ S k` are not pairwise metric separated, the sets in each
  subsequence `S (2 * k + 1) \ S (2 * k)` and `S (2 * k + 2) \ S (2 * k)` are metric separated,
  so `m` is additive on each of those sequences. -/
  rw [← tsum_even_add_odd ennreal.summable ennreal.summable, ennreal.add_ne_top],
  suffices : ∀ a, (∑' (k : ℕ), μ (S (2 * k + 1 + a) \ S (2 * k + a))) ≠ ∞,
    from ⟨by simpa using this 0, by simpa using this 1⟩,
  refine λ r, ne_top_of_le_ne_top htop _,
  rw [← Union_S, ennreal.tsum_eq_supr_nat, supr_le_iff],
  intro n,
  rw [← hm.finset_Union_of_pairwise_separated],
  { exact μ.mono (Union_subset $ λ i, Union_subset $ λ hi x hx, mem_Union.2 ⟨_, hx.1⟩) },
  suffices : ∀ i  j, i < j → is_metric_separated (S (2 * i + 1 + r)) (s \ S (2 * j + r)),
    from λ i _ j _ hij, hij.lt_or_lt.elim
      (λ h, (this i j h).mono (inter_subset_left _ _) (λ x hx, ⟨hx.1.1, hx.2⟩))
      (λ h, (this j i h).symm.mono  (λ x hx, ⟨hx.1.1, hx.2⟩) (inter_subset_left _ _)),
  intros i j hj,
  have A : ((↑(2 * j + r))⁻¹ : ℝ≥0∞) < (↑(2 * i + 1 + r))⁻¹,
    by { rw [ennreal.inv_lt_inv, ennreal.coe_nat_lt_coe_nat], linarith },
  refine ⟨(↑(2 * i + 1 + r))⁻¹ - (↑(2 * j + r))⁻¹, by simpa using A, λ x hx y hy, _⟩,
  have : inf_edist y t < (↑(2 * j + r))⁻¹, from not_le.1 (λ hle, hy.2 ⟨hy.1, hle⟩),
  rcases exists_edist_lt_of_inf_edist_lt this with ⟨z, hzt, hyz⟩,
  have hxz : (↑(2 * i + 1 + r))⁻¹ ≤ edist x z, from le_inf_edist.1 hx.2 _ hzt,
  apply ennreal.le_of_add_le_add_right (hyz.trans_le le_top),
  refine le_trans _ (edist_triangle _ _ _),
  refine (add_le_add le_rfl hyz.le).trans (eq.trans_le _ hxz),
  rw [ennreal.sub_add_cancel_of_le A.le]
end

lemma le_caratheodory [measurable_space X] [borel_space X] (hm : is_metric μ) :
  ‹measurable_space X› ≤ μ.caratheodory :=
by { rw @borel_space.measurable_eq X _ _, exact hm.borel_le_caratheodory }

end is_metric

/-!
### Constructors of metric outer measures

In this section we provide constructors `measure_theory.outer_measure.mk_metric'` and
`measure_theory.outer_measure.mk_metric` and prove that these outer measures are metric outer
measures. We also prove basic lemmas about `map`/`comap` of these measures.
-/

/-- Auxiliary definition for `outer_measure.mk_metric'`: given a function on sets
`m : set X → ℝ≥0∞`, returns the maximal outer measure `μ` such that `μ s ≤ m s`
for any set `s` of diameter at most `r`.-/
def mk_metric'.pre (m : set X → ℝ≥0∞) (r : ℝ≥0∞) :
  outer_measure X :=
bounded_by $ extend (λ s (hs : diam s ≤ r), m s)

/-- Given a function `m : set X → ℝ≥0∞`, `mk_metric' m` is the supremum of `mk_metric'.pre m r`
over `r > 0`. Equivalently, it is the limit of `mk_metric'.pre m r` as `r` tends to zero from
the right. -/
def mk_metric' (m : set X → ℝ≥0∞) :
  outer_measure X :=
⨆ r > 0, mk_metric'.pre m r

/-- Given a function `m : ℝ≥0∞ → ℝ≥0∞` and `r > 0`, let `μ r` be the maximal outer measure such that
`μ s = 0` on subsingletons and `μ s ≤ m (emetric.diam s)` whenever `emetric.diam s < r`. Then
`mk_metric m = ⨆ r > 0, μ r`. We add `⨆ (hs : ¬s.subsingleton)` to ensure that in the case
`m x = x ^ d` the definition gives the expected result for `d = 0`. -/
def mk_metric (m : ℝ≥0∞ → ℝ≥0∞) : outer_measure X :=
mk_metric' (λ s, ⨆ (hs : ¬s.subsingleton), m (diam s))

namespace mk_metric'

variables {m : set X → ℝ≥0∞} {r : ℝ≥0∞} {μ : outer_measure X} {s : set X}

lemma le_pre : μ ≤ pre m r ↔ ∀ s : set X, diam s ≤ r → μ s ≤ m s :=
by simp only [pre, le_bounded_by, extend, le_infi_iff]

lemma pre_le (hs : diam s ≤ r) : pre m r s ≤ m s :=
(bounded_by_le _).trans $ infi_le _ hs

lemma mono_pre (m : set X → ℝ≥0∞) {r r' : ℝ≥0∞} (h : r ≤ r') :
  pre m r' ≤ pre m r :=
le_pre.2 $ λ s hs, pre_le (hs.trans h)

lemma mono_pre_nat (m : set X → ℝ≥0∞) :
  monotone (λ k : ℕ, pre m k⁻¹) :=
λ k l h, le_pre.2 $ λ s hs, pre_le (hs.trans $ by simpa)

lemma tendsto_pre (m : set X → ℝ≥0∞) (s : set X) :
  tendsto (λ r, pre m r s) (𝓝[Ioi 0] 0) (𝓝 $ mk_metric' m s) :=
begin
  rw [← map_coe_Ioi_at_bot, tendsto_map'_iff],
  simp only [mk_metric', outer_measure.supr_apply, supr_subtype'],
  exact tendsto_at_bot_supr (λ r r' hr, mono_pre _ hr _)
end

lemma tendsto_pre_nat (m : set X → ℝ≥0∞) (s : set X) :
  tendsto (λ n : ℕ, pre m n⁻¹ s) at_top (𝓝 $ mk_metric' m s) :=
begin
  refine (tendsto_pre m s).comp (tendsto_inf.2 ⟨ennreal.tendsto_inv_nat_nhds_zero, _⟩),
  refine tendsto_principal.2 (eventually_of_forall $ λ n, _),
  simp
end

lemma eq_supr_nat (m : set X → ℝ≥0∞) :
  mk_metric' m = ⨆ n : ℕ, mk_metric'.pre m n⁻¹ :=
begin
  ext1 s,
  rw supr_apply,
  refine tendsto_nhds_unique (mk_metric'.tendsto_pre_nat m s)
    (tendsto_at_top_supr $ λ k l hkl, mk_metric'.mono_pre_nat m hkl s)
end

lemma trim_pre [measurable_space X] [opens_measurable_space X]
  (m : set X → ℝ≥0∞) (hcl : ∀ s, m (closure s) = m s) (r : ℝ≥0∞) :
  (pre m r).trim = pre m r :=
begin
  refine le_antisymm (le_pre.2 $ λ s hs, _) (le_trim _),
  rw trim_eq_infi,
  refine (infi_le_of_le (closure s) $ infi_le_of_le subset_closure $
    infi_le_of_le measurable_set_closure ((pre_le _).trans_eq (hcl _))),
  rwa diam_closure
end

end mk_metric'

/-- An outer measure constructed using `outer_measure.mk_metric'` is a metric outer measure. -/
lemma mk_metric'_is_metric (m : set X → ℝ≥0∞) :
  (mk_metric' m).is_metric :=
begin
  rintros s t ⟨r, r0, hr⟩,
  refine tendsto_nhds_unique_of_eventually_eq
    (mk_metric'.tendsto_pre _ _)
    ((mk_metric'.tendsto_pre _ _).add (mk_metric'.tendsto_pre _ _)) _,
  rw [← pos_iff_ne_zero] at r0,
  filter_upwards [Ioo_mem_nhds_within_Ioi ⟨le_rfl, r0⟩],
  rintro ε ⟨ε0, εr⟩,
  refine bounded_by_union_of_top_of_nonempty_inter _,
  rintro u ⟨x, hxs, hxu⟩ ⟨y, hyt, hyu⟩,
  have : ε < diam u, from εr.trans_le ((hr x hxs y hyt).trans $ edist_le_diam_of_mem hxu hyu),
  exact infi_eq_top.2 (λ h, (this.not_le h).elim)
end

/-- If `c ∉ {0, ∞}` and `m₁ d ≤ c * m₂ d` for `0 < d < ε` for some `ε > 0`
(we use `≤ᶠ[𝓝[Ioi 0]]` to state this), then `mk_metric m₁ hm₁ ≤ c • mk_metric m₂ hm₂`. -/
lemma mk_metric_mono_smul {m₁ m₂ : ℝ≥0∞ → ℝ≥0∞} {c : ℝ≥0∞} (hc : c ≠ ∞) (h0 : c ≠ 0)
  (hle : m₁ ≤ᶠ[𝓝[Ioi 0] 0] c • m₂) :
  (mk_metric m₁ : outer_measure X) ≤ c • mk_metric m₂ :=
begin
  classical,
  rcases (mem_nhds_within_Ioi_iff_exists_Ioo_subset' ennreal.zero_lt_one).1 hle with ⟨r, hr0, hr⟩,
  refine λ s, le_of_tendsto_of_tendsto (mk_metric'.tendsto_pre _ s)
    (ennreal.tendsto.const_mul (mk_metric'.tendsto_pre _ s) (or.inr hc))
    (mem_sets_of_superset (Ioo_mem_nhds_within_Ioi ⟨le_rfl, hr0⟩) (λ r' hr', _)),
  simp only [mem_set_of_eq, mk_metric'.pre],
  rw [← smul_apply, smul_bounded_by hc],
  refine le_bounded_by.2 (λ t, (bounded_by_le _).trans _) _,
  simp only [smul_eq_mul, pi.smul_apply, extend, infi_eq_if],
  split_ifs with ht ht,
  { refine supr_le (λ ht₁, _),
    rw [supr_eq_if, if_pos ht₁],
    refine hr ⟨_, ht.trans_lt hr'.2⟩,
    exact pos_iff_ne_zero.2 (mt diam_eq_zero_iff.1 ht₁) },
  { simp [h0] }
end

/-- If `m₁ d ≤ m₂ d` for `0 < d < ε` for some `ε > 0` (we use `≤ᶠ[𝓝[Ioi 0]]` to state this), then
`mk_metric m₁ hm₁ ≤ mk_metric m₂ hm₂`-/
lemma mk_metric_mono {m₁ m₂ : ℝ≥0∞ → ℝ≥0∞} (hle : m₁ ≤ᶠ[𝓝[Ioi 0] 0] m₂) :
  (mk_metric m₁ : outer_measure X) ≤ mk_metric m₂ :=
by { convert mk_metric_mono_smul ennreal.one_ne_top ennreal.zero_lt_one.ne' _; simp * }

lemma isometry_comap_mk_metric (m : ℝ≥0∞ → ℝ≥0∞) {f : X → Y} (hf : isometry f)
  (H : monotone (λ d : {d : ℝ≥0∞ | d ≠ 0}, m d) ∨ surjective f) :
  comap f (mk_metric m) = mk_metric m :=
begin
  simp only [mk_metric, mk_metric', mk_metric'.pre, induced_outer_measure, comap_supr],
  refine supr_congr id surjective_id (λ ε, supr_congr id surjective_id $ λ hε, _),
  rw comap_bounded_by _ (H.imp (λ h_mono, _) id),
  { congr' with s : 1,
    apply extend_congr,
    { simp [hf.ediam_image] },
    { intros, simp [hf.injective.subsingleton_image_iff, hf.ediam_image] } },
  { refine λ s t hst, infi_le_infi2 (λ ht, ⟨(diam_mono hst).trans ht, supr_le $ λ hs, _⟩),
    have ht : ¬(t : set Y).subsingleton, from λ ht, hs (ht.mono hst),
    refine (@h_mono ⟨_, mt diam_eq_zero_iff.1 hs⟩ ⟨_, mt diam_eq_zero_iff.1 ht⟩
      (diam_mono hst)).trans _,
    exact le_supr (λ h : ¬(t : set Y).subsingleton, m (diam (t : set Y))) ht }
end

lemma isometry_map_mk_metric (m : ℝ≥0∞ → ℝ≥0∞) {f : X → Y} (hf : isometry f)
  (H : monotone (λ d : {d : ℝ≥0∞ | d ≠ 0}, m d) ∨ surjective f) :
  map f (mk_metric m) = restrict (range f) (mk_metric m) :=
by rw [← isometry_comap_mk_metric _ hf H, map_comap]

lemma isometric_comap_mk_metric (m : ℝ≥0∞ → ℝ≥0∞) (f : X ≃ᵢ Y) :
  comap f (mk_metric m) = mk_metric m :=
isometry_comap_mk_metric _ f.isometry (or.inr f.surjective)

lemma isometric_map_mk_metric (m : ℝ≥0∞ → ℝ≥0∞) (f : X ≃ᵢ Y) :
  map f (mk_metric m) = mk_metric m :=
by rw [← isometric_comap_mk_metric _ f, map_comap_of_surjective f.surjective]

lemma trim_mk_metric [measurable_space X] [borel_space X] (m : ℝ≥0∞ → ℝ≥0∞) :
  (mk_metric m : outer_measure X).trim = mk_metric m :=
begin
  simp only [mk_metric, mk_metric'.eq_supr_nat, trim_supr],
  congr' 1 with n : 1,
  refine mk_metric'.trim_pre _ (λ s, _) _,
  simp
end

end outer_measure

/-!
### Metric measures

In this section we use `measure_theory.outer_measure.to_measure` and theorems about
`measure_theory.outer_measure.mk_metric'`/`measure_theory.outer_measure.mk_metric` to define
`measure_theory.measure.mk_metric'`/`measure_theory.measure.mk_metric`. We also restate some lemmas
about metric outer measures for metric measures.
-/

namespace measure

variables [measurable_space X] [borel_space X]

/-- Given a function `m : set X → ℝ≥0∞`, `mk_metric' m` is the supremum of `μ r`
over `r > 0`, where `μ r` is the maximal outer measure `μ` such that `μ s ≤ m s`
for all `s`. While each `μ r` is an *outer* measure, the supremum is a measure. -/
def mk_metric' (m : set X → ℝ≥0∞) : measure X :=
(outer_measure.mk_metric' m).to_measure (outer_measure.mk_metric'_is_metric _).le_caratheodory

/-- Given a function `m : ℝ≥0∞ → ℝ≥0∞`, `mk_metric m` is the supremum of `μ r` over `r > 0`, where
`μ r` is the maximal outer measure `μ` such that `μ s ≤ m s` for all sets `s` that contain at least
two points. While each `mk_metric'.pre` is an *outer* measure, the supremum is a measure. -/
def mk_metric (m : ℝ≥0∞ → ℝ≥0∞) : measure X :=
(outer_measure.mk_metric m).to_measure (outer_measure.mk_metric'_is_metric _).le_caratheodory

@[simp] lemma mk_metric'_to_outer_measure (m : set X → ℝ≥0∞) :
  (mk_metric' m).to_outer_measure = (outer_measure.mk_metric' m).trim :=
rfl

@[simp] lemma mk_metric_to_outer_measure (m : ℝ≥0∞ → ℝ≥0∞) :
  (mk_metric m : measure X).to_outer_measure = outer_measure.mk_metric m :=
outer_measure.trim_mk_metric m

end measure

lemma outer_measure.coe_mk_metric [measurable_space X] [borel_space X] (m : ℝ≥0∞ → ℝ≥0∞) :
  ⇑(outer_measure.mk_metric m : outer_measure X) = measure.mk_metric m :=
by rw [← measure.mk_metric_to_outer_measure, coe_to_outer_measure]

variables [measurable_space X] [borel_space X]

namespace measure

/-- If `c ∉ {0, ∞}` and `m₁ d ≤ c * m₂ d` for `0 < d < ε` for some `ε > 0`
(we use `≤ᶠ[𝓝[Ioi 0]]` to state this), then `mk_metric m₁ hm₁ ≤ c • mk_metric m₂ hm₂`. -/
lemma mk_metric_mono_smul {m₁ m₂ : ℝ≥0∞ → ℝ≥0∞} {c : ℝ≥0∞} (hc : c ≠ ∞) (h0 : c ≠ 0)
  (hle : m₁ ≤ᶠ[𝓝[Ioi 0] 0] c • m₂) :
  (mk_metric m₁ : measure X) ≤ c • mk_metric m₂ :=
begin
  intros s hs,
  rw [← outer_measure.coe_mk_metric, coe_smul, ← outer_measure.coe_mk_metric],
  exact outer_measure.mk_metric_mono_smul hc h0 hle s
end

/-- If `m₁ d ≤ m₂ d` for `0 < d < ε` for some `ε > 0` (we use `≤ᶠ[𝓝[Ioi 0]]` to state this), then
`mk_metric m₁ hm₁ ≤ mk_metric m₂ hm₂`-/
lemma mk_metric_mono {m₁ m₂ : ℝ≥0∞ → ℝ≥0∞} (hle : m₁ ≤ᶠ[𝓝[Ioi 0] 0] m₂) :
  (mk_metric m₁ : measure X) ≤ mk_metric m₂ :=
by { convert mk_metric_mono_smul ennreal.one_ne_top ennreal.zero_lt_one.ne' _; simp * }

/-- A formula for `measure_theory.measure.mk_metric`. -/
lemma mk_metric_apply (m : ℝ≥0∞ → ℝ≥0∞) (s : set X) :
  mk_metric m s = ⨆ (r : ℝ≥0∞) (hr : 0 < r), ⨅ (t : ℕ → set X) (hts : s ⊆ ⋃ n, t n)
    (ht : ∀ n, diam (t n) ≤ r), ∑' n, ⨆ (ht : ¬(t n).subsingleton), m (diam (t n)) :=
begin
  -- We mostly unfold the definitions but we need to switch the order of `∑'` and `⨅`
  -- and merge `(t n).nonempty` with `¬subsingleton (t n)`
  classical,
  simp only [← outer_measure.coe_mk_metric, outer_measure.mk_metric, outer_measure.mk_metric',
    outer_measure.supr_apply, outer_measure.mk_metric'.pre, outer_measure.bounded_by_apply,
    extend],
  refine supr_congr (λ r, r) surjective_id (λ r, supr_congr_Prop iff.rfl $ λ hr,
    infi_congr _ surjective_id $ λ t, infi_congr_Prop iff.rfl $ λ ht, _),
  by_cases htr : ∀ n, diam (t n) ≤ r,
  { rw [infi_eq_if, if_pos htr],
    congr' 1 with n : 1,
    simp only [infi_eq_if, htr n, id, if_true, supr_and'],
    refine supr_congr_Prop (and_iff_right_of_imp $ λ h, _) (λ _, rfl),
    contrapose! h,
    rw [not_nonempty_iff_eq_empty.1 h],
    exact subsingleton_empty },
  { rw [infi_eq_if, if_neg htr],
    push_neg at htr, rcases htr with ⟨n, hn⟩,
    refine ennreal.tsum_eq_top_of_eq_top ⟨n, _⟩,
    rw [supr_eq_if, if_pos, infi_eq_if, if_neg],
    exact hn.not_le,
    rcases diam_pos_iff.1 ((zero_le r).trans_lt hn) with ⟨x, hx, -⟩,
    exact ⟨x, hx⟩ }
end

/-!
### Hausdorff measure and Hausdorff dimension
-/

/-- Hausdorff measure on an (e)metric space. -/
def hausdorff_measure (d : ℝ) : measure X := mk_metric (λ r, r ^ d)

localized "notation `μH[` d `]` := measure_theory.measure.hausdorff_measure d" in measure_theory

/-- A formula for `μH[d] s` that works for all `d`. In case of a positive `d` a simpler formula
is available as `measure_theory.measure.hausdorff_measure_apply`. -/
lemma hausdorff_measure_apply' (d : ℝ) (s : set X) :
  μH[d] s = ⨆ (r : ℝ≥0∞) (hr : 0 < r), ⨅ (t : ℕ → set X) (hts : s ⊆ ⋃ n, t n)
    (ht : ∀ n, diam (t n) ≤ r), ∑' n, ⨆ (ht : ¬(t n).subsingleton), (diam (t n)) ^ d :=
mk_metric_apply _ _

/-- A formula for `μH[d] s` that works for all positive `d`. -/
lemma hausdorff_measure_apply {d : ℝ} (hd : 0 < d) (s : set X) :
  μH[d] s = ⨆ (r : ℝ≥0∞) (hr : 0 < r), ⨅ (t : ℕ → set X) (hts : s ⊆ ⋃ n, t n)
    (ht : ∀ n, diam (t n) ≤ r), ∑' n, diam (t n) ^ d :=
begin
  classical,
  rw hausdorff_measure_apply',
  -- I wish `congr'` was able to generate this
  refine supr_congr id surjective_id (λ r, supr_congr_Prop iff.rfl $ λ hr,
    infi_congr id surjective_id $ λ t, infi_congr_Prop iff.rfl $ λ hts,
    infi_congr_Prop iff.rfl $ λ ht, tsum_congr $ λ n, _),
  rw [supr_eq_if], split_ifs with ht',
  { erw [diam_eq_zero_iff.2 ht', ennreal.zero_rpow_of_pos hd, ennreal.bot_eq_zero] },
  { refl }
end

/-- If `d₁ < d₂`, then for any set `s` we have either `μH[d₂] s = 0`, or `μH[d₁] s = ∞`. -/
lemma hausdorff_measure_zero_or_top {d₁ d₂ : ℝ} (h : d₁ < d₂) (s : set X) :
  μH[d₂] s = 0 ∨ μH[d₁] s = ∞ :=
begin
  by_contra H, push_neg at H,
  suffices : ∀ (c : ℝ≥0), c ≠ 0 → μH[d₂] s ≤ c * μH[d₁] s,
  { rcases ennreal.exists_nnreal_pos_mul_lt H.2 H.1 with ⟨c, hc0, hc⟩,
    exact hc.not_le (this c (pos_iff_ne_zero.1 hc0)) },
  intros c hc,
  refine le_iff'.1 (mk_metric_mono_smul ennreal.coe_ne_top (by exact_mod_cast hc) _) s,
  have : 0 <  (c ^ (d₂ - d₁)⁻¹ : ℝ≥0∞),
  { rw [ennreal.coe_rpow_of_ne_zero hc, pos_iff_ne_zero, ne.def, ennreal.coe_eq_zero,
      nnreal.rpow_eq_zero_iff],
    exact mt and.left hc },
  filter_upwards [Ioo_mem_nhds_within_Ioi ⟨le_rfl, this⟩],
  rintro r ⟨hr₀, hrc⟩,
  lift r to ℝ≥0 using ne_top_of_lt hrc,
  rw [pi.smul_apply, smul_eq_mul, ← ennreal.div_le_iff_le_mul (or.inr ennreal.coe_ne_top)
    (or.inr $ mt ennreal.coe_eq_zero.1 hc), ← ennreal.rpow_sub _ _ hr₀.ne' ennreal.coe_ne_top],
  refine (ennreal.rpow_lt_rpow hrc (sub_pos.2 h)).le.trans _,
  rw [← ennreal.rpow_mul, inv_mul_cancel (sub_pos.2 h).ne', ennreal.rpow_one],
  exact le_rfl
end

/-- Hausdorff measure `μH[d] s` is monotone in `d`. -/
lemma hausdorff_measure_mono {d₁ d₂ : ℝ} (h : d₁ ≤ d₂) (s : set X) : μH[d₂] s ≤ μH[d₁] s :=
begin
  rcases h.eq_or_lt with rfl|h, { exact le_rfl },
  cases hausdorff_measure_zero_or_top h s with hs hs,
  { rw hs, exact zero_le _ },
  { rw hs, exact le_top }
end

instance no_atoms_hausdorff (d : ℝ) : has_no_atoms (hausdorff_measure d : measure X) :=
begin
  refine ⟨λ x, _⟩,
  rw [← nonpos_iff_eq_zero, hausdorff_measure_apply'],
  refine bsupr_le (λ ε ε0, binfi_le_of_le (λ n, {x}) _ (infi_le_of_le (λ n, _) _)),
  { exact subset_Union (λ n, {x} : ℕ → set X) 0 },
  { simp only [emetric.diam_singleton, zero_le] },
  { simp }
end

end measure

open_locale measure_theory
open measure

/-- Hausdorff dimension of a set in an (e)metric space. -/
def dimH (s : set X) : ℝ≥0∞ := ⨆ (d : ℝ≥0) (hd : μH[d] s = ∞), d

lemma dimH_subsingleton {s : set X} (h : s.subsingleton) : dimH s = 0 :=
by simp [dimH, h.measure_eq]

alias dimH_subsingleton ← set.subsingleton.dimH_eq

@[simp] lemma dimH_empty : dimH (∅ : set X) = 0 := subsingleton_empty.dimH_eq

@[simp] lemma dimH_singleton (x : X) : dimH ({x} : set X) = 0 := subsingleton_singleton.dimH_eq

lemma hausdorff_measure_of_lt_dimH {s : set X} {d : ℝ≥0}
  (h : ↑d < dimH s) : μH[d] s = ∞ :=
begin
  simp only [dimH, lt_supr_iff] at h,
  rcases h with ⟨d', hsd', hdd'⟩,
  rw [ennreal.coe_lt_coe, ← nnreal.coe_lt_coe] at hdd',
  refine (hausdorff_measure_zero_or_top hdd' s).resolve_left (λ h, _),
  exact (ennreal.zero_ne_top $ h.symm.trans hsd').elim
end

lemma le_dimH_of_hausdorff_measure_eq_top {s : set X} {d : ℝ≥0} (h : μH[d] s = ∞) :
  ↑d ≤ dimH s :=
le_bsupr d h

lemma hausdorff_measure_of_dimH_lt {s : set X} {d : ℝ≥0}
  (h : dimH s < d) : μH[d] s = 0 :=
begin
  rcases ennreal.lt_iff_exists_nnreal_btwn.1 h with ⟨d', hsd', hd'd⟩,
  rw [ennreal.coe_lt_coe, ← nnreal.coe_lt_coe] at hd'd,
  exact (hausdorff_measure_zero_or_top hd'd s).resolve_right
    (λ h, hsd'.not_le (le_bsupr d' h))
end

lemma measure_zero_of_dimH_lt {μ : measure X} {d : ℝ≥0}
  (h : μ ≪ μH[d]) {s : set X} (hd : dimH s < d) :
  μ s = 0 :=
h $ hausdorff_measure_of_dimH_lt hd

@[mono] lemma dimH_mono {s t : set X} (h : s ⊆ t) : dimH s ≤ dimH t :=
bsupr_le $ λ d hd, le_dimH_of_hausdorff_measure_eq_top $
  top_unique $ hd ▸ measure_mono h

@[simp] lemma dimH_Union [encodable ι] (s : ι → set X) :
  dimH (⋃ i, s i) = ⨆ i, dimH (s i) :=
begin
  refine le_antisymm (bsupr_le $ λ d hd, _) (supr_le $ λ i, dimH_mono $ subset_Union _ _),
  contrapose! hd,
  have : ∀ i, μH[d] (s i) = 0,
    from λ i, hausdorff_measure_of_dimH_lt ((le_supr (λ i, dimH (s i)) i).trans_lt hd),
  rw measure_Union_null this,
  exact ennreal.zero_ne_top
end

lemma dimH_bUnion {s : set ι} (hs : countable s) (t : ι → set X) :
  dimH (⋃ i ∈ s, t i) = ⨆ i ∈ s, dimH (t i) :=
begin
  haveI := hs.to_encodable,
  rw [← Union_subtype, dimH_Union, ← supr_subtype'']
end

lemma dimH_sUnion {S : set (set X)} (hS : countable S) : dimH (⋃₀ S) = ⨆ s ∈ S, dimH s :=
by rw [sUnion_eq_bUnion, dimH_bUnion hS]

<<<<<<< HEAD
end measure_theory

open_locale measure_theory
open measure_theory measure_theory.measure

variables [measurable_space X] [borel_space X] [measurable_space Y] [borel_space Y]

namespace holder_on_with

variables {C r : ℝ≥0} {f : X → Y} {s t : set X}

lemma hausdorff_measure_image_le (h : holder_on_with C r f s) (hr : 0 < r) {d : ℝ} (hd : 0 ≤ d) :
  μH[d] (f '' s) ≤ C ^ d * μH[r * d] s :=
begin
  -- We start with the trivial case `C = 0`
  rcases (zero_le C).eq_or_lt with rfl|hC0,
  { have : (f '' s).subsingleton, by simpa [diam_eq_zero_iff] using h.ediam_image_le,
    rw this.hausdorff_measure_eq,
    exact zero_le _ },
  { have hCd0 : (C : ℝ≥0∞) ^ d ≠ 0, by simp [hC0.ne'],
    have hCd : (C : ℝ≥0∞) ^ d ≠ ∞, by simp [hd],
    simp only [hausdorff_measure_apply', ennreal.mul_supr, ennreal.mul_infi_of_ne hCd0 hCd,
      ← ennreal.tsum_mul_left],
    refine supr_le (λ R, supr_le $ λ hR, _),
    have : tendsto (λ d : ℝ≥0∞, (C : ℝ≥0∞) * d ^ (r : ℝ)) (𝓝 0) (𝓝 0),
      from ennreal.tendsto_const_mul_rpow_nhds_zero_of_pos ennreal.coe_ne_top hr,
    rcases ennreal.nhds_zero_basis_Iic.eventually_iff.1 (this.eventually (gt_mem_nhds hR))
      with ⟨δ, δ0, H⟩,
    refine le_supr_of_le δ (le_supr_of_le δ0 $ le_binfi $ λ t hst, le_infi $ λ htδ, _),
    refine binfi_le_of_le (λ n, f '' (t n ∩ s)) _ (infi_le_of_le (λ n, _) _),
    { rw [← image_Union, ← Union_inter],
      exact image_subset _ (subset_inter hst subset.rfl) },
    { exact (h.ediam_image_inter_le (t n)).trans (H (htδ n)).le },
    { refine ennreal.tsum_le_tsum (λ n, supr_le $ λ hft,
        le_supr_of_le (λ ht, hft $ (ht.mono (inter_subset_left _ _)).image f) _),
      rw [ennreal.rpow_mul, ← ennreal.mul_rpow_of_nonneg _ _ hd],
      exact ennreal.rpow_le_rpow (h.ediam_image_inter_le _) hd } }
end

/-- If `f` is a Hölder continuous map with exponent `r > 0`, then for any set `s` in the domain of
`f`, the Hausdorff dimension of its image `f '' s` is at most the Hausdorff dimension of `s` divided
by `r`. -/
lemma dimH_image_le (h : holder_on_with C r f s) (hr : 0 < r) :
  dimH (f '' s) ≤ dimH s / r :=
begin
  refine bsupr_le (λ d hd, _),
  have := h.hausdorff_measure_image_le hr d.coe_nonneg,
  rw [hd, ennreal.coe_rpow_of_nonneg _ d.coe_nonneg, top_le_iff] at this,
  have Hrd : μH[(r * d : ℝ≥0)] s = ⊤,
  { contrapose this, exact ennreal.mul_ne_top ennreal.coe_ne_top this },
  rw [ennreal.le_div_iff_mul_le, mul_comm, ← ennreal.coe_mul],
  exacts [le_dimH_of_hausdorff_measure_eq_top Hrd, or.inl (mt ennreal.coe_eq_zero.1 hr.ne'),
    or.inl ennreal.coe_ne_top]
end

lemma dimH_image_le_of_subset (h : holder_on_with C r f s) (hr : 0 < r) (ht : t ⊆ s) :
  dimH (f '' t) ≤ dimH t / r :=
(h.mono ht).dimH_image_le hr

end holder_on_with

namespace holder_with

variables {C r : ℝ≥0} {f : X → Y} {s : set X}

lemma dimH_image_le (h : holder_with C r f) (hr : 0 < r) (s : set X) :
  dimH (f '' s) ≤ dimH s / r :=
(h.holder_on_with s).dimH_image_le hr

/-- If `f` is a Hölder continuous map with exponent `r > 0`, then the Hausdorff dimension of its
range is at most the Hausdorff dimension of its domain divided by `r`. -/
lemma dimH_range_le (h : holder_with C r f) (hr : 0 < r) :
  dimH (range f) ≤ dimH (univ : set X) / r :=
@image_univ _ _ f ▸ h.dimH_image_le hr univ

end holder_with

lemma dimH_image_le_of_locally_holder_on [sigma_compact_space X] {r : ℝ≥0} {f : X → Y} (hr : 0 < r)
  {s : set X} (hs : is_closed s) (hf : ∀ x ∈ s, ∃ (t ∈ 𝓝[s] x) (C : ℝ≥0), holder_on_with C r f t) :
  dimH (f '' s) ≤ dimH s / r :=
begin
  choose! t htn C hC using hf,
  rcases countable_cover_nhds_within_of_sigma_compact hs htn with ⟨u, hus, huc, huU⟩,
  replace huU := inter_eq_self_of_subset_left huU, rw inter_bUnion at huU,
  rw [← huU, image_bUnion, dimH_bUnion huc, dimH_bUnion huc], simp only [ennreal.supr_div],
  exact bsupr_le_bsupr (λ x hx, ((hC x (hus hx)).mono (inter_subset_right _ _)).dimH_image_le hr)
end

lemma dimH_range_le_of_locally_holder_on [sigma_compact_space X] {r : ℝ≥0} {f : X → Y} (hr : 0 < r)
  (hf : ∀ x : X, ∃ (s ∈ 𝓝 x) (C : ℝ≥0), holder_on_with C r f s) :
  dimH (range f) ≤ dimH (univ : set X) / r :=
begin
  rw ← image_univ,
  refine dimH_image_le_of_locally_holder_on hr is_closed_univ (λ x _, _),
  simpa only [exists_prop, nhds_within_univ] using hf x
end

namespace lipschitz_on_with

variables [measurable_space X] [borel_space X] [measurable_space Y] [borel_space Y]
  {K : ℝ≥0} {f : X → Y} {s t : set X}

/-- If `f` is a Lipschitz continuous map, then for any set `s` in the domain of `f`, the Hausdorff
dimension of its image `f '' s` is at most the Hausdorff dimension of `s`. -/
lemma dimH_image_le (h : lipschitz_on_with K f s) : dimH (f '' s) ≤ dimH s :=
by simpa using h.holder_on_with.dimH_image_le zero_lt_one

lemma dimH_image_le_of_subset (h : lipschitz_on_with K f s) (ht : t ⊆ s) :
  dimH (f '' t) ≤ dimH t :=
(h.mono ht).dimH_image_le

end lipschitz_on_with

namespace lipschitz_with

variables [measurable_space X] [borel_space X] [measurable_space Y] [borel_space Y]
  {K : ℝ≥0} {f : X → Y}

/-- If `f` is a Lipschitz continuous map, then for any set `s` in the domain of `f`, the Hausdorff
dimension of its image `f '' s` is at most the Hausdorff dimension of `s`. -/
lemma dimH_image_le (h : lipschitz_with K f) (s : set X) : dimH (f '' s) ≤ dimH s :=
(h.lipschitz_on_with s).dimH_image_le

/-- If `f` is a Lipschitz continuous map, then the Hausdorff dimension of its range is at most the
Hausdorff dimension of its domain. -/
lemma dimH_range_le (h : lipschitz_with K f) : dimH (range f) ≤ dimH (univ : set X) :=
@image_univ _ _ f ▸ h.dimH_image_le univ

end lipschitz_with

lemma dimH_image_le_of_locally_lipschitz_on [sigma_compact_space X] {f : X → Y}
  {s : set X} (hs : is_closed s) (hf : ∀ x ∈ s, ∃ (t ∈ 𝓝[s] x) (C : ℝ≥0), lipschitz_on_with C f t) :
  dimH (f '' s) ≤ dimH s :=
by simpa only [ennreal.coe_one, ennreal.div_one]
  using dimH_image_le_of_locally_holder_on zero_lt_one hs
    (by simpa only [holder_on_with_one] using hf)

lemma dimH_range_le_of_locally_lipschitz_on [sigma_compact_space X] {f : X → Y}
  (hf : ∀ x : X, ∃ (s ∈ 𝓝 x) (C : ℝ≥0), lipschitz_on_with C f s) :
  dimH (range f) ≤ dimH (univ : set X) :=
begin
  rw ← image_univ,
  refine dimH_image_le_of_locally_lipschitz_on is_closed_univ (λ x _, _),
  simpa only [exists_prop, nhds_within_univ] using hf x
end

variables {E F : Type*} [normed_group E] [normed_space ℝ E] [measurable_space E] [borel_space E]
  [normed_group F] [normed_space ℝ F] [measurable_space F] [borel_space F]

lemma times_cont_diff_on.dimH_image_le [finite_dimensional ℝ E]
  {f : E → F} {s : set E} (h₁ : is_closed s) (h₂ : convex s) (hf : times_cont_diff_on ℝ 1 f s) :
  dimH (f '' s) ≤ dimH s :=
begin
  refine dimH_image_le_of_locally_lipschitz_on h₁ (λ x hx, _),
  
end
=======
lemma dimH_union (s t : set X) : dimH (s ∪ t) = max (dimH s) (dimH t) :=
by rw [union_eq_Union, dimH_Union, supr_bool_eq, cond, cond, ennreal.sup_eq_max]

end measure_theory
>>>>>>> 5e4dd7a5
<|MERGE_RESOLUTION|>--- conflicted
+++ resolved
@@ -595,7 +595,9 @@
 lemma dimH_sUnion {S : set (set X)} (hS : countable S) : dimH (⋃₀ S) = ⨆ s ∈ S, dimH s :=
 by rw [sUnion_eq_bUnion, dimH_bUnion hS]
 
-<<<<<<< HEAD
+lemma dimH_union (s t : set X) : dimH (s ∪ t) = max (dimH s) (dimH t) :=
+by rw [union_eq_Union, dimH_Union, supr_bool_eq, cond, cond, ennreal.sup_eq_max]
+
 end measure_theory
 
 open_locale measure_theory
@@ -751,10 +753,4 @@
 begin
   refine dimH_image_le_of_locally_lipschitz_on h₁ (λ x hx, _),
   
-end
-=======
-lemma dimH_union (s t : set X) : dimH (s ∪ t) = max (dimH s) (dimH t) :=
-by rw [union_eq_Union, dimH_Union, supr_bool_eq, cond, cond, ennreal.sup_eq_max]
-
-end measure_theory
->>>>>>> 5e4dd7a5
+end