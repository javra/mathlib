/-
Copyright (c) 2017 Scott Morrison. All rights reserved.
Released under Apache 2.0 license as described in the file LICENSE.
Authors: Stephen Morgan, Scott Morrison
-/
import category_theory.equivalence
import category_theory.eq_to_hom
import tactic.interactive

namespace category_theory

universes v₁ v₂ v₃ v₄ u₁ u₂ u₃ u₄ -- declare the `v`'s first; see `category_theory.category` for an explanation

section
variables (C : Type u₁) [𝒞 : category.{v₁} C] (D : Type u₂) [𝒟 : category.{v₂} D]
include 𝒞 𝒟

/--
`prod C D` gives the cartesian product of two categories.
-/
instance prod : category.{max v₁ v₂} (C × D) :=
{ hom     := λ X Y, ((X.1) ⟶ (Y.1)) × ((X.2) ⟶ (Y.2)),
  id      := λ X, ⟨ 𝟙 (X.1), 𝟙 (X.2) ⟩,
  comp    := λ _ _ _ f g, (f.1 ≫ g.1, f.2 ≫ g.2) }

-- rfl lemmas for category.prod
@[simp] lemma prod_id (X : C) (Y : D) : 𝟙 (X, Y) = (𝟙 X, 𝟙 Y) := rfl
@[simp] lemma prod_comp {P Q R : C} {S T U : D} (f : (P, S) ⟶ (Q, T)) (g : (Q, T) ⟶ (R, U)) :
  f ≫ g = (f.1 ≫ g.1, f.2 ≫ g.2) := rfl
@[simp] lemma prod_id_fst (X : prod C D) : _root_.prod.fst (𝟙 X) = 𝟙 X.fst := rfl
@[simp] lemma prod_id_snd (X : prod C D) : _root_.prod.snd (𝟙 X) = 𝟙 X.snd := rfl
@[simp] lemma prod_comp_fst {X Y Z : prod C D} (f : X ⟶ Y) (g : Y ⟶ Z) :
  (f ≫ g).1 = f.1 ≫ g.1 := rfl
@[simp] lemma prod_comp_snd {X Y Z : prod C D} (f : X ⟶ Y) (g : Y ⟶ Z) :
  (f ≫ g).2 = f.2 ≫ g.2 := rfl
end

section
variables (C : Type u₁) [𝒞 : category.{v₁} C] (D : Type u₁) [𝒟 : category.{v₁} D]
include 𝒞 𝒟
/--
`prod.category.uniform C D` is an additional instance specialised so both factors have the same universe levels. This helps typeclass resolution.
-/
instance uniform_prod : category (C × D) := category_theory.prod C D
end

-- Next we define the natural functors into and out of product categories. For now this doesn't address the universal properties.
namespace prod

variables (C : Type u₁) [𝒞 : category.{v₁} C] (D : Type u₂) [𝒟 : category.{v₂} D]
include 𝒞 𝒟

/-- `inl C Z` is the functor `X ↦ (X, Z)`. -/
-- Here and below we specify explicitly the projections to generate `@[simp]` lemmas for, 
-- as the default behaviour of `@[simps]` will generate projections all the way down to components of pairs.
@[simps obj map] def inl (Z : D) : C ⥤ C × D :=
{ obj := λ X, (X, Z),
  map := λ X Y f, (f, 𝟙 Z) }

/-- `inr D Z` is the functor `X ↦ (Z, X)`. -/
@[simps obj map] def inr (Z : C) : D ⥤ C × D :=
{ obj := λ X, (Z, X),
  map := λ X Y f, (𝟙 Z, f) }

/-- `fst` is the functor `(X, Y) ↦ X`. -/
@[simps obj map] def fst : C × D ⥤ C :=
{ obj := λ X, X.1,
  map := λ X Y f, f.1 }

/-- `snd` is the functor `(X, Y) ↦ Y`. -/
@[simps obj map] def snd : C × D ⥤ D :=
{ obj := λ X, X.2,
  map := λ X Y f, f.2 }

@[simps obj map] def swap : C × D ⥤ D × C :=
{ obj := λ X, (X.2, X.1),
  map := λ _ _ f, (f.2, f.1) }

@[simps hom_app inv_app] def symmetry : swap C D ⋙ swap D C ≅ 𝟭 (C × D) :=
{ hom := { app := λ X, 𝟙 X },
  inv := { app := λ X, 𝟙 X } }

def braiding : C × D ≌ D × C :=
equivalence.mk (swap C D) (swap D C)
  (nat_iso.of_components (λ X, eq_to_iso (by simp)) (by tidy))
  (nat_iso.of_components (λ X, eq_to_iso (by simp)) (by tidy))

instance swap_is_equivalence : is_equivalence (swap C D) :=
(by apply_instance : is_equivalence (braiding C D).functor)

end prod

section
variables (C : Type u₁) [𝒞 : category.{v₁} C] (D : Type u₂) [𝒟 : category.{v₂} D]
include 𝒞 𝒟

@[simps] def evaluation : C ⥤ (C ⥤ D) ⥤ D :=
{ obj := λ X,
  { obj := λ F, F.obj X,
    map := λ F G α, α.app X, },
  map := λ X Y f,
  { app := λ F, F.map f,
    naturality' := λ F G α, eq.symm (α.naturality f) } }

<<<<<<< HEAD
@[simp] lemma evaluation_obj_obj (X) (F) : ((evaluation C D).obj X).obj F = F.obj X := rfl
@[simp] lemma evaluation_obj_map (X) {F G} (α : F ⟶ G) :
  ((evaluation C D).obj X).map α = α.app X := rfl
@[simp] lemma evaluation_map_app {X Y} (f : X ⟶ Y) (F) :
  ((evaluation C D).map f).app F = F.map f := rfl

def evaluation_uncurried : C × (C ⥤ D) ⥤ D :=
=======
@[simps obj map] def evaluation_uncurried : C × (C ⥤ D) ⥤ D :=
>>>>>>> 32b32ad9
{ obj := λ p, p.2.obj p.1,
  map := λ x y f, (x.2.map f.1) ≫ (f.2.app y.1),
  map_comp' := λ X Y Z f g,
  begin
    cases g, cases f, cases Z, cases Y, cases X,
    simp only [prod_comp, nat_trans.comp_app, functor.map_comp, category.assoc],
    rw [←nat_trans.comp_app, nat_trans.naturality, nat_trans.comp_app,
        category.assoc, nat_trans.naturality],
  end }

end

variables {A : Type u₁} [𝒜 : category.{v₁} A]
          {B : Type u₂} [ℬ : category.{v₂} B]
          {C : Type u₃} [𝒞 : category.{v₃} C]
          {D : Type u₄} [𝒟 : category.{v₄} D]
include 𝒜 ℬ 𝒞 𝒟

namespace functor
/-- The cartesian product of two functors. -/
@[simps obj map] def prod (F : A ⥤ B) (G : C ⥤ D) : A × C ⥤ B × D :=
{ obj := λ X, (F.obj X.1, G.obj X.2),
  map := λ _ _ f, (F.map f.1, G.map f.2) }

/- Because of limitations in Lean 3's handling of notations, we do not setup a notation `F × G`.
   You can use `F.prod G` as a "poor man's infix", or just write `functor.prod F G`. -/

end functor

namespace nat_trans

/-- The cartesian product of two natural transformations. -/
@[simps app] def prod {F G : A ⥤ B} {H I : C ⥤ D} (α : F ⟶ G) (β : H ⟶ I) :
  F.prod H ⟶ G.prod I :=
{ app         := λ X, (α.app X.1, β.app X.2),
  naturality' := λ X Y f,
  begin
    cases X, cases Y,
    simp only [functor.prod_map, prod.mk.inj_iff, prod_comp],
    split; rw naturality
  end }

/- Again, it is inadvisable in Lean 3 to setup a notation `α × β`;
   use instead `α.prod β` or `nat_trans.prod α β`. -/

end nat_trans

end category_theory<|MERGE_RESOLUTION|>--- conflicted
+++ resolved
@@ -51,7 +51,7 @@
 include 𝒞 𝒟
 
 /-- `inl C Z` is the functor `X ↦ (X, Z)`. -/
--- Here and below we specify explicitly the projections to generate `@[simp]` lemmas for, 
+-- Here and below we specify explicitly the projections to generate `@[simp]` lemmas for,
 -- as the default behaviour of `@[simps]` will generate projections all the way down to components of pairs.
 @[simps obj map] def inl (Z : D) : C ⥤ C × D :=
 { obj := λ X, (X, Z),
@@ -102,17 +102,7 @@
   { app := λ F, F.map f,
     naturality' := λ F G α, eq.symm (α.naturality f) } }
 
-<<<<<<< HEAD
-@[simp] lemma evaluation_obj_obj (X) (F) : ((evaluation C D).obj X).obj F = F.obj X := rfl
-@[simp] lemma evaluation_obj_map (X) {F G} (α : F ⟶ G) :
-  ((evaluation C D).obj X).map α = α.app X := rfl
-@[simp] lemma evaluation_map_app {X Y} (f : X ⟶ Y) (F) :
-  ((evaluation C D).map f).app F = F.map f := rfl
-
-def evaluation_uncurried : C × (C ⥤ D) ⥤ D :=
-=======
 @[simps obj map] def evaluation_uncurried : C × (C ⥤ D) ⥤ D :=
->>>>>>> 32b32ad9
 { obj := λ p, p.2.obj p.1,
   map := λ x y f, (x.2.map f.1) ≫ (f.2.app y.1),
   map_comp' := λ X Y Z f g,
