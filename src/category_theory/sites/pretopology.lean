--- conflicted
+++ resolved
@@ -57,14 +57,8 @@
   { rintro ⟨_, h, k, hk, rfl⟩,
     cases hk with W g hg,
     change (sieve.generate R).pullback f (h ≫ pullback.snd),
-<<<<<<< HEAD
-    rw [sieve.mem_pullback, assoc, ← pullback.condition, ← assoc],
-    apply sieve.downward_closed,
-    apply sieve.le_generate _ _ hg },
-=======
     rw [sieve.pullback_apply, assoc, ← pullback.condition, ← assoc],
     exact sieve.downward_closed _ (sieve.le_generate R W hg) (h ≫ pullback.fst)},
->>>>>>> a959718e
   { rintro ⟨W, h, k, hk, comm⟩,
     exact ⟨_, _, _, pullback_arrows.mk _ _ hk, pullback.lift_snd _ _ comm⟩ },
 end
@@ -75,16 +69,9 @@
   ext W h,
   split,
   { rintro ⟨W, _, _, _⟩,
-<<<<<<< HEAD
-    apply singleton.mk },
-  { rintro ⟨_⟩,
-    apply pullback_arrows.mk,
-    apply singleton.mk }
-=======
     exact singleton.mk },
   { rintro ⟨_⟩,
     exact pullback_arrows.mk Z g singleton.mk }
->>>>>>> a959718e
 end
 
 variables (C)
@@ -241,15 +228,9 @@
       cases hh,
       apply singleton.mk },
     { rintro ⟨_⟩,
-<<<<<<< HEAD
-      apply bind_comp,
-      rw hTi,
-      apply singleton.mk }
-=======
       refine bind_comp g presieve.singleton.mk _,
       rw hTi,
       apply presieve.singleton.mk }
->>>>>>> a959718e
   end }
 
 instance : order_bot (pretopology C) :=
