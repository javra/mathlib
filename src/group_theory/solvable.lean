/-
Copyright (c) 2021 Jordan Brown, Thomas Browning and Patrick Lutz. All rights reserved.
Released under Apache 2.0 license as described in the file LICENSE.
Authors: Jordan Brown, Thomas Browning and Patrick Lutz
-/

import group_theory.abelianization
import data.bracket

/-!
# Solvable Groups

In this file we introduce the notion of a solvable group. We define a solvable group as one whose
derived series is eventually trivial. This requires defining the commutator of two subgroups and
the derived series of a group.

## Main definitions

* `general_commutator H₁ H₂` : the commutator of the subgroups `H₁` and `H₂`
* `derived_series G n` : the `n`th term in the derived series of `G`, defined by iterating
  `general_commutator` starting with the top subgroup
* `is_solvable G` : the group `G` is solvable
-/

open subgroup

variables {G : Type*} [group G]

section general_commutator

/-- The commutator of two subgroups `H₁` and `H₂`. -/
instance general_commutator : has_bracket (subgroup G) (subgroup G) :=
⟨λ H₁ H₂, closure {x | ∃ (p ∈ H₁) (q ∈ H₂), p * q * p⁻¹ * q⁻¹ = x}⟩

lemma general_commutator_def (H₁ H₂ : subgroup G) :
  ⁅H₁, H₂⁆ = closure {x | ∃ (p ∈ H₁) (q ∈ H₂), p * q * p⁻¹ * q⁻¹ = x} := rfl

instance general_commutator_normal (H₁ H₂ : subgroup G) [h₁ : H₁.normal]
  [h₂ : H₂.normal] : normal ⁅H₁, H₂⁆ :=
begin
  let base : set G := {x | ∃ (p ∈ H₁) (q ∈ H₂), p * q * p⁻¹ * q⁻¹ = x},
  suffices h_base : base = group.conjugates_of_set base,
  { dsimp only [general_commutator_def, ←base],
    rw h_base,
    exact subgroup.normal_closure_normal },
  apply set.subset.antisymm group.subset_conjugates_of_set,
  intros a h,
  rw group.mem_conjugates_of_set_iff at h,
  rcases h with ⟨b, ⟨c, hc, e, he, rfl⟩, d, rfl⟩,
  exact ⟨d * c * d⁻¹, h₁.conj_mem c hc d, d * e * d⁻¹, h₂.conj_mem e he d, by group⟩,
end

lemma general_commutator_mono {H₁ H₂ K₁ K₂ : subgroup G} (h₁ : H₁ ≤ K₁) (h₂ : H₂ ≤ K₂) :
  ⁅H₁, H₂⁆ ≤ ⁅K₁, K₂⁆ :=
begin
  apply closure_mono,
  rintros x ⟨p, hp, q, hq, rfl⟩,
  exact ⟨p, h₁ hp, q, h₂ hq, rfl⟩,
end

lemma general_commutator_def' (H₁ H₂ : subgroup G) [H₁.normal] [H₂.normal] :
  ⁅H₁, H₂⁆ = normal_closure {x | ∃ (p ∈ H₁) (q ∈ H₂), p * q * p⁻¹ * q⁻¹ = x} :=
by rw [← normal_closure_eq_self ⁅H₁, H₂⁆, general_commutator_def,
  normal_closure_closure_eq_normal_closure]

lemma general_commutator_le (H₁ H₂ : subgroup G) (K : subgroup G) :
  ⁅H₁, H₂⁆ ≤ K ↔ ∀ (p ∈ H₁) (q ∈ H₂), p * q * p⁻¹ * q⁻¹ ∈ K :=
begin
  rw [general_commutator, closure_le],
  split,
  { intros h p hp q hq,
    exact h ⟨p, hp, q, hq, rfl⟩, },
  { rintros h x ⟨p, hp, q, hq, rfl⟩,
    exact h p hp q hq, }
end

lemma general_commutator_comm (H₁ H₂ : subgroup G) : ⁅H₁, H₂⁆ = ⁅H₂, H₁⁆ :=
begin
  suffices : ∀ H₁ H₂ : subgroup G, ⁅H₁, H₂⁆ ≤ ⁅H₂, H₁⁆, { exact le_antisymm (this _ _) (this _ _) },
  intros H₁ H₂,
  rw general_commutator_le,
  intros p hp q hq,
  have h : (p * q * p⁻¹ * q⁻¹)⁻¹ ∈ ⁅H₂, H₁⁆ := subset_closure ⟨q, hq, p, hp, by group⟩,
  convert inv_mem ⁅H₂, H₁⁆ h,
  group,
end

lemma general_commutator_le_right (H₁ H₂ : subgroup G) [h : normal H₂] :
  ⁅H₁, H₂⁆ ≤ H₂ :=
begin
  rw general_commutator_le,
  intros p hp q hq,
  exact mul_mem H₂ (h.conj_mem q hq p) (inv_mem H₂ hq),
end

lemma general_commutator_le_left (H₁ H₂ : subgroup G) [h : normal H₁] :
  ⁅H₁, H₂⁆ ≤ H₁ :=
begin
  rw general_commutator_comm,
  exact general_commutator_le_right H₂ H₁,
end

@[simp] lemma general_commutator_bot (H : subgroup G) : ⁅H, ⊥⁆ = (⊥ : subgroup G) :=
by { rw eq_bot_iff, exact general_commutator_le_right H ⊥ }

@[simp] lemma bot_general_commutator (H : subgroup G) : ⁅(⊥ : subgroup G), H⁆ = (⊥ : subgroup G) :=
by { rw eq_bot_iff, exact general_commutator_le_left ⊥ H }

lemma general_commutator_le_inf (H₁ H₂ : subgroup G) [normal H₁] [normal H₂] :
  ⁅H₁, H₂⁆ ≤ H₁ ⊓ H₂ :=
by simp only [general_commutator_le_left, general_commutator_le_right, le_inf_iff, and_self]

end general_commutator

section derived_series
<<<<<<< HEAD
=======

>>>>>>> master
variables (G)

/-- The derived series of the group `G`, obtained by starting from the subgroup `⊤` and repeatedly
  taking the commutator of the previous subgroup with itself for `n` times. -/
def derived_series : ℕ → subgroup G
| 0       := ⊤
| (n + 1) := ⁅(derived_series n), (derived_series n)⁆

@[simp] lemma derived_series_zero : derived_series G 0 = ⊤ := rfl

@[simp] lemma derived_series_succ (n : ℕ) :
  derived_series G (n + 1) = ⁅(derived_series G n), (derived_series G n)⁆ := rfl

lemma derived_series_normal (n : ℕ) : (derived_series G n).normal :=
begin
  induction n with n ih,
  { exact subgroup.top_normal, },
  { rw derived_series_succ,
    exactI general_commutator_normal (derived_series G n) (derived_series G n), }
end

@[simp] lemma general_commutator_eq_commutator :
  ⁅(⊤ : subgroup G), (⊤ : subgroup G)⁆ = commutator G :=
begin
  rw [commutator, general_commutator_def'],
  apply le_antisymm; apply normal_closure_mono,
  { exact λ x ⟨p, _, q, _, h⟩, ⟨p, q, h⟩, },
  { exact λ x ⟨p, q, h⟩, ⟨p, mem_top p, q, mem_top q, h⟩, }
end

lemma commutator_def' : commutator G = subgroup.closure {x : G | ∃ p q, p * q * p⁻¹ * q⁻¹ = x} :=
begin
  rw [← general_commutator_eq_commutator, general_commutator],
  apply le_antisymm; apply closure_mono,
  { exact λ x ⟨p, _, q, _, h⟩, ⟨p, q, h⟩ },
  { exact λ x ⟨p, q, h⟩, ⟨p, mem_top p, q, mem_top q, h⟩ }
end

@[simp] lemma derived_series_one : derived_series G 1 = commutator G :=
general_commutator_eq_commutator G

end derived_series

section commutator_map

variables {G} {G' : Type*} [group G'] {f : G →* G'}

lemma map_commutator_eq_commutator_map (H₁ H₂ : subgroup G) :
  ⁅H₁, H₂⁆.map f = ⁅H₁.map f, H₂.map f⁆ :=
begin
  rw [general_commutator, general_commutator, monoid_hom.map_closure],
  apply le_antisymm; apply closure_mono,
  { rintros _ ⟨x, ⟨p, hp, q, hq, rfl⟩, rfl⟩,
    refine ⟨f p, mem_map.mpr ⟨p, hp, rfl⟩, f q, mem_map.mpr ⟨q, hq, rfl⟩, by simp *⟩, },
  { rintros x ⟨_, ⟨p, hp, rfl⟩, _, ⟨q, hq, rfl⟩, rfl⟩,
    refine ⟨p * q * p⁻¹ * q⁻¹, ⟨p, hp, q, hq, rfl⟩, by simp *⟩, },
end

lemma commutator_le_map_commutator {H₁ H₂ : subgroup G} {K₁ K₂ : subgroup G'} (h₁ : K₁ ≤ H₁.map f)
  (h₂ : K₂ ≤ H₂.map f) : ⁅K₁, K₂⁆ ≤ ⁅H₁, H₂⁆.map f :=
by { rw map_commutator_eq_commutator_map, exact general_commutator_mono h₁ h₂ }

section derived_series_map

variables (f)

lemma map_derived_series_le_derived_series (n : ℕ) :
  (derived_series G n).map f ≤ derived_series G' n :=
begin
  induction n with n ih,
  { simp only [derived_series_zero, le_top], },
  { simp only [derived_series_succ, map_commutator_eq_commutator_map, general_commutator_mono, *], }
end

variables {f}

lemma derived_series_le_map_derived_series (hf : function.surjective f) (n : ℕ) :
  derived_series G' n ≤ (derived_series G n).map f :=
begin
  induction n with n ih,
  { rwa [derived_series_zero, derived_series_zero, top_le_iff, ← monoid_hom.range_eq_map,
    ← monoid_hom.range_top_iff_surjective.mpr], },
  { simp only [*, derived_series_succ, commutator_le_map_commutator], }
end

lemma map_derived_series_eq (hf : function.surjective f) (n : ℕ) :
  (derived_series G n).map f = derived_series G' n :=
le_antisymm (map_derived_series_le_derived_series f n) (derived_series_le_map_derived_series hf n)

end derived_series_map
end commutator_map

section solvable

variables (G)

/-- A group `G` is solvable if its derived series is eventually trivial. We use this definition
  because it's the most convenient one to work with. -/
class is_solvable : Prop :=
(solvable : ∃ n : ℕ, derived_series G n = ⊥)

lemma is_solvable_def : is_solvable G ↔ ∃ n : ℕ, derived_series G n = ⊥ :=
⟨λ h, h.solvable, λ h, ⟨h⟩⟩

@[priority 100]
instance is_solvable_of_comm {G : Type*} [comm_group G] : is_solvable G :=
begin
  use 1,
  rw [eq_bot_iff, derived_series_one],
  calc commutator G ≤ (monoid_hom.id G).ker : abelianization.commutator_subset_ker (monoid_hom.id G)
  ... = ⊥ : rfl,
end

lemma is_solvable_of_top_eq_bot (h : (⊤ : subgroup G) = ⊥) : is_solvable G :=
⟨⟨0, by simp *⟩⟩

<<<<<<< HEAD
lemma is_solvable_of_subsingleton [subsingleton G] : is_solvable G :=
=======
@[priority 100]
instance is_solvable_of_subsingleton [subsingleton G] : is_solvable G :=
>>>>>>> 2894260b
is_solvable_of_top_eq_bot G (by ext; simp at *)

variables {G} {G' : Type*} [group G'] {f : G →* G'}

lemma solvable_of_solvable_injective (hf : function.injective f) [h : is_solvable G'] :
  is_solvable G :=
begin
  rw is_solvable_def at *,
  cases h with n hn,
  use n,
<<<<<<< HEAD
  rw eq_bot_iff_map_eq_bot hf,
=======
  rw ← map_eq_bot_iff hf,
>>>>>>> 2894260b
  rw eq_bot_iff at *,
  calc map f (derived_series G n) ≤ derived_series G' n : map_derived_series_le_derived_series f n
  ... ≤ ⊥ : hn,
end

instance subgroup_solvable_of_solvable (H : subgroup G) [h : is_solvable G] : is_solvable H :=
solvable_of_solvable_injective (show function.injective (subtype H), from subtype.val_injective)

lemma solvable_of_surjective (hf : function.surjective f) [h : is_solvable G] :
  is_solvable G' :=
begin
  rw is_solvable_def at *,
  cases h with n hn,
  use n,
<<<<<<< HEAD
  calc derived_series G' n = (derived_series G n).map f : derived_series_eq_map_derived_series hf n
=======
  calc derived_series G' n = (derived_series G n).map f : eq.symm (map_derived_series_eq hf n)
>>>>>>> 2894260b
    ... = (⊥ : subgroup G).map f : by rw hn
    ... = ⊥ : map_bot f,
end

instance solvable_quotient_of_solvable (H : subgroup G) [H.normal] [h : is_solvable G] :
  is_solvable (quotient_group.quotient H) :=
solvable_of_surjective (show function.surjective (quotient_group.mk' H), by tidy)

<<<<<<< HEAD

open quotient_group

--this theorem (and its proof) is due to Mario

theorem eq_top_of_trivial_quotient (N:subgroup G) [N.normal]
  (H : (⊤ : subgroup (quotient_group.quotient N)) ≤ ⊥) : N = ⊤ :=
begin
  rw [← ker_mk N, eq_top_iff, monoid_hom.ker, ← subgroup.map_le_iff_le_comap],
  exact le_trans le_top H,
end

--(ker_mk N).symm.trans $ eq_top_iff.2 $ subgroup.map_le_iff_le_comap.1 $ le_trans le_top H

lemma le_ker {G' : Type*} [group G'] (f : G →* G') {H : subgroup G} : H.map f ≤ ⊥ ↔ H ≤ f.ker :=
begin
  split,
  { intros h x hx,
    rw [← eq_bot_iff, eq_bot_iff_forall] at h,
    exact (monoid_hom.mem_ker f).mpr (h (f x) ⟨x, hx, rfl⟩), },
  { rintros h _ ⟨x, hx, rfl⟩,
    exact mem_bot.mpr ((monoid_hom.mem_ker f).mp (h hx)), },
end

lemma nth_commutator_le_ker {G' : Type*} [group G'] (f : G →* G') (h : is_solvable G') :
  ∃ n, derived_series G n ≤ f.ker :=
begin
  rw is_solvable_def at h,
  cases h with n hn,
  have key := map_derived_series_le_derived_series f n,
  exact ⟨n, by rwa [hn, le_ker] at key⟩,
end

lemma nth_commutator_le_of_solvable_quotient (H : subgroup G) [H.normal]
  (h : is_solvable (quotient_group.quotient H)) : ∃ n, (derived_series G n) ≤ H :=
by {rw ← ker_mk H, exact nth_commutator_le_ker (mk' H) h}

lemma nth_commutator_le_map_nth_commutator_of_le_map {G' : Type*} [group G'] {f : G →* G'}
  {H : subgroup G} {K : subgroup G'} (h : K ≤ H.map f) (n : ℕ) :
  general_nth_commutator K n ≤ (general_nth_commutator H n).map f :=
calc general_nth_commutator K n
      ≤ general_nth_commutator (map f H) n : general_nth_commutator_mono _ _ h n
  ... = (general_nth_commutator H n).map f : by rw ← map_nth_commutator_eq_nth_commutator_map

lemma short_exact_sequence_solvable' {G' G'' : Type*} [group G'] [group G''] (f : G' →* G)
  (g : G →* G'') (hfg : f.range = g.ker) (hG' : is_solvable G') (hG'' : is_solvable G'') :
  is_solvable G :=
begin
  rw is_solvable_def at hG' ⊢,
  cases hG' with n hn,
  obtain ⟨m, hm⟩ := nth_commutator_le_ker g hG'',
  use n + m,
  rw [eq_bot_iff, nth_commutator_eq_general_nth_commutator_top, additive_general_nth_commutator',
    ← nth_commutator_eq_general_nth_commutator_top],
  rw [← hfg, monoid_hom.range_eq_map] at hm,
  calc general_nth_commutator (derived_series G m) n
      ≤ (general_nth_commutator (⊤ : subgroup G') n).map f : nth_commutator_le_map_nth_commutator_of_le_map hm n
  ... = (derived_series G' n).map f : by rw ← nth_commutator_eq_general_nth_commutator_top
  ... = (⊥ : subgroup G').map f : by rw hn
  ... = (⊥ : subgroup G) : map_bot f,
end

lemma range_subtype (H : subgroup G) : H.subtype.range = H :=
by { ext, exact ⟨λ ⟨⟨x, hx⟩, rfl⟩, hx, λ hx, ⟨⟨x, hx⟩, rfl⟩⟩ }

lemma short_exact_sequence_solvable'' (H : subgroup G) [H.normal] (h : is_solvable H)
  (h' : is_solvable (quotient_group.quotient H)) : is_solvable G :=
begin
  refine short_exact_sequence_solvable' (subtype H) (mk' H) _ h h',
  rw [ker_mk, range_subtype],
end

lemma solvable_prod {G' : Type*} [group G'] (h : is_solvable G) (h' : is_solvable G') :
  is_solvable (G × G') :=
begin
  refine short_exact_sequence_solvable' (monoid_hom.inl G G') (monoid_hom.snd G G') _ h h',
  ext x, split,
  { rintros ⟨y, rfl⟩,
    simp only [monoid_hom.mem_ker, monoid_hom.inl_apply, monoid_hom.coe_snd], },
  { cases x with x y,
    intros hx,
    simp only [monoid_hom.mem_ker, monoid_hom.coe_snd] at hx,
    simp only [monoid_hom.mem_range, monoid_hom.inl_apply, hx],
    use x, }
end

lemma quotient_something (H : subgroup G) [H.normal]
  (h' : is_solvable (quotient_group.quotient H)) : ∃ m : ℕ, (derived_series G m) ≤ H :=
begin
  rw is_solvable_def at h',
  cases h' with paris france,
  use paris,

  have surj:function.surjective (quotient_group.mk' H),
  convert surjective_quot_mk setoid.r,
  have image: derived_series (quotient H) paris=(derived_series G paris).map (quotient_group.mk' H),
  apply derived_series_eq_map_derived_series surj,
  rw france at image,
  suffices: ↑(derived_series G paris) ⊆ ↑H,
  exact coe_subset_coe.mp this,
  intros x x_in,

  --it seems like this should follow from image in one line
  have bound:(mk' H) x ∈ (⊥:subgroup (quotient H)),
  simp *,
  use x,
  split,
  exact x_in,
  simp only [eq_self_iff_true],
  have reduction:(mk' H) x=(mk' H) 1,
  simp[bound],
  exact mem_bot.mp bound,
  rw  subgroup.set.has_coe,
  have triv_mem':=subgroup.one_mem H,
  have triv_mem: (1:G)∈ ↑ H,
  exact mem_coe.mpr triv_mem',
  have s:= @quotient_group.eq G _inst_1 H 1 x,
  have small:1⁻¹ * x=x,
  simp only [one_inv, one_mul],
  rw small at s,
  apply s.1,
  have hmmmm:↑(1:G)=mk (1:G),
  exact (rfl.congr bound).mp (eq.symm bound),
  have hmmmmmmmm:↑ x=mk x,
  exact (rfl.congr (eq.symm bound)).mp bound,
  change (mk) x=(mk) 1 at reduction,
  symmetry,
  rwa [hmmmm,hmmmmmmmm],
end

lemma short_exact_sequence_solvable (H : subgroup G) [H.normal]
(h : is_solvable H) (h':is_solvable (quotient_group.quotient H)): is_solvable G:=
begin
  have reduction:=quotient_something H h',
  rw is_solvable_def at h,
  cases h with n n_solves,
  cases reduction with m m_solves,
  use n+m,
  rw [nth_commutator_eq_general_nth_commutator_top, additive_general_nth_commutator'],
  rw nth_commutator_eq_general_nth_commutator_top at m_solves,
  rw nth_commutator_eq_general_nth_commutator_top at n_solves,
  apply eq_bot_iff.mpr,

  have s: general_nth_commutator H n≤ ⊥,

  {rw ← nth_commutator_eq_general_nth_commutator_top at n_solves,
  suffices t: (derived_series H n).lift = general_nth_commutator H n,
  rw n_solves at t,
  have v: (⊥:subgroup H).lift =⊥:=(⊥:subgroup H).eq_bot_iff_lift_eq_bot.mp rfl,
  {rw v at t,
  finish},
  apply nth_commutator_lift_eq_general_nth_commutator},

  suffices x:
  general_nth_commutator (general_nth_commutator ⊤ m) n≤ general_nth_commutator H n,
  finish,

  apply general_nth_commutator_mono,
  exact m_solves,
end


inductive weekday : Type
| monday : weekday
| tuesday : weekday
| wednesday : weekday
| thursday : weekday
| friday : weekday

lemma weekday_perm_unsolvable:¬ is_solvable (equiv.perm weekday):=
begin
  rw is_solvable_def,
  push_neg,
  --have stability:∀ n:ℕ,
  --intro n,
  --induction n,
  --pply subgroup.eq_bot_iff_forall (nth_commutator (equiv.perm weekday) ),
  sorry,

end

--nth_commutator_eq_map_nth_commutator

--def alternating_group (X:Type u)[fintype X]:Type u:=(equiv.perm.sign X).ker

--instance (X:Type u)[fintype X]: group((equiv.perm.sign X).ker)

lemma unsolvability_of_S_5 (X : Type*) (big : 5 ≤ cardinal.mk X) [fintype X] :
  ¬ is_solvable (equiv.perm X) :=
begin
  --have x:=X.elems.val.to_list,
  rw is_solvable_def,
  push_neg,
  have moscow:=_inst_3.elems,
  have russia:=_inst_3.complete,
  let delhi:=fintype.elems X,
  let paris:=(delhi).val,
  have france:=(delhi).nodup,
  have u: list X,
  exact list.nil,


  rw cardinal.le_mk_iff_exists_set at big,
  cases big with big_subset florida,
  --have v:cardinal.mk big_subset < cardinal.omega,
  --apply cardinal.lt_omega.2,
  --use 5,

  --exact florida,

  --have u: fintype big_subset,
  --apply fintype.of_equiv,
  have w:fintype.card ↥big_subset=5,

  --library_search,


  have equiv: nonempty((fin 5)≃ big_subset),

  apply fintype.card_eq.1,


  --library_search!,
  --have first: ∃ x_1,x_1∈ big_subset,
  all_goals { sorry },
end

=======
>>>>>>> 2894260b
end solvable<|MERGE_RESOLUTION|>--- conflicted
+++ resolved
@@ -113,10 +113,6 @@
 end general_commutator
 
 section derived_series
-<<<<<<< HEAD
-=======
-
->>>>>>> master
 variables (G)
 
 /-- The derived series of the group `G`, obtained by starting from the subgroup `⊤` and repeatedly
@@ -233,12 +229,8 @@
 lemma is_solvable_of_top_eq_bot (h : (⊤ : subgroup G) = ⊥) : is_solvable G :=
 ⟨⟨0, by simp *⟩⟩
 
-<<<<<<< HEAD
-lemma is_solvable_of_subsingleton [subsingleton G] : is_solvable G :=
-=======
 @[priority 100]
 instance is_solvable_of_subsingleton [subsingleton G] : is_solvable G :=
->>>>>>> 2894260b
 is_solvable_of_top_eq_bot G (by ext; simp at *)
 
 variables {G} {G' : Type*} [group G'] {f : G →* G'}
@@ -249,11 +241,7 @@
   rw is_solvable_def at *,
   cases h with n hn,
   use n,
-<<<<<<< HEAD
-  rw eq_bot_iff_map_eq_bot hf,
-=======
   rw ← map_eq_bot_iff hf,
->>>>>>> 2894260b
   rw eq_bot_iff at *,
   calc map f (derived_series G n) ≤ derived_series G' n : map_derived_series_le_derived_series f n
   ... ≤ ⊥ : hn,
@@ -268,11 +256,7 @@
   rw is_solvable_def at *,
   cases h with n hn,
   use n,
-<<<<<<< HEAD
-  calc derived_series G' n = (derived_series G n).map f : derived_series_eq_map_derived_series hf n
-=======
   calc derived_series G' n = (derived_series G n).map f : eq.symm (map_derived_series_eq hf n)
->>>>>>> 2894260b
     ... = (⊥ : subgroup G).map f : by rw hn
     ... = ⊥ : map_bot f,
 end
@@ -280,8 +264,6 @@
 instance solvable_quotient_of_solvable (H : subgroup G) [H.normal] [h : is_solvable G] :
   is_solvable (quotient_group.quotient H) :=
 solvable_of_surjective (show function.surjective (quotient_group.mk' H), by tidy)
-
-<<<<<<< HEAD
 
 open quotient_group
 
@@ -509,6 +491,4 @@
   all_goals { sorry },
 end
 
-=======
->>>>>>> 2894260b
 end solvable