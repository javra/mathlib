/-
Copyright (c) 2019 Chris Hughes. All rights reserved.
Released under Apache 2.0 license as described in the file LICENSE.
Authors: Chris Hughes
-/
import group_theory.perm.sign
/-!
# Cyclic permutations

## Main definitions

In the following, `f : equiv.perm β`.

* `equiv.perm.is_cycle`: `f.is_cycle` when two nonfixed points of `β`
  are related by repeated application of `f`.
* `equiv.perm.same_cycle`: `f.same_cycle x y` when `x` and `y` are in the same cycle of `f`.

The following two definitions require that `β` is a `fintype`:

* `equiv.perm.cycle_of`: `f.cycle_of x` is the cycle of `f` that `x` belongs to.
* `equiv.perm.cycle_factors`: `f.cycle_factors` is a list of disjoint cyclic permutations that
  multiply to `f`.

-/
namespace equiv.perm
open equiv function finset

variables {α : Type*} {β : Type*} [decidable_eq α]

section sign_cycle

/-!
### `is_cycle`
-/

/-- A permutation is a cycle when any two nonfixed points of the permutation are related by repeated
  application of the permutation. -/
def is_cycle (f : perm β) : Prop := ∃ x, f x ≠ x ∧ ∀ y, f y ≠ y → ∃ i : ℤ, (f ^ i) x = y

lemma is_cycle.ne_one {f : perm β} (h : is_cycle f) : f ≠ 1 :=
λ hf, by simpa [hf, is_cycle] using h

lemma is_cycle.two_le_card_support {f : perm α} (h : is_cycle f) (hf : f.support.finite) :
  2 ≤ hf.to_finset.card :=
two_le_card_support_of_ne_one hf h.ne_one

lemma is_cycle.swap {α : Type*} [decidable_eq α] {x y : α} (hxy : x ≠ y) : is_cycle (swap x y) :=
⟨y, by rwa swap_apply_right,
  λ a (ha : ite (a = x) y (ite (a = y) x a) ≠ a),
    if hya : y = a then ⟨0, hya⟩
    else ⟨1, by { rw [gpow_one, swap_apply_def], split_ifs at *; cc }⟩⟩

lemma is_cycle.inv {f : perm β} (hf : is_cycle f) : is_cycle (f⁻¹) :=
let ⟨x, hx⟩ := hf in
⟨x, by { simp only [inv_eq_iff_eq, *, forall_prop_of_true, ne.def] at *, cc },
  λ y hy, let ⟨i, hi⟩ := hx.2 y (by { simp only [inv_eq_iff_eq, *, forall_prop_of_true,
      ne.def] at *, cc }) in
    ⟨-i, by rwa [gpow_neg, inv_gpow, inv_inv]⟩⟩

lemma is_cycle.exists_gpow_eq {f : perm β} (hf : is_cycle f) {x y : β}
  (hx : f x ≠ x) (hy : f y ≠ y) : ∃ i : ℤ, (f ^ i) x = y :=
let ⟨g, hg⟩ := hf in
let ⟨a, ha⟩ := hg.2 x hx in
let ⟨b, hb⟩ := hg.2 y hy in
⟨b - a, by rw [← ha, ← mul_apply, ← gpow_add, sub_add_cancel, hb]⟩

lemma is_cycle.exists_pow_eq [fintype β] {f : perm β} (hf : is_cycle f) {x y : β}
  (hx : f x ≠ x) (hy : f y ≠ y) : ∃ i : ℕ, (f ^ i) x = y :=
let ⟨n, hn⟩ := hf.exists_gpow_eq hx hy in
by classical; exact ⟨(n % order_of f).to_nat, by {
  have := n.mod_nonneg (int.coe_nat_ne_zero.mpr (ne_of_gt (order_of_pos f))),
  rwa [← gpow_coe_nat, int.to_nat_of_nonneg this, ← gpow_eq_mod_order_of] }⟩

/-- The subgroup generated by a cycle is in bijection with its support -/
noncomputable def is_cycle.gpowers_equiv_support {σ : perm α} (hσ : is_cycle σ) :
  (↑(subgroup.gpowers σ) : set (perm α)) ≃ (σ.support) :=
equiv.of_bijective (λ τ, ⟨τ (classical.some hσ),
begin
  obtain ⟨τ, n, rfl⟩ := τ,
<<<<<<< HEAD
  rw [finset.mem_coe, coe_fn_coe_base, subtype.coe_mk, gpow_apply_mem_support, mem_support],
  exact (classical.some_spec hσ).1,
=======
  rw [mem_support],
  refine λ h, (classical.some_spec hσ).1 ((σ ^ n).injective _),
  rwa [←mul_apply, mul_gpow_self, ←mul_self_gpow],
>>>>>>> acbccbf5
end⟩)
begin
  split,
  { rintros ⟨a, m, rfl⟩ ⟨b, n, rfl⟩ h,
    ext y,
    by_cases hy : σ y = y,
    { simp_rw [subtype.coe_mk, gpow_apply_eq_self_of_apply_eq_self hy] },
    { obtain ⟨i, rfl⟩ := (classical.some_spec hσ).2 y hy,
      rw [subtype.coe_mk, subtype.coe_mk, gpow_apply_comm σ m i, gpow_apply_comm σ n i],
      exact congr_arg _ (subtype.ext_iff.mp h) } }, by
  { rintros ⟨y, hy⟩,
    rw [mem_support] at hy,
    obtain ⟨n, rfl⟩ := (classical.some_spec hσ).2 y hy,
    exact ⟨⟨σ ^ n, n, rfl⟩, rfl⟩ },
end

<<<<<<< HEAD
@[simp] lemma is_cycle.gpowers_equiv_support_apply {σ : perm α} (hσ : is_cycle σ) {n : ℕ} :
  hσ.gpowers_equiv_support ⟨σ ^ n, n, rfl⟩ = ⟨(σ ^ n) (classical.some hσ),
    pow_apply_mem_support.2 (mem_support.2 (classical.some_spec hσ).1)⟩ :=
rfl

@[simp] lemma is_cycle.gpowers_equiv_support_symm_apply {σ : perm α} (hσ : is_cycle σ) (n : ℕ) :
  hσ.gpowers_equiv_support.symm ⟨(σ ^ n) (classical.some hσ),
    pow_apply_mem_support.2 (mem_support.2 (classical.some_spec hσ).1)⟩ =
    ⟨σ ^ n, n, rfl⟩ :=
(equiv.symm_apply_eq _).2 hσ.gpowers_equiv_support_apply

lemma order_of_is_cycle {σ : perm α} (hσ : is_cycle σ) : order_of σ = σ.support.card :=
=======
lemma order_of_is_cycle [fintype α] {σ : perm α} (hσ : is_cycle σ) (hf : σ.support.finite) :
  order_of σ = hf.to_finset.card :=
>>>>>>> acbccbf5
begin
  rw [order_eq_card_gpowers, ←fintype.card_coe],
  letI := hf.fintype,
  convert fintype.card_congr (is_cycle.gpowers_equiv_support hσ) using 3,
  simp
end

lemma is_cycle_swap_mul_aux₁ {α : Type*} [decidable_eq α] : ∀ (n : ℕ) {b x : α} {f : perm α}
  (hb : (swap x (f x) * f) b ≠ b) (h : (f ^ n) (f x) = b),
  ∃ i : ℤ, ((swap x (f x) * f) ^ i) (f x) = b
| 0         := λ b x f hb h, ⟨0, h⟩
| (n+1 : ℕ) := λ b x f hb h,
  if hfbx : f x = b then ⟨0, hfbx⟩
  else
    have f b ≠ b ∧ b ≠ x, from ne_and_ne_of_swap_mul_apply_ne_self hb,
    have hb' : (swap x (f x) * f) (f⁻¹ b) ≠ f⁻¹ b,
      by { rw [mul_apply, apply_inv_self, swap_apply_of_ne_of_ne this.2 (ne.symm hfbx),
          ne.def, ← f.injective.eq_iff, apply_inv_self],
        exact this.1 },
    let ⟨i, hi⟩ := is_cycle_swap_mul_aux₁ n hb'
      (f.injective $ by { rw [apply_inv_self], rwa [pow_succ, mul_apply] at h }) in
    ⟨i + 1, by rw [add_comm, gpow_add, mul_apply, hi, gpow_one, mul_apply, apply_inv_self,
        swap_apply_of_ne_of_ne (ne_and_ne_of_swap_mul_apply_ne_self hb).2 (ne.symm hfbx)]⟩

lemma is_cycle_swap_mul_aux₂ {α : Type*} [decidable_eq α] :
  ∀ (n : ℤ) {b x : α} {f : perm α} (hb : (swap x (f x) * f) b ≠ b) (h : (f ^ n) (f x) = b),
  ∃ i : ℤ, ((swap x (f x) * f) ^ i) (f x) = b
| (n : ℕ) := λ b x f, is_cycle_swap_mul_aux₁ n
| -[1+ n] := λ b x f hb h,
  if hfbx : f⁻¹ x = b then
    ⟨-1, by rwa [gpow_neg, gpow_one, mul_inv_rev, mul_apply, swap_inv, swap_apply_right]⟩
  else if hfbx' : f x = b then ⟨0, hfbx'⟩
  else
  have f b ≠ b ∧ b ≠ x := ne_and_ne_of_swap_mul_apply_ne_self hb,
  have hb : (swap x (f⁻¹ x) * f⁻¹) (f⁻¹ b) ≠ f⁻¹ b,
    by { rw [mul_apply, swap_apply_def],
      split_ifs;
      simp only [inv_eq_iff_eq, perm.mul_apply, gpow_neg_succ_of_nat, ne.def,
        perm.apply_inv_self] at *;
      cc },
  let ⟨i, hi⟩ := is_cycle_swap_mul_aux₁ n hb
    (show (f⁻¹ ^ n) (f⁻¹ x) = f⁻¹ b, by
      rw [← gpow_coe_nat, ← h, ← mul_apply, ← mul_apply, ← mul_apply, gpow_neg_succ_of_nat,
        ← inv_pow, pow_succ', mul_assoc, mul_assoc, inv_mul_self, mul_one, gpow_coe_nat,
        ← pow_succ', ← pow_succ]) in
  have h : (swap x (f⁻¹ x) * f⁻¹) (f x) = f⁻¹ x, by rw [mul_apply, inv_apply_self, swap_apply_left],
  ⟨-i, by rw [← add_sub_cancel i 1, neg_sub, sub_eq_add_neg, gpow_add, gpow_one, gpow_neg,
      ← inv_gpow, mul_inv_rev, swap_inv, mul_swap_eq_swap_mul, inv_apply_self, swap_comm _ x,
      gpow_add, gpow_one, mul_apply, mul_apply (_ ^ i), h, hi, mul_apply, apply_inv_self,
      swap_apply_of_ne_of_ne this.2 (ne.symm hfbx')]⟩

lemma is_cycle.eq_swap_of_apply_apply_eq_self {α : Type*} [decidable_eq α]
  {f : perm α} (hf : is_cycle f) {x : α}
  (hfx : f x ≠ x) (hffx : f (f x) = x) : f = swap x (f x) :=
equiv.ext $ λ y,
let ⟨z, hz⟩ := hf in
let ⟨i, hi⟩ := hz.2 x hfx in
if hyx : y = x then by simp [hyx]
else if hfyx : y = f x then by simp [hfyx, hffx]
else begin
  rw [swap_apply_of_ne_of_ne hyx hfyx],
  refine by_contradiction (λ hy, _),
  cases hz.2 y hy with j hj,
  rw [← sub_add_cancel j i, gpow_add, mul_apply, hi] at hj,
  cases gpow_apply_eq_of_apply_apply_eq_self hffx (j - i) with hji hji,
  { rw [← hj, hji] at hyx, cc },
  { rw [← hj, hji] at hfyx, cc }
end

lemma is_cycle.swap_mul {α : Type*} [decidable_eq α] {f : perm α} (hf : is_cycle f) {x : α}
  (hx : f x ≠ x) (hffx : f (f x) ≠ x) : is_cycle (swap x (f x) * f) :=
⟨f x, by { simp only [swap_apply_def, mul_apply],
        split_ifs; simp [f.injective.eq_iff] at *; cc },
  λ y hy,
  let ⟨i, hi⟩ := hf.exists_gpow_eq hx (ne_and_ne_of_swap_mul_apply_ne_self hy).1 in
  have hi : (f ^ (i - 1)) (f x) = y, from
    calc (f ^ (i - 1)) (f x) = (f ^ (i - 1) * f ^ (1 : ℤ)) x : by rw [gpow_one, mul_apply]
    ... = y : by rwa [← gpow_add, sub_add_cancel],
  is_cycle_swap_mul_aux₂ (i - 1) hy hi⟩

lemma is_cycle.sign [fintype α] : Π {f : perm α} (hf : is_cycle f) (hs : f.support.finite),
  sign f = -(-1) ^ hs.to_finset.card
| f := λ hf hs,
let ⟨x, hx⟩ := hf in
calc sign f = sign (swap x (f x) * (swap x (f x) * f)) :
  by rw [← mul_assoc, mul_def, mul_def, swap_swap, trans_refl]
... = -(-1) ^ hs.to_finset.card :
  if h1 : f (f x) = x
  then
    have h : swap x (f x) * f = 1,
      begin
        rw hf.eq_swap_of_apply_apply_eq_self hx.1 h1,
        simp only [perm.mul_def, perm.one_def, swap_apply_left, swap_swap]
      end,
    by {
      rw [←inv_mul_self f, mul_right_cancel_iff, ←inv_inj, swap_inv, inv_inv] at h,
      have : hs.to_finset.card = 2,
        { convert card_support_swap hx.left.symm,
          exact h.symm },
      rw [this, ←h],
      simp [hx.left.symm, pow_two] }
  else
    have hm : (support (swap x (f x) * f)).finite :=
      ((support_swap_finite x (f x)).union hs).subset (support_mul_le _ _),
    have h : card hm.to_finset + 1 = card hs.to_finset,
      { rw [←card_singleton x, ←card_disjoint_union],
        { congr,
          ext z,
          simp_rw [mem_union, set.finite.mem_to_finset, support_swap_mul_eq _ _ h1],
          split,
          { rintro (hz | hz),
            { exact set.diff_subset _ _ hz },
            { rw ←mem_support at hx,
              rw mem_singleton at hz,
              exact hz.symm ▸ hx.left } },
          { by_cases hxz : z = x;
            simp [hxz] } },
        { simp } },
    have wf : card hm.to_finset < card hs.to_finset := h ▸ nat.lt_succ_self _,
    by { rw [sign_mul, sign_swap hx.1.symm, (hf.swap_mul hx.1 h1).sign, ← h],
      simp only [pow_add, mul_one, units.neg_neg, one_mul, units.mul_neg, eq_self_iff_true,
        pow_one, units.neg_mul_neg],
        exact hm
        }
using_well_founded {rel_tac := λ _ _, `[exact ⟨_, measure_wf (λ f, (show f.support.finite,
  from set.finite.of_fintype (perm.support f)).to_finset.card)⟩]}

-- The lemma `support_pow_le` is relevant. It means that `h2` is equivalent to
-- `σ.support = (σ ^ n).support`, as well as to `σ.support.card ≤ (σ ^ n).support.card`.
lemma is_cycle_of_is_cycle_pow {σ : perm α} {n : ℤ}
  (h1 : is_cycle (σ ^ n)) (h2 : σ.support ≤ (σ ^ n).support) : is_cycle σ :=
begin
  have key : ∀ x : α, (σ ^ n) x ≠ x ↔ σ x ≠ x,
  { simp_rw [←mem_support],
    exact set.ext_iff.mp (le_antisymm (support_gpow_le σ n) h2) },
  obtain ⟨x, hx1, hx2⟩ := h1,
  refine ⟨x, (key x).mp hx1, λ y hy, _⟩,
  cases (hx2 y ((key y).mpr hy)) with i _,
  exact ⟨n * i, by rwa gpow_mul⟩,
end

end sign_cycle

/-!
### `same_cycle`
-/

/-- The equivalence relation indicating that two points are in the same cycle of a permutation. -/
def same_cycle (f : perm β) (x y : β) : Prop := ∃ i : ℤ, (f ^ i) x = y

@[refl] lemma same_cycle.refl (f : perm β) (x : β) : same_cycle f x x := ⟨0, rfl⟩

@[symm] lemma same_cycle.symm (f : perm β) {x y : β} : same_cycle f x y → same_cycle f y x :=
λ ⟨i, hi⟩, ⟨-i, by rw [gpow_neg, ← hi, inv_apply_self]⟩

@[trans] lemma same_cycle.trans (f : perm β) {x y z : β} :
  same_cycle f x y → same_cycle f y z → same_cycle f x z :=
λ ⟨i, hi⟩ ⟨j, hj⟩, ⟨j + i, by rw [gpow_add, mul_apply, hi, hj]⟩

lemma same_cycle.apply_eq_self_iff {f : perm β} {x y : β} :
  same_cycle f x y → (f x = x ↔ f y = y) :=
λ ⟨i, hi⟩, by rw [← hi, ← mul_apply, ← gpow_one_add, add_comm, gpow_add_one, mul_apply,
    (f ^ i).injective.eq_iff]

lemma is_cycle.same_cycle {f : perm β} (hf : is_cycle f) {x y : β}
  (hx : f x ≠ x) (hy : f y ≠ y) : same_cycle f x y :=
hf.exists_gpow_eq hx hy

instance [fintype α] (f : perm α) : decidable_rel (same_cycle f) :=
λ x y, decidable_of_iff (∃ n ∈ list.range (fintype.card (perm α)), (f ^ n) x = y)
⟨λ ⟨n, _, hn⟩, ⟨n, hn⟩, λ ⟨i, hi⟩, ⟨(i % order_of f).nat_abs, list.mem_range.2
  (int.coe_nat_lt.1 $
    by { rw int.nat_abs_of_nonneg (int.mod_nonneg _
        (int.coe_nat_ne_zero_iff_pos.2 (order_of_pos _))),
      { apply lt_of_lt_of_le (int.mod_lt _ (int.coe_nat_ne_zero_iff_pos.2 (order_of_pos _))),
        { simp [order_of_le_card_univ] },
        exact fintype_perm },
      exact fintype_perm, }),
  by { rw [← gpow_coe_nat, int.nat_abs_of_nonneg (int.mod_nonneg _
      (int.coe_nat_ne_zero_iff_pos.2 (order_of_pos _))), ← gpow_eq_mod_order_of, hi],
    exact fintype_perm }⟩⟩

lemma same_cycle_apply {f : perm β} {x y : β} : same_cycle f x (f y) ↔ same_cycle f x y :=
⟨λ ⟨i, hi⟩, ⟨-1 + i, by rw [gpow_add, mul_apply, hi, gpow_neg_one, inv_apply_self]⟩,
 λ ⟨i, hi⟩, ⟨1 + i, by rw [gpow_add, mul_apply, hi, gpow_one]⟩⟩

lemma same_cycle_cycle {f : perm β} {x : β} (hx : f x ≠ x) : is_cycle f ↔
  (∀ {y}, same_cycle f x y ↔ f y ≠ y) :=
⟨λ hf y, ⟨λ ⟨i, hi⟩ hy, hx $
    by { rw [← gpow_apply_eq_self_of_apply_eq_self hy i, (f ^ i).injective.eq_iff] at hi,
      rw [hi, hy] },
  hf.exists_gpow_eq hx⟩,
  λ h, ⟨x, hx, λ y hy, h.2 hy⟩⟩

lemma same_cycle_inv (f : perm β) {x y : β} : same_cycle f⁻¹ x y ↔ same_cycle f x y :=
⟨λ ⟨i, hi⟩, ⟨-i, by rw [gpow_neg, ← inv_gpow, hi]⟩,
 λ ⟨i, hi⟩, ⟨-i, by rw [gpow_neg, ← inv_gpow, inv_inv, hi]⟩ ⟩

lemma same_cycle_inv_apply {f : perm β} {x y : β} : same_cycle f x (f⁻¹ y) ↔ same_cycle f x y :=
by rw [← same_cycle_inv, same_cycle_apply, same_cycle_inv]

/-!
### `cycle_of`
-/

/-- `f.cycle_of x` is the cycle of the permutation `f` to which `x` belongs. -/
def cycle_of [fintype α] (f : perm α) (x : α) : perm α :=
of_subtype (@subtype_perm _ f (same_cycle f x) (λ _, same_cycle_apply.symm))

lemma cycle_of_apply [fintype α] (f : perm α) (x y : α) :
  cycle_of f x y = if same_cycle f x y then f y else y := rfl

lemma cycle_of_inv [fintype α] (f : perm α) (x : α) :
  (cycle_of f x)⁻¹ = cycle_of f⁻¹ x :=
equiv.ext $ λ y, begin
  rw [inv_eq_iff_eq, cycle_of_apply, cycle_of_apply],
  split_ifs; simp [*, same_cycle_inv, same_cycle_inv_apply] at *
end

@[simp] lemma cycle_of_pow_apply_self [fintype α] (f : perm α) (x : α) :
  ∀ n : ℕ, (cycle_of f x ^ n) x = (f ^ n) x
| 0     := rfl
| (n+1) := by { rw [pow_succ, mul_apply, cycle_of_apply,
    cycle_of_pow_apply_self, if_pos, pow_succ, mul_apply],
  exact ⟨n, rfl⟩ }

@[simp] lemma cycle_of_gpow_apply_self [fintype α] (f : perm α) (x : α) :
  ∀ n : ℤ, (cycle_of f x ^ n) x = (f ^ n) x
| (n : ℕ) := cycle_of_pow_apply_self f x n
| -[1+ n] := by rw [gpow_neg_succ_of_nat, ← inv_pow, cycle_of_inv,
  gpow_neg_succ_of_nat, ← inv_pow, cycle_of_pow_apply_self]

lemma same_cycle.cycle_of_apply [fintype α] {f : perm α} {x y : α} (h : same_cycle f x y) :
  cycle_of f x y = f y := dif_pos h

lemma cycle_of_apply_of_not_same_cycle [fintype α] {f : perm α} {x y : α} (h : ¬same_cycle f x y) :
  cycle_of f x y = y := dif_neg h

@[simp] lemma cycle_of_apply_self [fintype α] (f : perm α) (x : α) :
  cycle_of f x x = f x := (same_cycle.refl _ _).cycle_of_apply

lemma is_cycle.cycle_of_eq [fintype α] {f : perm α} (hf : is_cycle f) {x : α} (hx : f x ≠ x) :
  cycle_of f x = f :=
equiv.ext $ λ y,
  if h : same_cycle f x y then by rw [h.cycle_of_apply]
  else by rw [cycle_of_apply_of_not_same_cycle h, not_not.1 (mt ((same_cycle_cycle hx).1 hf).2 h)]

@[simp] lemma cycle_of_eq_one_iff [fintype α] (f : perm α) {x : α} : cycle_of f x = 1 ↔ f x = x :=
begin
  simp_rw [ext_iff, cycle_of_apply, one_apply],
  refine ⟨λ h, (if_pos (same_cycle.refl f x)).symm.trans (h x), λ h y, _⟩,
  by_cases hy : f y = y,
  { rw [hy, if_t_t] },
  { exact if_neg (mt same_cycle.apply_eq_self_iff (by tauto)) },
end

lemma is_cycle.cycle_of [fintype α] {f : perm α} (hf : is_cycle f) {x : α} :
  cycle_of f x = if f x = x then 1 else f :=
begin
  by_cases hx : f x = x,
  { rwa [if_pos hx, cycle_of_eq_one_iff] },
  { rwa [if_neg hx, hf.cycle_of_eq] },
end

lemma cycle_of_one [fintype α] (x : α) : cycle_of 1 x = 1 :=
(cycle_of_eq_one_iff 1).mpr rfl

lemma is_cycle_cycle_of [fintype α] (f : perm α) {x : α} (hx : f x ≠ x) : is_cycle (cycle_of f x) :=
have cycle_of f x x ≠ x, by rwa [(same_cycle.refl _ _).cycle_of_apply],
(same_cycle_cycle this).2 $ λ y,
⟨λ h, mt h.apply_eq_self_iff.2 this,
  λ h, if hxy : same_cycle f x y then
  let ⟨i, hi⟩ := hxy in
  ⟨i, by rw [cycle_of_gpow_apply_self, hi]⟩
  else by { rw [cycle_of_apply_of_not_same_cycle hxy] at h, exact (h rfl).elim }⟩

/-!
### `cycle_factors`
-/

/-- Given a list `l : list α` and a permutation `f : perm α` whose nonfixed points are all in `l`,
  recursively factors `f` into cycles. -/
def cycle_factors_aux [fintype α] : Π (l : list α) (f : perm α),
  (∀ {x}, f x ≠ x → x ∈ l) →
  {l : list (perm α) // l.prod = f ∧ (∀ g ∈ l, is_cycle g) ∧ l.pairwise disjoint}
| []     f h := ⟨[], by { simp only [imp_false, list.pairwise.nil, list.not_mem_nil, forall_const,
    and_true, forall_prop_of_false, not_not, not_false_iff, list.prod_nil] at *,
  ext, simp * }⟩
| (x::l) f h :=
if hx : f x = x then
  cycle_factors_aux l f (λ y hy, list.mem_of_ne_of_mem (λ h, hy (by rwa h)) (h hy))
else let ⟨m, hm₁, hm₂, hm₃⟩ := cycle_factors_aux l ((cycle_of f x)⁻¹ * f)
  (λ y hy, list.mem_of_ne_of_mem
    (λ h : y = x,
      by { rw [h, mul_apply, ne.def, inv_eq_iff_eq, cycle_of_apply_self] at hy, exact hy rfl })
    (h (λ h : f y = y, by { rw [mul_apply, h, ne.def, inv_eq_iff_eq, cycle_of_apply] at hy,
        split_ifs at hy; cc }))) in
    ⟨(cycle_of f x) :: m, by { rw [list.prod_cons, hm₁], simp },
      λ g hg, ((list.mem_cons_iff _ _ _).1 hg).elim (λ hg, hg.symm ▸ is_cycle_cycle_of _ hx)
        (hm₂ g),
      list.pairwise_cons.2 ⟨λ g hg, disjoint_iff_eq_or_eq.mpr $ λ y,
        or_iff_not_imp_left.2 (λ hfy,
          have hxy : same_cycle f x y := not_not.1 (mt cycle_of_apply_of_not_same_cycle hfy),
          have hgm : g :: m.erase g ~ m := list.cons_perm_iff_perm_erase.2 ⟨hg, list.perm.refl _⟩,
          have ∀ h ∈ m.erase g, disjoint g h, from
            (list.pairwise_cons.1 ((hgm.pairwise_iff (λ a b (h : disjoint a b), h.symm)).2 hm₃)).1,
          classical.by_cases id $ λ hgy : g y ≠ y,
            ((disjoint_prod_right _ this).def y).resolve_right $
            have hsc : same_cycle f⁻¹ x (f y), by rwa [same_cycle_inv, same_cycle_apply],
            by { rw [disjoint_prod_perm hm₃ hgm.symm, list.prod_cons,
                ← eq_inv_mul_iff_mul_eq] at hm₁,
              rwa [hm₁, mul_apply, mul_apply, cycle_of_inv, hsc.cycle_of_apply,
                inv_apply_self, inv_eq_iff_eq, eq_comm] }),
        hm₃⟩⟩

/-- Factors a permutation `f` into a list of disjoint cyclic permutations that multiply to `f`. -/
def cycle_factors [fintype α] [linear_order α] (f : perm α) :
  {l : list (perm α) // l.prod = f ∧ (∀ g ∈ l, is_cycle g) ∧ l.pairwise disjoint} :=
cycle_factors_aux (univ.sort (≤)) f (λ _ _, (mem_sort _).2 (mem_univ _))

/-- Factors a permutation `f` into a list of disjoint cyclic permutations that multiply to `f`,
  without a linear order. -/
def trunc_cycle_factors [fintype α] (f : perm α) :
  trunc {l : list (perm α) // l.prod = f ∧ (∀ g ∈ l, is_cycle g) ∧ l.pairwise disjoint} :=
quotient.rec_on_subsingleton (@univ α _).1
  (λ l h, trunc.mk (cycle_factors_aux l f h))
  (show ∀ x, f x ≠ x → x ∈ (@univ α _).1, from λ _ _, mem_univ _)

@[elab_as_eliminator] lemma cycle_induction_on [fintype β] {P : perm β → Prop} (σ : perm β)
  (base_one : P 1) (base_cycles : ∀ σ : perm β, σ.is_cycle → P σ)
  (induction_disjoint : ∀ σ τ : perm β, disjoint σ τ → P σ → P τ → P (σ * τ)) :
  P σ :=
begin
  suffices :
    ∀ l : list (perm β), (∀ τ : perm β, τ ∈ l → τ.is_cycle) → l.pairwise disjoint → P l.prod,
  { classical,
    let x := σ.trunc_cycle_factors.out,
    exact (congr_arg P x.2.1).mp (this x.1 x.2.2.1 x.2.2.2) },
  intro l,
  induction l with σ l ih,
  { exact λ _ _, base_one },
  { intros h1 h2,
    rw list.prod_cons,
    exact induction_disjoint σ l.prod
      (disjoint_prod_right _ (list.pairwise_cons.mp h2).1)
      (base_cycles σ (h1 σ (l.mem_cons_self σ)))
      (ih (λ τ hτ, h1 τ (list.mem_cons_of_mem σ hτ)) (list.pairwise_of_pairwise_cons h2)) },
end

section
variables [fintype α] {σ τ : perm α}

noncomputable theory

lemma foo (f : {x // x ∈ (σ.support : set α)} ≃ {x // x ∈ (τ.support : set α)})
  (hf : ∀ (x : α) (hx : x ∈ (σ.support : set α)), (f ⟨σ x, apply_mem_support.2 hx⟩ : α) =
    τ ↑(f ⟨x,hx⟩)) :
  is_conj σ τ :=
begin
  have h := fintype.card_congr f,
  rw [fintype.card_of_subtype σ.support (λ x, _), fintype.card_of_subtype τ.support (λ x, _)] at h,
  swap, { rw finset.mem_coe },
  swap, { rw finset.mem_coe },
  have hc : fintype.card ((σ.support : set α)ᶜ : set α) =
    fintype.card ((τ.support : set α)ᶜ : set α),
  { refine (fintype.card_of_subtype σ.supportᶜ (λ x, _)).trans
      (eq.trans _ (fintype.card_of_subtype τ.supportᶜ (λ x, _)).symm),
    { rw [← coe_compl, finset.mem_coe] },
    { rw [finset.card_compl, finset.card_compl, h] },
    { rw [← coe_compl, finset.mem_coe] } },
  rw fintype.card_eq at hc,
  obtain ⟨cequiv⟩ := hc,
  classical,
  refine ⟨(equiv.set.sum_compl _).symm.trans ((equiv.sum_congr f cequiv).trans
    (equiv.set.sum_compl _)), _⟩,
  rw mul_inv_eq_iff_eq_mul,
  ext,
  simp only [perm.mul_apply, equiv.trans_apply, equiv.sum_congr_apply],
  by_cases hx : x ∈ σ.support,
  { rw [equiv.set.sum_compl_symm_apply_of_mem (finset.mem_coe.2 _), sum.map_inl,
      equiv.set.sum_compl_apply_inl, equiv.set.sum_compl_symm_apply_of_mem (finset.mem_coe.2 _),
      sum.map_inl, equiv.set.sum_compl_apply_inl],
    { refine hf x (finset.mem_coe.2 _),
      convert hx, },
    { rw apply_mem_support,
      convert hx } },
  { rw [mem_support, not_not] at hx,
    rw [equiv.set.sum_compl_symm_apply_of_not_mem, equiv.set.sum_compl_symm_apply_of_not_mem],
    swap, { rw [finset.mem_coe, mem_support, not_not, hx] },
    swap, { rw [finset.mem_coe, mem_support, not_not, hx, hx] },
    simp only [sum.map_inr, set.sum_compl_apply_inr],
    have h := (set.mem_compl_iff _ _).1 (cequiv ⟨σ x, _⟩).2,
    rw [finset.mem_coe, mem_support, not_not, subtype.val_eq_coe, eq_comm] at h,
    exact h.trans (congr rfl (congr rfl (congr rfl (subtype.mk_eq_mk.2 hx)))) }
end

theorem is_cycle.is_conj (hσ : is_cycle σ) (hτ : is_cycle τ) (h : σ.support.card = τ.support.card) :
  is_conj σ τ :=
begin
  refine foo (hσ.gpowers_equiv_support.symm.trans
    ((gpowers_equiv_gpowers begin
      rw [order_of_is_cycle hσ, h, order_of_is_cycle hτ],
  end).trans hτ.gpowers_equiv_support)) _,
  intros x hx,
  simp only [perm.mul_apply, equiv.trans_apply, equiv.sum_congr_apply],
  obtain ⟨n, rfl⟩ := hσ.exists_pow_eq (classical.some_spec hσ).1 (mem_support.1 hx),
  apply eq.trans _ (congr rfl (congr rfl (congr rfl
    (congr rfl (hσ.gpowers_equiv_support_symm_apply n).symm)))),
  apply (congr rfl (congr rfl (congr rfl (hσ.gpowers_equiv_support_symm_apply (n + 1))))).trans _,
  simp only [ne.def, is_cycle.gpowers_equiv_support_apply,
    subtype.coe_mk, gpowers_equiv_gpowers_apply],
  rw [pow_succ, perm.mul_apply],
end

theorem is_cycle.is_conj_iff (hσ : is_cycle σ) (hτ : is_cycle τ) :
  is_conj σ τ ↔ σ.support.card = τ.support.card :=
⟨begin
  rintro ⟨π, rfl⟩,
  apply finset.card_congr (λ a ha, π a) (λ _ ha, _) (λ _ _ _ _ ab, π.injective ab) (λ b hb, _),
  { simp [mem_support.1 ha] },
  { refine ⟨π⁻¹ b, ⟨_, π.apply_inv_self b⟩⟩,
    contrapose! hb,
    rw [mem_support, not_not] at hb,
    rw [mem_support, not_not, perm.mul_apply, perm.mul_apply, hb, perm.apply_inv_self] }
end, hσ.is_conj hτ⟩

@[simp]
lemma support_conj : (σ * τ * σ⁻¹).support = τ.support.map σ.to_embedding :=
begin
  ext,
  simp only [mem_map_equiv, perm.coe_mul, comp_app, ne.def, perm.mem_support, equiv.eq_symm_apply],
  refl,
end

lemma card_support_conj : (σ * τ * σ⁻¹).support.card = τ.support.card :=
by simp

theorem disjoint.is_conj_mul {π ρ : perm α} (hc1 : is_conj σ π) (hc2 : is_conj τ ρ)
  (hd1 : disjoint σ τ) (hd2 : disjoint π ρ) :
  is_conj (σ * τ) (π * ρ) :=
begin
  obtain ⟨f, rfl⟩ := hc1,
  obtain ⟨g, rfl⟩ := hc2,
  have hd1' := coe_inj.2 hd1.support_mul,
  have hd2' := coe_inj.2 hd2.support_mul,
  rw [coe_union] at *,
  have hd1'' := disjoint_iff_disjoint_coe.1 (disjoint_iff_disjoint_support.1 hd1),
  have hd2'' := disjoint_iff_disjoint_coe.1 (disjoint_iff_disjoint_support.1 hd2),
  refine foo _ _,
  { refine ((equiv.set.of_eq hd1').trans (equiv.set.union hd1'')).trans
      ((equiv.sum_congr (subtype_equiv f (λ a, _)) (subtype_equiv g (λ a, _))).trans
      ((equiv.set.of_eq hd2').trans (equiv.set.union hd2'')).symm);
    { simp only [set.mem_image, to_embedding_apply, exists_eq_right,
        support_conj, coe_map, apply_eq_iff_eq] } },
  { intros x hx,
    simp only [trans_apply, symm_trans_apply, set.of_eq_apply,
      set.of_eq_symm_apply, equiv.sum_congr_apply],
    rw [hd1', set.mem_union] at hx,
    cases hx with hxσ hxτ,
    { rw [mem_coe, mem_support] at hxσ,
      rw [set.union_apply_left hd1'' _, set.union_apply_left hd1'' _],
      simp only [subtype_equiv_apply, perm.coe_mul, sum.map_inl, comp_app,
        set.union_symm_apply_left, subtype.coe_mk, apply_eq_iff_eq],
      { have h := (hd2 (f x)).resolve_left _,
        { rw [mul_apply, mul_apply] at h,
          rw [h, inv_apply_self, (hd1 x).resolve_left hxσ] },
        { rwa [mul_apply, mul_apply, inv_apply_self, apply_eq_iff_eq] } },
      { rwa [subtype.coe_mk, subtype.coe_mk, mem_coe, mem_support] },
      { rwa [subtype.coe_mk, subtype.coe_mk, perm.mul_apply,
          (hd1 x).resolve_left hxσ, mem_coe, apply_mem_support, mem_support] } },
    { rw [mem_coe, ← apply_mem_support, mem_support] at hxτ,
      rw [set.union_apply_right hd1'' _, set.union_apply_right hd1'' _],
      simp only [subtype_equiv_apply, perm.coe_mul, sum.map_inr, comp_app,
        set.union_symm_apply_right, subtype.coe_mk, apply_eq_iff_eq],
      { have h := (hd2 (g (τ x))).resolve_right _,
        { rw [mul_apply, mul_apply] at h,
          rw [inv_apply_self, h, (hd1 (τ x)).resolve_right hxτ] },
        { rwa [mul_apply, mul_apply, inv_apply_self, apply_eq_iff_eq] } },
      { rwa [subtype.coe_mk, subtype.coe_mk, mem_coe, ← apply_mem_support, mem_support] },
      { rwa [subtype.coe_mk, subtype.coe_mk, perm.mul_apply,
          (hd1 (τ x)).resolve_right hxτ, mem_coe, mem_support] } } }
end

end

section fixed_points

/-!
### Fixed points
-/

lemma fixed_point_card_lt_of_ne_one [fintype α] {σ : perm α} (h : σ ≠ 1) :
  (filter (λ x, σ x = x) univ).card < fintype.card α - 1 :=
begin
  rw [nat.lt_sub_left_iff_add_lt, ← nat.lt_sub_right_iff_add_lt, ← finset.card_compl,
      finset.compl_filter],
  have hf : σ.support.finite := set.finite.of_fintype (perm.support σ),
  have : (filter (λ x, σ x ≠ x) univ) = hf.to_finset,
    { simp [finset.ext_iff] },
  rw this,
  exact one_lt_card_support_of_ne_one hf h
end

end fixed_points

end equiv.perm<|MERGE_RESOLUTION|>--- conflicted
+++ resolved
@@ -77,14 +77,9 @@
 equiv.of_bijective (λ τ, ⟨τ (classical.some hσ),
 begin
   obtain ⟨τ, n, rfl⟩ := τ,
-<<<<<<< HEAD
-  rw [finset.mem_coe, coe_fn_coe_base, subtype.coe_mk, gpow_apply_mem_support, mem_support],
-  exact (classical.some_spec hσ).1,
-=======
   rw [mem_support],
   refine λ h, (classical.some_spec hσ).1 ((σ ^ n).injective _),
   rwa [←mul_apply, mul_gpow_self, ←mul_self_gpow],
->>>>>>> acbccbf5
 end⟩)
 begin
   split,
@@ -101,7 +96,6 @@
     exact ⟨⟨σ ^ n, n, rfl⟩, rfl⟩ },
 end
 
-<<<<<<< HEAD
 @[simp] lemma is_cycle.gpowers_equiv_support_apply {σ : perm α} (hσ : is_cycle σ) {n : ℕ} :
   hσ.gpowers_equiv_support ⟨σ ^ n, n, rfl⟩ = ⟨(σ ^ n) (classical.some hσ),
     pow_apply_mem_support.2 (mem_support.2 (classical.some_spec hσ).1)⟩ :=
@@ -113,11 +107,8 @@
     ⟨σ ^ n, n, rfl⟩ :=
 (equiv.symm_apply_eq _).2 hσ.gpowers_equiv_support_apply
 
-lemma order_of_is_cycle {σ : perm α} (hσ : is_cycle σ) : order_of σ = σ.support.card :=
-=======
 lemma order_of_is_cycle [fintype α] {σ : perm α} (hσ : is_cycle σ) (hf : σ.support.finite) :
   order_of σ = hf.to_finset.card :=
->>>>>>> acbccbf5
 begin
   rw [order_eq_card_gpowers, ←fintype.card_coe],
   letI := hf.fintype,
