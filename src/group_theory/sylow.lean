--- conflicted
+++ resolved
@@ -164,13 +164,8 @@
 have hx : x ≠ list.repeat (1 : G) p, from λ h, by simpa [h, vector.repeat] using hx₄,
 have ∃ a, x = list.repeat a x.length := by exactI rotate_eq_self_iff_eq_repeat.1 (λ n,
   have list.rotate x (n : zmod p).val = x :=
-<<<<<<< HEAD
     subtype.mk.inj (subtype.mk.inj (hx₃ (multiplicative.of_add (n : zmod p)))),
-  by rwa [zmod.val_cast_nat, ← hx₁, rotate_mod] at this),
-=======
-    subtype.mk.inj (subtype.mk.inj (hx₃ (n : zmod p))),
   by rwa [zmod.val_nat_cast, ← hx₁, rotate_mod] at this),
->>>>>>> f4db322f
 let ⟨a, ha⟩ := this in
 ⟨a, have hx1 : x.prod = 1 := hx₂,
   have ha1: a ≠ 1, from λ h, hx (ha.symm ▸ h ▸ hx₁ ▸ rfl),
