/-
Copyright (c) 2017 Johannes Hölzl. All rights reserved.
Released under Apache 2.0 license as described in the file LICENSE.
Authors: Johannes Hölzl, Jeremy Avigad, Yury Kudryashov
-/
import order.filter.at_top_bot

/-!
# The cofinite filter

In this file we define

`cofinite`: the filter of sets with finite complement

and prove its basic properties. In particular, we prove that for `ℕ` it is equal to `at_top`.

## TODO

Define filters for other cardinalities of the complement.
-/

open set
open_locale classical

variables {α : Type*}

namespace filter

/-- The cofinite filter is the filter of subsets whose complements are finite. -/
def cofinite : filter α :=
{ sets             := {s | finite sᶜ},
  univ_sets        := by simp only [compl_univ, finite_empty, mem_set_of_eq],
  sets_of_superset := assume s t (hs : finite sᶜ) (st: s ⊆ t),
    hs.subset $ compl_subset_compl.2 st,
  inter_sets       := assume s t (hs : finite sᶜ) (ht : finite (tᶜ)),
    by simp only [compl_inter, finite.union, ht, hs, mem_set_of_eq] }

@[simp] lemma mem_cofinite {s : set α} : s ∈ (@cofinite α) ↔ finite sᶜ := iff.rfl

@[simp] lemma eventually_cofinite {p : α → Prop} :
  (∀ᶠ x in cofinite, p x) ↔ finite {x | ¬p x} := iff.rfl

instance cofinite_ne_bot [infinite α] : ne_bot (@cofinite α) :=
⟨mt empty_in_sets_eq_bot.mpr $ by { simp only [mem_cofinite, compl_empty], exact infinite_univ }⟩

lemma frequently_cofinite_iff_infinite {p : α → Prop} :
  (∃ᶠ x in cofinite, p x) ↔ set.infinite {x | p x} :=
by simp only [filter.frequently, filter.eventually, mem_cofinite, compl_set_of, not_not,
  set.infinite]

/-- The coproduct of the cofinite filters on two types is the cofinite filter on their product. -/
lemma coprod_cofinite {β : Type*} :
<<<<<<< HEAD
  filter.coprod (cofinite : filter α) (cofinite : filter β) = cofinite :=
=======
  (cofinite : filter α).coprod (cofinite : filter β) = cofinite :=
>>>>>>> 26fcfbc9
begin
  ext S,
  simp only [mem_coprod_iff, exists_prop, mem_comap_sets, mem_cofinite],
  split,
  { rintro ⟨⟨A, hAf, hAS⟩, B, hBf, hBS⟩,
    rw [← compl_subset_compl, ← preimage_compl] at hAS hBS,
    exact (hAf.prod hBf).subset (subset_inter hAS hBS) },
  { intro hS,
    refine ⟨⟨(prod.fst '' Sᶜ)ᶜ, _, _⟩, ⟨(prod.snd '' Sᶜ)ᶜ, _, _⟩⟩,
    { simpa using hS.image prod.fst },
    { simpa [compl_subset_comm] using subset_preimage_image prod.fst Sᶜ },
    { simpa using hS.image prod.snd },
    { simpa [compl_subset_comm] using subset_preimage_image prod.snd Sᶜ } },
end

end filter

open filter

lemma set.finite.compl_mem_cofinite {s : set α} (hs : s.finite) : sᶜ ∈ (@cofinite α) :=
mem_cofinite.2 $ (compl_compl s).symm ▸ hs

lemma set.finite.eventually_cofinite_nmem {s : set α} (hs : s.finite) : ∀ᶠ x in cofinite, x ∉ s :=
hs.compl_mem_cofinite

lemma finset.eventually_cofinite_nmem (s : finset α) : ∀ᶠ x in cofinite, x ∉ s :=
s.finite_to_set.eventually_cofinite_nmem

lemma set.infinite_iff_frequently_cofinite {s : set α} :
  set.infinite s ↔ (∃ᶠ x in cofinite, x ∈ s) :=
frequently_cofinite_iff_infinite.symm

lemma filter.eventually_cofinite_ne (x : α) : ∀ᶠ a in cofinite, a ≠ x :=
(set.finite_singleton x).eventually_cofinite_nmem

/-- For natural numbers the filters `cofinite` and `at_top` coincide. -/
lemma nat.cofinite_eq_at_top : @cofinite ℕ = at_top :=
begin
  ext s,
  simp only [mem_cofinite, mem_at_top_sets],
  split,
  { assume hs,
    use (hs.to_finset.sup id) + 1,
    assume b hb,
    by_contradiction hbs,
    have := hs.to_finset.subset_range_sup_succ (hs.mem_to_finset.2 hbs),
    exact not_lt_of_le hb (finset.mem_range.1 this) },
  { rintros ⟨N, hN⟩,
    apply (finite_lt_nat N).subset,
    assume n hn,
    change n < N,
    exact lt_of_not_ge (λ hn', hn $ hN n hn') }
end

lemma nat.frequently_at_top_iff_infinite {p : ℕ → Prop} :
  (∃ᶠ n in at_top, p n) ↔ set.infinite {n | p n} :=
by simp only [← nat.cofinite_eq_at_top, frequently_cofinite_iff_infinite]

<<<<<<< HEAD
lemma filter.tendsto_embedding_cofinite {α β : Type*} (f : function.embedding α β) :
  tendsto f cofinite cofinite :=
λ _ hs, hs.preimage_embedding f

lemma filter.tendsto.exists_forall_le {α β : Type*} [nonempty α] [linear_order β] [no_top_order β]
  {f : α → β} (hf : tendsto f cofinite at_top) :
  ∃ a₀, ∀ a, f a₀ ≤ f a :=
begin
  -- take the inverse image, `small_vals`, of some bounded nonempty set; it's finite, so has a min
  inhabit α,
  haveI : inhabited β := ⟨f (default α)⟩,
  let small_vals : finset α := (filter.eventually_cofinite.mp
    ((at_top_basis_Ioi.tendsto_right_iff).1 hf (f $ default α) trivial)).to_finset,
  have default_in : default α ∈ small_vals := by simp,
  obtain ⟨a₀, -, others_bigger⟩ := small_vals.exists_min_image f ⟨default α, default_in⟩,
  use a₀,
  intros a,
  by_cases h : a ∈ small_vals,
  { exact others_bigger a h },
  have inDef : f(a₀) ≤ f (default α) := others_bigger (default α) default_in,
  refine le_trans inDef (le_of_lt _),
  simpa using h,
end
=======
lemma filter.tendsto.exists_forall_le {α β : Type*} [nonempty α] [linear_order β]
  {f : α → β} (hf : tendsto f cofinite at_top) :
  ∃ a₀, ∀ a, f a₀ ≤ f a :=
begin
  inhabit α,
  by_cases not_all_top : ∃ y, ∃ x, f y < x,
  { -- take the inverse image, `small_vals`, of some bounded nonempty set; it's finite so has a min
    haveI : nonempty β := ⟨f (default α)⟩,
    obtain ⟨y, x, hx⟩ := not_all_top,
    let small_vals : finset α := (filter.eventually_cofinite.mp
      ((at_top_basis.tendsto_right_iff).1 hf x trivial)).to_finset,
    have y_in : y ∈ small_vals := by simp [hx],
    obtain ⟨a₀, -, others_bigger⟩ := small_vals.exists_min_image f ⟨y, y_in⟩,
    use a₀,
    intros a,
    by_cases h : a ∈ small_vals,
    { exact others_bigger a h },
    refine le_trans (others_bigger y y_in) (le_trans hx.le _),
    simpa using h },
  { -- in this case, f is constant because all values are at top
    push_neg at not_all_top,
    use default α,
    intros a,
    exact not_all_top a (f $ default α) }
end

lemma filter.tendsto.exists_forall_ge {α β : Type*} [nonempty α] [linear_order β]
  {f : α → β} (hf : tendsto f cofinite at_bot) :
  ∃ a₀, ∀ a, f a ≤ f a₀ :=
@filter.tendsto.exists_forall_le _ (order_dual β) _ _ _ hf
>>>>>>> 26fcfbc9
<|MERGE_RESOLUTION|>--- conflicted
+++ resolved
@@ -50,11 +50,7 @@
 
 /-- The coproduct of the cofinite filters on two types is the cofinite filter on their product. -/
 lemma coprod_cofinite {β : Type*} :
-<<<<<<< HEAD
-  filter.coprod (cofinite : filter α) (cofinite : filter β) = cofinite :=
-=======
   (cofinite : filter α).coprod (cofinite : filter β) = cofinite :=
->>>>>>> 26fcfbc9
 begin
   ext S,
   simp only [mem_coprod_iff, exists_prop, mem_comap_sets, mem_cofinite],
@@ -113,31 +109,6 @@
   (∃ᶠ n in at_top, p n) ↔ set.infinite {n | p n} :=
 by simp only [← nat.cofinite_eq_at_top, frequently_cofinite_iff_infinite]
 
-<<<<<<< HEAD
-lemma filter.tendsto_embedding_cofinite {α β : Type*} (f : function.embedding α β) :
-  tendsto f cofinite cofinite :=
-λ _ hs, hs.preimage_embedding f
-
-lemma filter.tendsto.exists_forall_le {α β : Type*} [nonempty α] [linear_order β] [no_top_order β]
-  {f : α → β} (hf : tendsto f cofinite at_top) :
-  ∃ a₀, ∀ a, f a₀ ≤ f a :=
-begin
-  -- take the inverse image, `small_vals`, of some bounded nonempty set; it's finite, so has a min
-  inhabit α,
-  haveI : inhabited β := ⟨f (default α)⟩,
-  let small_vals : finset α := (filter.eventually_cofinite.mp
-    ((at_top_basis_Ioi.tendsto_right_iff).1 hf (f $ default α) trivial)).to_finset,
-  have default_in : default α ∈ small_vals := by simp,
-  obtain ⟨a₀, -, others_bigger⟩ := small_vals.exists_min_image f ⟨default α, default_in⟩,
-  use a₀,
-  intros a,
-  by_cases h : a ∈ small_vals,
-  { exact others_bigger a h },
-  have inDef : f(a₀) ≤ f (default α) := others_bigger (default α) default_in,
-  refine le_trans inDef (le_of_lt _),
-  simpa using h,
-end
-=======
 lemma filter.tendsto.exists_forall_le {α β : Type*} [nonempty α] [linear_order β]
   {f : α → β} (hf : tendsto f cofinite at_top) :
   ∃ a₀, ∀ a, f a₀ ≤ f a :=
@@ -167,5 +138,4 @@
 lemma filter.tendsto.exists_forall_ge {α β : Type*} [nonempty α] [linear_order β]
   {f : α → β} (hf : tendsto f cofinite at_bot) :
   ∃ a₀, ∀ a, f a ≤ f a₀ :=
-@filter.tendsto.exists_forall_le _ (order_dual β) _ _ _ hf
->>>>>>> 26fcfbc9
+@filter.tendsto.exists_forall_le _ (order_dual β) _ _ _ hf