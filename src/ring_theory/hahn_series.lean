--- conflicted
+++ resolved
@@ -70,11 +70,7 @@
 
 @[simp]
 lemma support_nonempty_iff {x : hahn_series Γ R} :
-<<<<<<< HEAD
-  {a | x.coeff a ≠ 0}.nonempty ↔ x ≠ 0 :=
-=======
   x.support.nonempty ↔ x ≠ 0 :=
->>>>>>> d8de5672
 begin
   split,
   { rintro ⟨a, ha⟩ rfl,
@@ -84,11 +80,7 @@
     intro h,
     ext a,
     have ha := set.not_mem_empty a,
-<<<<<<< HEAD
-    rw [← h, set.mem_set_of_eq, not_not] at ha,
-=======
     rw [← h, mem_support, not_not] at ha,
->>>>>>> d8de5672
     rw [ha, zero_coeff] }
 end
 
@@ -280,14 +272,9 @@
 @[simp]
 lemma single_zero_one [has_zero R] [has_one R] : (single 0 (1 : R)) = 1 := rfl
 
-<<<<<<< HEAD
-lemma support_one [semiring R] [nontrivial R] :
-  {a | (1 : hahn_series Γ R).coeff a ≠ 0} = {0} :=
-=======
 @[simp]
 lemma support_one [semiring R] [nontrivial R] :
   support (1 : hahn_series Γ R) = {0} :=
->>>>>>> d8de5672
 support_single_of_ne one_ne_zero
 
 instance [semiring R] : has_mul (hahn_series Γ R) :=
@@ -453,11 +440,7 @@
     y.is_wf_support.min (support_nonempty_iff.2 hy)) =
     (x.coeff (x.is_wf_support.min (support_nonempty_iff.2 hx))) *
     y.coeff (y.is_wf_support.min (support_nonempty_iff.2 hy)) :=
-<<<<<<< HEAD
-by rw [mul_coeff, add_antidiagonal_min_add_min, sum_singleton]
-=======
 by rw [mul_coeff, finset.add_antidiagonal_min_add_min, finset.sum_singleton]
->>>>>>> d8de5672
 
 private lemma mul_assoc' [semiring R] (x y z : hahn_series Γ R) :
   x * y * z = x * (y * z) :=
@@ -704,33 +687,12 @@
 add_valuation.of (λ x, if h : x = (0 : hahn_series Γ R) then (⊤ : with_top Γ)
     else x.is_wf_support.min (support_nonempty_iff.2 h))
   (dif_pos rfl)
-<<<<<<< HEAD
-  ((dif_neg one_ne_zero).trans begin
-    rw [← with_top.coe_zero, with_top.coe_eq_coe],
-    transitivity (set.is_wf_singleton (0 : Γ)).min (set.singleton_nonempty 0),
-    { congr,
-      exact support_one },
-    { apply set.is_wf_min_singleton }
-  end)
-  (λ x y, begin
-    by_cases hx : x = 0,
-    { by_cases hy : y = 0,
-      { simp [hx, hy] },
-      { simp only [hx, hy, support_nonempty_iff, dif_pos, with_top.coe_le_coe,
-          eq_self_iff_true, le_top, dif_neg, zero_add, not_false_iff, min_eq_right, is_wf_support],
-        refl } },
-    { by_cases hy : y = 0,
-      { simp only [hx, hy, support_nonempty_iff, add_zero, dif_pos, min_eq_left,
-          with_top.coe_le_coe, eq_self_iff_true, le_top, dif_neg, not_false_iff, is_wf_support],
-        refl },
-=======
   ((dif_neg one_ne_zero).trans (by simp))
   (λ x y, begin
     by_cases hx : x = 0,
     { by_cases hy : y = 0; { simp [hx, hy] } },
     { by_cases hy : y = 0,
       { simp [hx, hy] },
->>>>>>> d8de5672
       { simp only [hx, hy, support_nonempty_iff, dif_neg, not_false_iff, is_wf_support, min_le_iff],
         by_cases hxy : x + y = 0,
         { simp [hxy] },
@@ -767,7 +729,6 @@
 
 end valuation
 
-<<<<<<< HEAD
 section
 variables (Γ) (R) [linear_order Γ] [add_comm_monoid R]
 
@@ -1061,6 +1022,4 @@
 
 end summable_family
 
-=======
->>>>>>> d8de5672
 end hahn_series