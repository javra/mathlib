--- conflicted
+++ resolved
@@ -304,7 +304,6 @@
 (to_localization_map M S).eq
 
 section ext
-<<<<<<< HEAD
 
 variables [algebra R P] [is_localization M P]
 
@@ -312,15 +311,6 @@
   algebra_map R S x = algebra_map R S y ↔ algebra_map R P x = algebra_map R P y :=
 (to_localization_map M S).eq_iff_eq (to_localization_map M P)
 
-=======
-
-variables [algebra R P] [is_localization M P]
-
-lemma eq_iff_eq {x y} :
-  algebra_map R S x = algebra_map R S y ↔ algebra_map R P x = algebra_map R P y :=
-(to_localization_map M S).eq_iff_eq (to_localization_map M P)
-
->>>>>>> 24b7290d
 lemma mk'_eq_iff_mk'_eq {x₁ x₂}
   {y₁ y₂ : M} : mk' S x₁ y₁ = mk' S x₂ y₂ ↔ mk' P x₁ y₁ = mk' P x₂ y₂ :=
 (to_localization_map M S).mk'_eq_iff_mk'_eq (to_localization_map M P)
@@ -330,7 +320,6 @@
 (to_localization_map M S).mk'_eq_of_eq H
 
 variables (S)
-<<<<<<< HEAD
 
 @[simp] lemma mk'_self {x : R} (hx : x ∈ M) : mk' S x ⟨x, hx⟩ = 1 :=
 (to_localization_map M S).mk'_self _ hx
@@ -341,18 +330,6 @@
 lemma mk'_self'' {x : M} : mk' S x.1 x = 1 :=
 mk'_self' _
 
-=======
-
-@[simp] lemma mk'_self {x : R} (hx : x ∈ M) : mk' S x ⟨x, hx⟩ = 1 :=
-(to_localization_map M S).mk'_self _ hx
-
-@[simp] lemma mk'_self' {x : M} : mk' S (x : R) x = 1 :=
-(to_localization_map M S).mk'_self' _
-
-lemma mk'_self'' {x : M} : mk' S x.1 x = 1 :=
-mk'_self' _
-
->>>>>>> 24b7290d
 end ext
 
 lemma mul_mk'_eq_mk'_of_mul (x y : R) (z : M) :
@@ -486,15 +463,9 @@
 
 variables {T : submonoid P} {Q : Type*} [comm_ring Q] (hy : M ≤ T.comap g)
 variables [algebra P Q] [is_localization T Q]
-<<<<<<< HEAD
 
 section
 
-=======
-
-section
-
->>>>>>> 24b7290d
 variables (Q)
 
 /-- Map a homomorphism `g : R →+* P` to `S →+* Q`, where `S` and `Q` are
@@ -543,19 +514,11 @@
   [algebra A W] [is_localization U W] {l : P →+* A} (hl : T ≤ U.comap l) (x : S) :
   map W l hl (map Q g hy x) = map W (l.comp g) (λ x hx, hl (hy hx)) x :=
 by rw ←map_comp_map hy hl; refl
-<<<<<<< HEAD
 
 section
 
 variables (S Q)
 
-=======
-
-section
-
-variables (S Q)
-
->>>>>>> 24b7290d
 /-- If `S`, `Q` are localizations of `R` and `P` at submonoids `M, T` respectively, an
 isomorphism `j : R ≃+* P` such that `j(M) = T` induces an isomorphism of localizations
 `S ≃+* Q`. -/
@@ -581,7 +544,6 @@
 @[simp] lemma ring_equiv_of_ring_equiv_eq {j : R ≃+* P} (H : M.map j.to_monoid_hom = T) (x) :
   ring_equiv_of_ring_equiv S Q j H ((algebra_map R S) x) = algebra_map P Q (j x) :=
 map_eq _ _
-<<<<<<< HEAD
 
 lemma ring_equiv_of_ring_equiv_mk' {j : R ≃+* P} (H : M.map j.to_monoid_hom = T) (x : R) (y : M) :
   ring_equiv_of_ring_equiv S Q j H (mk' S x y) =
@@ -598,24 +560,6 @@
 
 variables (M S Q)
 
-=======
-
-lemma ring_equiv_of_ring_equiv_mk' {j : R ≃+* P} (H : M.map j.to_monoid_hom = T) (x : R) (y : M) :
-  ring_equiv_of_ring_equiv S Q j H (mk' S x y) =
-    mk' Q (j x) ⟨j y, show j y ∈ T, from H ▸ set.mem_image_of_mem j y.2⟩ :=
-map_mk' _ _ _
-
-end map
-
-section alg_equiv
-
-variables {Q : Type*} [comm_ring Q] [algebra R Q] [is_localization M Q]
-
-section
-
-variables (M S Q)
-
->>>>>>> 24b7290d
 /-- If `S`, `Q` are localizations of `R` at the submonoid `M` respectively,
 there is an isomorphism of localizations `S ≃ₐ[R] Q`. -/
 @[simps]
@@ -781,7 +725,6 @@
 is_localization.alg_equiv M _ _
 
 end
-<<<<<<< HEAD
 
 @[simp] lemma alg_equiv_mk' (x : R) (y : M) :
   alg_equiv M S (mk' (localization M) x y) = mk' S x y :=
@@ -799,25 +742,6 @@
   (alg_equiv M S).symm (mk' S x y) = mk x y :=
 by rw [mk_eq_mk', alg_equiv_symm_mk']
 
-=======
-
-@[simp] lemma alg_equiv_mk' (x : R) (y : M) :
-  alg_equiv M S (mk' (localization M) x y) = mk' S x y :=
-alg_equiv_mk' _ _
-
-@[simp] lemma alg_equiv_symm_mk' (x : R) (y : M) :
-  (alg_equiv M S).symm (mk' S x y) = mk' (localization M) x y :=
-alg_equiv_symm_mk' _ _
-
-lemma alg_equiv_mk (x y) :
-  alg_equiv M S (mk x y) = mk' S x y :=
-by rw [mk_eq_mk', alg_equiv_mk']
-
-lemma alg_equiv_symm_mk (x : R) (y : M) :
-  (alg_equiv M S).symm (mk' S x y) = mk x y :=
-by rw [mk_eq_mk', alg_equiv_symm_mk']
-
->>>>>>> 24b7290d
 end localization
 
 variables {M}
@@ -846,15 +770,9 @@
 /-- Given a prime ideal `P`, `localization.at_prime S P` is a localization of
 `R` at the complement of `P`, as a quotient type. -/
 protected abbreviation localization.at_prime := localization I.prime_compl
-<<<<<<< HEAD
 
 namespace is_localization
 
-=======
-
-namespace is_localization
-
->>>>>>> 24b7290d
 theorem at_prime.local_ring [is_localization.at_prime S I] : local_ring S :=
 local_of_nonunits_ideal
   (λ hze, begin
@@ -1087,13 +1005,10 @@
   x ∈ coe_submodule S I ↔ ∃ y : R, y ∈ I ∧ algebra_map R S y = x :=
 iff.rfl
 
-<<<<<<< HEAD
-=======
 lemma coe_submodule_mono {I J : ideal R} (h : I ≤ J) :
   coe_submodule S I ≤ coe_submodule S J :=
 submodule.map_mono h
 
->>>>>>> 24b7290d
 @[simp] lemma coe_submodule_top : coe_submodule S (⊤ : ideal R) = 1 :=
 by rw [coe_submodule, submodule.map_top, submodule.one_eq_range]
 
@@ -1216,7 +1131,6 @@
   rw ring_hom.injective_iff (algebra_map R S),
   intros a ha,
   rwa to_map_eq_zero_iff S hM at ha
-<<<<<<< HEAD
 end
 
 protected lemma to_map_ne_zero_of_mem_non_zero_divisors [nontrivial R]
@@ -1238,28 +1152,6 @@
   refine mk'_eq_iff_eq.2 (congr_arg (algebra_map _ _) (hg _)),
   convert is_localization.injective _ hM hxy; simp,
 end
-=======
-end
-
-protected lemma to_map_ne_zero_of_mem_non_zero_divisors [nontrivial R]
-  (hM : M ≤ non_zero_divisors R) {x : R} (hx : x ∈ non_zero_divisors R) : algebra_map R S x ≠ 0 :=
-map_ne_zero_of_mem_non_zero_divisors (is_localization.injective S hM) hx
-
-variables (S Q M)
-
-/-- Injectivity of a map descends to the map induced on localizations. -/
-lemma map_injective_of_injective
-  (hg : function.injective g) [is_localization (M.map g : submonoid P) Q]
-  (hM : (M.map g : submonoid P) ≤ non_zero_divisors P) :
-  function.injective (map Q g M.le_comap_map : S → Q) :=
-begin
-  rintros x y hxy,
-  obtain ⟨a, b, rfl⟩ := mk'_surjective M x,
-  obtain ⟨c, d, rfl⟩ := mk'_surjective M y,
-  rw [map_mk' _ a b, map_mk' _ c d, mk'_eq_iff_eq] at hxy,
-  refine mk'_eq_iff_eq.2 (congr_arg (algebra_map _ _) (hg _)),
-  convert is_localization.injective _ hM hxy; simp,
-end
 
 variables {S Q M}
 
@@ -1273,7 +1165,6 @@
 lemma coe_submodule_strict_mono (h : M ≤ non_zero_divisors R) :
   strict_mono (coe_submodule S : ideal R → submodule R S) :=
 strict_mono_of_le_iff_le (λ _ _, (coe_submodule_le_coe_submodule h).symm)
->>>>>>> 24b7290d
 
 variables (S) {Q M}
 
@@ -1486,7 +1377,6 @@
 section comm_ring
 
 variables [comm_ring K] [algebra R K] [is_fraction_ring R K] [algebra A K] [is_fraction_ring A K]
-<<<<<<< HEAD
 
 lemma to_map_eq_zero_iff {x : R} :
   algebra_map R K x = 0 ↔ x = 0 :=
@@ -1494,22 +1384,11 @@
 
 variables (R K)
 
-=======
-
-lemma to_map_eq_zero_iff {x : R} :
-  algebra_map R K x = 0 ↔ x = 0 :=
-to_map_eq_zero_iff _ (le_of_eq rfl)
-
-variables (R K)
-
->>>>>>> 24b7290d
 protected theorem injective : function.injective (algebra_map R K) :=
 is_localization.injective _ (le_of_eq rfl)
 
 variables {R K}
 
-<<<<<<< HEAD
-=======
 @[simp, mono]
 lemma coe_submodule_le_coe_submodule
   {I J : ideal R} : coe_submodule K I ≤ coe_submodule K J ↔ I ≤ J :=
@@ -1520,7 +1399,6 @@
   strict_mono (coe_submodule K : ideal R → submodule R K) :=
 strict_mono_of_le_iff_le (λ _ _, coe_submodule_le_coe_submodule.symm)
 
->>>>>>> 24b7290d
 protected lemma to_map_ne_zero_of_mem_non_zero_divisors [nontrivial R]
   {x : R} (hx : x ∈ non_zero_divisors R) : algebra_map R K x ≠ 0 :=
 is_localization.to_map_ne_zero_of_mem_non_zero_divisors _ (le_refl _) hx
@@ -1561,21 +1439,12 @@
 
 variables {B : Type*} [integral_domain B] [field K] {L : Type*} [field L]
   [algebra A K] [is_fraction_ring A K] {g : A →+* L}
-<<<<<<< HEAD
 
 lemma mk'_mk_eq_div {r s} (hs : s ∈ non_zero_divisors A) :
   mk' K r ⟨s, hs⟩ = algebra_map A K r / algebra_map A K s :=
 mk'_eq_iff_eq_mul.2 $ (div_mul_cancel (algebra_map A K r)
     (is_fraction_ring.to_map_ne_zero_of_mem_non_zero_divisors hs)).symm
 
-=======
-
-lemma mk'_mk_eq_div {r s} (hs : s ∈ non_zero_divisors A) :
-  mk' K r ⟨s, hs⟩ = algebra_map A K r / algebra_map A K s :=
-mk'_eq_iff_eq_mul.2 $ (div_mul_cancel (algebra_map A K r)
-    (is_fraction_ring.to_map_ne_zero_of_mem_non_zero_divisors hs)).symm
-
->>>>>>> 24b7290d
 lemma mk'_eq_div {r} (s : non_zero_divisors A) :
   mk' K r s = algebra_map A K r / algebra_map A K s :=
 mk'_mk_eq_div s.2
@@ -1688,7 +1557,6 @@
 /-- `f.num x` is the denominator of `x : f.codomain` as a reduced fraction. -/
 noncomputable def denom (x : K) : non_zero_divisors A :=
 classical.some (classical.some_spec (exists_reduced_fraction A x))
-<<<<<<< HEAD
 
 lemma num_denom_reduced (x : K) :
   ∀ {d}, d ∣ num A x → d ∣ denom A x → is_unit d :=
@@ -1717,36 +1585,6 @@
 lemma eq_zero_of_num_eq_zero {x : K} (h : num A x = 0) : x = 0 :=
 num_mul_denom_eq_num_iff_eq'.mp (by rw [zero_mul, h, ring_hom.map_zero])
 
-=======
-
-lemma num_denom_reduced (x : K) :
-  ∀ {d}, d ∣ num A x → d ∣ denom A x → is_unit d :=
-(classical.some_spec (classical.some_spec (exists_reduced_fraction A x))).1
-
-@[simp] lemma mk'_num_denom (x : K) : mk' K (num A x) (denom A x) = x :=
-(classical.some_spec (classical.some_spec (exists_reduced_fraction A x))).2
-
-variables {A}
-
-lemma num_mul_denom_eq_num_iff_eq {x y : K} :
-  x * algebra_map A K (denom A y) = algebra_map A K (num A y) ↔ x = y :=
-⟨λ h, by simpa only [mk'_num_denom] using eq_mk'_iff_mul_eq.mpr h,
- λ h, eq_mk'_iff_mul_eq.mp (by rw [h, mk'_num_denom])⟩
-
-lemma num_mul_denom_eq_num_iff_eq' {x y : K} :
-  y * algebra_map A K (denom A x) = algebra_map A K (num A x) ↔ x = y :=
-⟨λ h, by simpa only [eq_comm, mk'_num_denom] using eq_mk'_iff_mul_eq.mpr h,
- λ h, eq_mk'_iff_mul_eq.mp (by rw [h, mk'_num_denom])⟩
-
-lemma num_mul_denom_eq_num_mul_denom_iff_eq {x y : K} :
-  num A y * denom A x = num A x * denom A y ↔ x = y :=
-⟨λ h, by simpa only [mk'_num_denom] using mk'_eq_of_eq h,
- λ h, by rw h⟩
-
-lemma eq_zero_of_num_eq_zero {x : K} (h : num A x = 0) : x = 0 :=
-num_mul_denom_eq_num_iff_eq'.mp (by rw [zero_mul, h, ring_hom.map_zero])
-
->>>>>>> 24b7290d
 lemma is_integer_of_is_unit_denom {x : K} (h : is_unit (denom A x : A)) : is_integer A x :=
 begin
   cases h with d hd,
