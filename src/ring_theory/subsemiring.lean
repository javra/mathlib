--- conflicted
+++ resolved
@@ -42,12 +42,8 @@
 @[simp]
 lemma mem_carrier {s : subsemiring R} {x : R} : x ∈ s.carrier ↔ x ∈ s := iff.rfl
 
-<<<<<<< HEAD
-instance : has_coe_to_sort (subsemiring R) Type* := ⟨λ S, {x : R // x ∈ S}⟩
-=======
 /-- Two subsemirings are equal if they have the same elements. -/
 @[ext] theorem ext {S T : subsemiring R} (h : ∀ x, x ∈ S ↔ x ∈ T) : S = T := set_like.ext h
->>>>>>> 23dbb4cf
 
 /-- Construct a `subsemiring R` from a set `s`, a submonoid `sm`, and an additive
 submonoid `sa` such that `x ∈ s ↔ x ∈ sm ↔ x ∈ sa`. -/
@@ -192,24 +188,6 @@
 
 /-! Note: currently, there is no `linear_ordered_comm_semiring`. -/
 
-<<<<<<< HEAD
-instance : partial_order (subsemiring R) :=
-{ le := λ s t, ∀ ⦃x⦄, x ∈ s → x ∈ t,
-  .. partial_order.lift (coe : subsemiring R → set R) ext' }
-
-lemma le_def {s t : subsemiring R} : s ≤ t ↔ ∀ ⦃x : R⦄, x ∈ s → x ∈ t := iff.rfl
-
-@[simp, norm_cast] lemma coe_subset_coe {s t : subsemiring R} : (s : set R) ⊆ t ↔ s ≤ t := iff.rfl
-
-@[simp, norm_cast] lemma coe_ssubset_coe {s t : subsemiring R} : (s : set R) ⊂ t ↔ s < t := iff.rfl
-
-@[simp, norm_cast]
-lemma mem_coe {S : subsemiring R} {m : R} : m ∈ (S : set R) ↔ m ∈ S := iff.rfl
-
-@[simp, norm_cast]
-lemma coe_coe (s : subsemiring R) : ((s : set R) : Type*) = s := rfl
-=======
->>>>>>> 23dbb4cf
 
 @[simp] lemma mem_to_submonoid {s : subsemiring R} {x : R} : x ∈ s.to_submonoid ↔ x ∈ s := iff.rfl
 @[simp] lemma coe_to_submonoid (s : subsemiring R) : (s.to_submonoid : set R) = s := rfl
