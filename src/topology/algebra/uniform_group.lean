--- conflicted
+++ resolved
@@ -123,19 +123,11 @@
 end
 
 lemma uniform_continuous_of_tendsto_zero [uniform_space β] [add_group β] [uniform_add_group β]
-<<<<<<< HEAD
   {f : α →+ β} (h : tendsto f (𝓝 0) (𝓝 0)) :
   uniform_continuous f :=
 begin
   have : ((λx:β×β, x.2 - x.1) ∘ (λx:α×α, (f x.1, f x.2))) = (λx:α×α, f (x.2 - x.1)),
   { simp only [f.map_sub] },
-=======
-  {f : α → β} (hf : is_add_group_hom f) (h : tendsto f (𝓝 0) (𝓝 0)) :
-  uniform_continuous f :=
-begin
-  have : ((λx:β×β, x.2 - x.1) ∘ (λx:α×α, (f x.1, f x.2))) = (λx:α×α, f (x.2 - x.1)),
-  { simp only [hf.map_sub] },
->>>>>>> f961b280
   rw [uniform_continuous, uniformity_eq_comap_nhds_zero α, uniformity_eq_comap_nhds_zero β,
     tendsto_comap_iff, this],
   exact tendsto.comp h tendsto_comap
@@ -148,16 +140,9 @@
 uniform_continuous_of_tendsto_zero f.is_add_group_hom (by simpa using hf.tendsto)
 
 lemma uniform_continuous_of_continuous [uniform_space β] [add_group β] [uniform_add_group β]
-<<<<<<< HEAD
   {f : α →+ β} (h : continuous f) : uniform_continuous f :=
 uniform_continuous_of_tendsto_zero $
   suffices tendsto f (𝓝 0) (𝓝 (f 0)), by rwa f.map_zero at this,
-=======
-  {f : α → β} (hf : is_add_group_hom f) (h : continuous f) :
-  uniform_continuous f :=
-uniform_continuous_of_tendsto_zero hf $
-  suffices tendsto f (𝓝 0) (𝓝 (f 0)), by rwa [hf.map_zero] at this,
->>>>>>> f961b280
   h.tendsto 0
 
 end uniform_add_group
@@ -247,67 +232,6 @@
 
 end topological_add_comm_group
 
-<<<<<<< HEAD
-=======
-namespace add_comm_group
-section Z_bilin
-
-variables {α : Type*} {β : Type*} {γ : Type*} {δ : Type*}
-variables [add_comm_group α] [add_comm_group β] [add_comm_group γ]
-
-/- TODO: when modules are changed to have more explicit base ring, then change replace `is_Z_bilin`
-by using `is_bilinear_map ℤ` from `tensor_product`. -/
-/-- `ℤ`-bilinearity for maps between additive commutative groups. -/
-class is_Z_bilin (f : α × β → γ) : Prop :=
-(add_left []  : ∀ a a' b, f (a + a', b) = f (a, b) + f (a', b))
-(add_right [] : ∀ a b b', f (a, b + b') = f (a, b) + f (a, b'))
-
-variables (f : α × β → γ) [is_Z_bilin f]
-
-lemma is_Z_bilin.comp_hom {g : γ → δ} [add_comm_group δ] (hg : is_add_group_hom g) :
-  is_Z_bilin (g ∘ f) :=
-by constructor; simp [(∘), is_Z_bilin.add_left f, is_Z_bilin.add_right f, hg.map_add]
-
-instance is_Z_bilin.comp_swap : is_Z_bilin (f ∘ prod.swap) :=
-⟨λ a a' b, is_Z_bilin.add_right f b a a',
- λ a b b', is_Z_bilin.add_left f b b' a⟩
-
-lemma is_Z_bilin.zero_left : ∀ b, f (0, b) = 0 :=
-begin
-  intro b,
-  apply add_right_eq_self.1,
-  rw [ ←is_Z_bilin.add_left f, zero_add]
-end
-
-lemma is_Z_bilin.zero_right : ∀ a, f (a, 0) = 0 :=
-is_Z_bilin.zero_left (f ∘ prod.swap)
-
-lemma is_Z_bilin.zero : f (0, 0) = 0 :=
-is_Z_bilin.zero_left f 0
-
-lemma is_Z_bilin.neg_left  : ∀ a b, f (-a, b) = -f (a, b) :=
-begin
-  intros a b,
-  apply eq_of_sub_eq_zero,
-  rw [sub_eq_add_neg, neg_neg, ←is_Z_bilin.add_left f, neg_add_self, is_Z_bilin.zero_left f]
-end
-
-lemma is_Z_bilin.neg_right  : ∀ a b, f (a, -b) = -f (a, b) :=
-assume a b, is_Z_bilin.neg_left (f ∘ prod.swap) b a
-
-lemma is_Z_bilin.sub_left : ∀ a a' b, f (a - a', b) = f (a, b) - f (a', b) :=
-begin
-  intros,
-  simp [sub_eq_add_neg],
-  rw [is_Z_bilin.add_left f, is_Z_bilin.neg_left f]
-end
-
-lemma is_Z_bilin.sub_right : ∀ a b b', f (a, b - b') = f (a, b) - f (a,b') :=
-assume a b b', is_Z_bilin.sub_left (f ∘ prod.swap) b b' a
-end Z_bilin
-end add_comm_group
-
->>>>>>> f961b280
 open add_comm_group filter set function
 
 section
@@ -316,13 +240,8 @@
 
 -- β is a dense subgroup of α, inclusion is denoted by e
 variables [topological_space β] [add_comm_group β]
-<<<<<<< HEAD
 variables {e : β →+ α} (de : dense_inducing e)
 include de
-=======
-variables {e : β → α} (he : is_add_group_hom e) (de : dense_inducing e)
-include he de
->>>>>>> f961b280
 
 lemma tendsto_sub_comap_self (x₀ : α) :
   tendsto (λt:β×β, t.2 - t.1) (comap (λp:β×β, (e p.1, e p.2)) $ 𝓝 (x₀, x₀)) (𝓝 0) :=
@@ -330,19 +249,10 @@
   have comm : (λx:α×α, x.2-x.1) ∘ (λt:β×β, (e t.1, e t.2)) = e ∘ (λt:β×β, t.2 - t.1),
   { ext t,
     change e t.2 - e t.1 = e (t.2 - t.1),
-<<<<<<< HEAD
     rwa ← e.map_sub t.2 t.1 },
   have lim : tendsto (λ x : α × α, x.2-x.1) (𝓝 (x₀, x₀)) (𝓝 (e 0)),
   { simpa using (continuous_sub.comp (@continuous_swap α α _ _)).tendsto (x₀, x₀) },
   simpa using de.tendsto_comap_nhds_nhds lim comm
-=======
-    rwa ← he.map_sub t.2 t.1 },
-  have lim : tendsto (λ x : α × α, x.2-x.1) (𝓝 (x₀, x₀)) (𝓝 (e 0)),
-    { have := (continuous_sub.comp (@continuous_swap α α _ _)).tendsto (x₀, x₀),
-      simpa [-sub_eq_add_neg, sub_self, eq.symm (he.map_zero)] using this },
-  have := de.tendsto_comap_nhds_nhds lim comm,
-  simp [-sub_eq_add_neg, this]
->>>>>>> f961b280
 end
 end
 
@@ -358,7 +268,6 @@
 variables [topological_space δ] [add_comm_group δ] [topological_add_group δ]
 variables [uniform_space G] [add_comm_group G] [uniform_add_group G] [separated_space G]
   [complete_space G]
-<<<<<<< HEAD
 variables {e : β →+ α} (de : dense_inducing e)
 variables {f : δ →+ γ} (df : dense_inducing f)
 
@@ -368,13 +277,6 @@
 variables  (hφ : continuous Φ)
 
 include de df hφ
-=======
-variables {e : β → α} (he : is_add_group_hom e) (de : dense_inducing e)
-variables {f : δ → γ} (hf : is_add_group_hom f) (df : dense_inducing f)
-variables {φ : β × δ → G} (hφ : continuous φ) [bilin : is_Z_bilin φ]
-
-include he de hf df hφ bilin
->>>>>>> f961b280
 
 variables {W' : set G} (W'_nhd : W' ∈ 𝓝 (0 : G))
 include W'_nhd
@@ -438,16 +340,10 @@
   obtain ⟨y₁, y₁_in⟩ : V₁.nonempty :=
     ((df.comap_nhds_ne_bot _).nonempty_of_mem V₁_nhd),
 
-<<<<<<< HEAD
   have cont_flip : continuous (λ p : δ × β, φ.flip p.1 p.2),
   { show continuous (Φ ∘ prod.swap), from hφ.comp continuous_swap },
   rcases (extend_Z_bilin_aux de df hφ W_nhd x₀ y₁) with ⟨U₂, U₂_nhd, HU⟩,
   rcases (extend_Z_bilin_aux df de cont_flip W_nhd y₀ x₁) with ⟨V₂, V₂_nhd, HV⟩,
-=======
-  rcases (extend_Z_bilin_aux he de hf df hφ W_nhd x₀ y₁) with ⟨U₂, U₂_nhd, HU⟩,
-  rcases (extend_Z_bilin_aux hf df he de (hφ.comp continuous_swap) W_nhd y₀ x₁)
-    with ⟨V₂, V₂_nhd, HV⟩,
->>>>>>> f961b280
 
   existsi [U₁ ∩ U₂, inter_mem_sets U₁_nhd U₂_nhd,
             V₁ ∩ V₂, inter_mem_sets V₁_nhd V₂_nhd],
