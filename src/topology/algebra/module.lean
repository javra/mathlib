/-
Copyright (c) 2019 Sébastien Gouëzel. All rights reserved.
Released under Apache 2.0 license as described in the file LICENSE.
Authors: Jan-David Salchow, Sébastien Gouëzel, Jean Lo, Yury Kudryashov
-/
import topology.algebra.ring
import topology.algebra.mul_action
import topology.uniform_space.uniform_embedding
import algebra.algebra.basic
import linear_algebra.projection
import linear_algebra.pi

/-!
# Theory of topological modules and continuous linear maps.

We use the class `has_continuous_smul` for topological (semi) modules and topological vector spaces.

In this file we define continuous linear maps, as linear maps between topological modules which are
continuous. The set of continuous linear maps between the topological `R`-modules `M` and `M₂` is
denoted by `M →L[R] M₂`.

Continuous linear equivalences are denoted by `M ≃L[R] M₂`.

-/

open filter
open_locale topological_space big_operators

universes u v w u'

section

variables {R : Type*} {M : Type*}
[ring R] [topological_space R]
[topological_space M] [add_comm_group M]
[module R M] [has_continuous_smul R M]

/-- If `M` is a topological module over `R` and `0` is a limit of invertible elements of `R`, then
`⊤` is the only submodule of `M` with a nonempty interior.
This is the case, e.g., if `R` is a nondiscrete normed field. -/
lemma submodule.eq_top_of_nonempty_interior' [has_continuous_add M]
  [ne_bot (𝓝[{x : R | is_unit x}] 0)]
  (s : submodule R M) (hs : (interior (s:set M)).nonempty) :
  s = ⊤ :=
begin
  rcases hs with ⟨y, hy⟩,
  refine (submodule.eq_top_iff'.2 $ λ x, _),
  rw [mem_interior_iff_mem_nhds] at hy,
  have : tendsto (λ c:R, y + c • x) (𝓝[{x : R | is_unit x}] 0) (𝓝 (y + (0:R) • x)),
    from tendsto_const_nhds.add ((tendsto_nhds_within_of_tendsto_nhds tendsto_id).smul
      tendsto_const_nhds),
  rw [zero_smul, add_zero] at this,
  rcases nonempty_of_mem_sets (inter_mem_sets (mem_map.1 (this hy)) self_mem_nhds_within)
    with ⟨_, hu, u, rfl⟩,
  have hy' : y ∈ ↑s := mem_of_mem_nhds hy,
  exact (s.smul_mem_iff' _).1 ((s.add_mem_iff_right hy').1 hu)
end

end

section closure
variables {R : Type u} {M : Type v}
[semiring R] [topological_space R]
[topological_space M] [add_comm_monoid M]
[module R M] [has_continuous_smul R M]

lemma submodule.closure_smul_self_subset (s : submodule R M) :
  (λ p : R × M, p.1 • p.2) '' ((set.univ : set R).prod (closure (s : set M)))
  ⊆ closure (s : set M) :=
calc
(λ p : R × M, p.1 • p.2) '' ((set.univ : set R).prod (closure (s : set M)))
    = (λ p : R × M, p.1 • p.2) '' (closure ((set.univ : set R).prod s)) : by simp [closure_prod_eq]
... ⊆ closure ((λ p : R × M, p.1 • p.2) '' ((set.univ : set R).prod s)) :
  image_closure_subset_closure_image continuous_smul
... = closure s : begin
  congr,
  ext x,
  refine ⟨_, λ hx, ⟨⟨1, x⟩, ⟨set.mem_univ _, hx⟩, one_smul R _⟩⟩,
  rintros ⟨⟨c, y⟩, ⟨hc, hy⟩, rfl⟩,
  simp [s.smul_mem c hy]
end

lemma submodule.closure_smul_self_eq (s : submodule R M) :
  (λ p : R × M, p.1 • p.2) '' ((set.univ : set R).prod (closure (s : set M)))
  = closure (s : set M) :=
set.subset.antisymm s.closure_smul_self_subset
  (λ x hx, ⟨⟨1, x⟩, ⟨set.mem_univ _, hx⟩, one_smul R _⟩)

variables [has_continuous_add M]

/-- The (topological-space) closure of a submodule of a topological `R`-module `M` is itself
a submodule. -/
def submodule.topological_closure (s : submodule R M) : submodule R M :=
{ carrier := closure (s : set M),
  smul_mem' := λ c x hx, s.closure_smul_self_subset ⟨⟨c, x⟩, ⟨set.mem_univ _, hx⟩, rfl⟩,
  ..s.to_add_submonoid.topological_closure }

@[simp] lemma submodule.topological_closure_coe (s : submodule R M) :
  (s.topological_closure : set M) = closure (s : set M) :=
rfl

instance submodule.topological_closure_has_continuous_smul (s : submodule R M) :
  has_continuous_smul R (s.topological_closure) :=
{ continuous_smul :=
  begin
    apply continuous_induced_rng,
    change continuous (λ p : R × s.topological_closure, p.1 • (p.2 : M)),
    continuity,
  end,
  ..s.to_add_submonoid.topological_closure_has_continuous_add }

lemma submodule.submodule_topological_closure (s : submodule R M) :
  s ≤ s.topological_closure :=
subset_closure

lemma submodule.is_closed_topological_closure (s : submodule R M) :
  is_closed (s.topological_closure : set M) :=
by convert is_closed_closure

lemma submodule.topological_closure_minimal
  (s : submodule R M) {t : submodule R M} (h : s ≤ t) (ht : is_closed (t : set M)) :
  s.topological_closure ≤ t :=
closure_minimal h ht

lemma submodule.topological_closure_mono {s : submodule R M} {t : submodule R M} (h : s ≤ t) :
  s.topological_closure ≤ t.topological_closure :=
s.topological_closure_minimal (h.trans t.submodule_topological_closure)
  t.is_closed_topological_closure

end closure

/-- Continuous linear maps between modules. We only put the type classes that are necessary for the
definition, although in applications `M` and `M₂` will be topological modules over the topological
ring `R`. -/
structure continuous_linear_map
  (R : Type*) [semiring R]
  (M : Type*) [topological_space M] [add_comm_monoid M]
  (M₂ : Type*) [topological_space M₂] [add_comm_monoid M₂]
  [module R M] [module R M₂]
  extends linear_map R M M₂ :=
(cont : continuous to_fun . tactic.interactive.continuity')

notation M ` →L[`:25 R `] ` M₂ := continuous_linear_map R M M₂

/-- Continuous linear equivalences between modules. We only put the type classes that are necessary
for the definition, although in applications `M` and `M₂` will be topological modules over the
topological ring `R`. -/
@[nolint has_inhabited_instance]
structure continuous_linear_equiv
  (R : Type*) [semiring R]
  (M : Type*) [topological_space M] [add_comm_monoid M]
  (M₂ : Type*) [topological_space M₂] [add_comm_monoid M₂]
  [module R M] [module R M₂]
  extends linear_equiv R M M₂ :=
(continuous_to_fun  : continuous to_fun . tactic.interactive.continuity')
(continuous_inv_fun : continuous inv_fun . tactic.interactive.continuity')

notation M ` ≃L[`:50 R `] ` M₂ := continuous_linear_equiv R M M₂

namespace continuous_linear_map

section semiring
/-!
### Properties that hold for non-necessarily commutative semirings.
-/

variables
{R : Type*} [semiring R]
{M : Type*} [topological_space M] [add_comm_monoid M]
{M₂ : Type*} [topological_space M₂] [add_comm_monoid M₂]
{M₃ : Type*} [topological_space M₃] [add_comm_monoid M₃]
{M₄ : Type*} [topological_space M₄] [add_comm_monoid M₄]
[module R M] [module R M₂] [module R M₃] [module R M₄]

/-- Coerce continuous linear maps to linear maps. -/
instance : has_coe (M →L[R] M₂) (M →ₗ[R] M₂) := ⟨to_linear_map⟩

-- make the coercion the preferred form
@[simp] lemma to_linear_map_eq_coe (f : M →L[R] M₂) : f.to_linear_map = f := rfl

/-- Coerce continuous linear maps to functions. -/
-- see Note [function coercion]
instance to_fun : has_coe_to_fun $ M →L[R] M₂ := ⟨λ _, M → M₂, λ f, f⟩

@[simp] lemma coe_mk (f : M →ₗ[R] M₂) (h) : (mk f h : M →ₗ[R] M₂) = f := rfl
@[simp] lemma coe_mk' (f : M →ₗ[R] M₂) (h) : (mk f h : M → M₂) = f := rfl

@[continuity]
protected lemma continuous (f : M →L[R] M₂) : continuous f := f.2

protected lemma continuous_at (f : M →L[R] M₂) {x : M} : continuous_at f x :=
f.continuous.continuous_at

protected lemma continuous_on (f : M →L[R] M₂) {s : set M} : continuous_on f s :=
f.continuous.continuous_on

theorem coe_injective : function.injective (coe : (M →L[R] M₂) → (M →ₗ[R] M₂)) :=
by { intros f g H, cases f, cases g, congr' }

@[simp, norm_cast] lemma coe_inj {f g : M →L[R] M₂} :
  (f : M →ₗ[R] M₂) = g ↔ f = g :=
coe_injective.eq_iff

<<<<<<< HEAD
/-- The map `λ f : M →L[R] M₂, (f : M → M₂)` is injective. -/
theorem injective_coe_fn : function.injective (λ (f : M →L[R] M₂) (x : M), f x) :=
=======
theorem coe_fn_injective : function.injective (λ f : M →L[R] M₂, show M → M₂, from f) :=
>>>>>>> aa78feba
linear_map.coe_injective.comp coe_injective

@[ext] theorem ext {f g : M →L[R] M₂} (h : ∀ x, f x = g x) : f = g :=
coe_fn_injective $ funext h

theorem ext_iff {f g : M →L[R] M₂} : f = g ↔ ∀ x, f x = g x :=
⟨λ h x, by rw h, by ext⟩

<<<<<<< HEAD
@[simp] lemma update_apply {ι : Type*} {R M M' : ι → Type*} [decidable_eq ι] [Π i, semiring (R i)]
  [Π i, add_comm_monoid (M i)] [Π i, semimodule (R i) (M i)] [Π i, topological_space (M i)]
  [Π i, add_comm_monoid (M' i)] [Π i, semimodule (R i) (M' i)] [Π i, topological_space (M' i)]
  (f : Π i, M i →L[R i] M' i) (i : ι) (g : M i →L[R i] M' i) (j : ι) (v : Π k, M k) :
  function.update f i g j (v j) = function.update (λ k, f k (v k)) i (g $ v i) j :=
by by_cases h : j = i; [subst j, skip]; simp *

variables (c : R) (f g : M →L[R] M₂) (h : M₂ →L[R] M₃) (x y z : M)
=======
variables (f g : M →L[R] M₂) (c : R) (h : M₂ →L[R] M₃) (x y z : M)
>>>>>>> aa78feba

-- make some straightforward lemmas available to `simp`.
@[simp] lemma map_zero : f (0 : M) = 0 := (to_linear_map _).map_zero
@[simp] lemma map_add  : f (x + y) = f x + f y := (to_linear_map _).map_add _ _
@[simp] lemma map_smul : f (c • x) = c • f x := (to_linear_map _).map_smul _ _

@[simp, priority 900]
lemma map_smul_of_tower {R S : Type*} [semiring S] [has_scalar R M]
  [module S M] [has_scalar R M₂] [module S M₂]
  [linear_map.compatible_smul M M₂ R S] (f : M →L[S] M₂) (c : R) (x : M) :
  f (c • x) = c • f x :=
linear_map.compatible_smul.map_smul f c x

lemma map_sum {ι : Type*} (s : finset ι) (g : ι → M) :
  f (∑ i in s, g i) = ∑ i in s, f (g i) := f.to_linear_map.map_sum

@[simp, norm_cast] lemma coe_coe : ((f : M →ₗ[R] M₂) : (M → M₂)) = (f : M → M₂) := rfl

@[ext] theorem ext_ring [topological_space R] {f g : R →L[R] M} (h : f 1 = g 1) : f = g :=
coe_inj.1 $ linear_map.ext_ring h

theorem ext_ring_iff [topological_space R] {f g : R →L[R] M} : f = g ↔ f 1 = g 1 :=
⟨λ h, h ▸ rfl, ext_ring⟩

/-- If two continuous linear maps are equal on a set `s`, then they are equal on the closure
of the `submodule.span` of this set. -/
lemma eq_on_closure_span [t2_space M₂] {s : set M} {f g : M →L[R] M₂} (h : set.eq_on f g s) :
  set.eq_on f g (closure (submodule.span R s : set M)) :=
(linear_map.eq_on_span' h).closure f.continuous g.continuous

/-- If the submodule generated by a set `s` is dense in the ambient module, then two continuous
linear maps equal on `s` are equal. -/
lemma ext_on [t2_space M₂] {s : set M} (hs : dense (submodule.span R s : set M)) {f g : M →L[R] M₂}
  (h : set.eq_on f g s) :
  f = g :=
ext $ λ x, eq_on_closure_span h (hs x)

/-- Under a continuous linear map, the image of the `topological_closure` of a submodule is
contained in the `topological_closure` of its image. -/
lemma _root_.submodule.topological_closure_map [topological_space R] [has_continuous_smul R M]
  [has_continuous_add M] [has_continuous_smul R M₂] [has_continuous_add M₂] (f : M →L[R] M₂)
  (s : submodule R M) :
  (s.topological_closure.map f.to_linear_map) ≤ (s.map f.to_linear_map).topological_closure :=
image_closure_subset_closure_image f.continuous

/-- The continuous map that is constantly zero. -/
instance: has_zero (M →L[R] M₂) := ⟨⟨0, continuous_zero⟩⟩
instance : inhabited (M →L[R] M₂) := ⟨0⟩

@[simp] lemma default_def : default (M →L[R] M₂) = 0 := rfl
@[simp] lemma zero_apply : (0 : M →L[R] M₂) x = 0 := rfl
@[simp, norm_cast] lemma coe_zero : ((0 : M →L[R] M₂) : M →ₗ[R] M₂) = 0 := rfl
/- no simp attribute on the next line as simp does not always simplify `0 x` to `0`
when `0` is the zero function, while it does for the zero continuous linear map,
and this is the most important property we care about. -/
@[norm_cast] lemma coe_zero' : ((0 : M →L[R] M₂) : M → M₂) = 0 := rfl

instance unique_of_left [subsingleton M] : unique (M →L[R] M₂) :=
coe_injective.unique

instance unique_of_right [subsingleton M₂] : unique (M →L[R] M₂) :=
coe_injective.unique

section

variables (R M)

/-- the identity map as a continuous linear map. -/
def id : M →L[R] M :=
⟨linear_map.id, continuous_id⟩

end

instance : has_one (M →L[R] M) := ⟨id R M⟩

lemma one_def : (1 : M →L[R] M) = id R M := rfl
lemma id_apply : id R M x = x := rfl
@[simp, norm_cast] lemma coe_id : (id R M : M →ₗ[R] M) = linear_map.id := rfl
@[simp, norm_cast] lemma coe_id' : (id R M : M → M) = _root_.id := rfl

@[simp, norm_cast] lemma coe_eq_id {f : M →L[R] M} :
  (f : M →ₗ[R] M) = linear_map.id ↔ f = id _ _ :=
by rw [← coe_id, coe_inj]

@[simp] lemma one_apply : (1 : M →L[R] M) x = x := rfl

section add
variables [has_continuous_add M₂]

instance : has_add (M →L[R] M₂) :=
⟨λ f g, ⟨f + g, f.2.add g.2⟩⟩

lemma continuous_nsmul (n : ℕ) : continuous (λ (x : M₂), n • x) :=
begin
  induction n with n ih,
  { simp [continuous_const] },
  { simp [nat.succ_eq_add_one, add_smul], exact ih.add continuous_id }
end

@[continuity]
lemma continuous.nsmul {α : Type*} [topological_space α] {n : ℕ} {f : α → M₂} (hf : continuous f) :
  continuous (λ (x : α), n • (f x)) :=
(continuous_nsmul n).comp hf

@[simp] lemma add_apply : (f + g) x = f x + g x := rfl
@[simp, norm_cast] lemma coe_add : (((f + g) : M →L[R] M₂) : M →ₗ[R] M₂) = f + g := rfl
@[norm_cast] lemma coe_add' : (((f + g) : M →L[R] M₂) : M → M₂) = (f : M → M₂) + g := rfl

instance : add_comm_monoid (M →L[R] M₂) :=
{ zero := (0 : M →L[R] M₂),
  add := (+),
  zero_add := by intros; ext; apply_rules [zero_add, add_assoc, add_zero, add_left_neg, add_comm],
  add_zero := by intros; ext; apply_rules [zero_add, add_assoc, add_zero, add_left_neg, add_comm],
  add_comm := by intros; ext; apply_rules [zero_add, add_assoc, add_zero, add_left_neg, add_comm],
  add_assoc := by intros; ext; apply_rules [zero_add, add_assoc, add_zero, add_left_neg, add_comm],
  nsmul := λ n f,
    { to_fun := λ x, n • (f x),
      map_add' := by simp,
      map_smul' := by simp [smul_comm n] },
  nsmul_zero' := λ f, by { ext, simp },
  nsmul_succ' := λ n f, by { ext, simp [nat.succ_eq_one_add, add_smul], } }

@[simp, norm_cast] lemma coe_sum {ι : Type*} (t : finset ι) (f : ι → M →L[R] M₂) :
  ↑(∑ d in t, f d) = (∑ d in t, f d : M →ₗ[R] M₂) :=
(add_monoid_hom.mk (coe : (M →L[R] M₂) → (M →ₗ[R] M₂)) rfl (λ _ _, rfl)).map_sum _ _

@[simp, norm_cast] lemma coe_sum' {ι : Type*} (t : finset ι) (f : ι → M →L[R] M₂) :
  ⇑(∑ d in t, f d) = ∑ d in t, f d :=
by simp only [← coe_coe, coe_sum, linear_map.coe_fn_sum]

lemma sum_apply {ι : Type*} (t : finset ι) (f : ι → M →L[R] M₂) (b : M) :
  (∑ d in t, f d) b = ∑ d in t, f d b :=
by simp only [coe_sum', finset.sum_apply]

end add

/-- Composition of bounded linear maps. -/
def comp (g : M₂ →L[R] M₃) (f : M →L[R] M₂) : M →L[R] M₃ :=
⟨(g : M₂ →ₗ[R] M₃).comp f, g.2.comp f.2⟩

@[simp, norm_cast] lemma coe_comp : ((h.comp f) : (M →ₗ[R] M₃)) = (h : M₂ →ₗ[R] M₃).comp f := rfl
@[simp, norm_cast] lemma coe_comp' : ((h.comp f) : (M → M₃)) = (h : M₂ → M₃) ∘ f := rfl

@[simp] theorem comp_id : f.comp (id R M) = f :=
ext $ λ x, rfl

@[simp] theorem id_comp : (id R M₂).comp f = f :=
ext $ λ x, rfl

@[simp] theorem comp_zero : f.comp (0 : M₃ →L[R] M) = 0 :=
by { ext, simp }

@[simp] theorem zero_comp : (0 : M₂ →L[R] M₃).comp f = 0 :=
by { ext, simp }

@[simp] lemma comp_add [has_continuous_add M₂] [has_continuous_add M₃]
  (g : M₂ →L[R] M₃) (f₁ f₂ : M →L[R] M₂) :
  g.comp (f₁ + f₂) = g.comp f₁ + g.comp f₂ :=
by { ext, simp }

@[simp] lemma add_comp [has_continuous_add M₃]
  (g₁ g₂ : M₂ →L[R] M₃) (f : M →L[R] M₂) :
  (g₁ + g₂).comp f = g₁.comp f + g₂.comp f :=
by { ext, simp }

theorem comp_assoc (h : M₃ →L[R] M₄) (g : M₂ →L[R] M₃) (f : M →L[R] M₂) :
  (h.comp g).comp f = h.comp (g.comp f) :=
rfl

instance : has_mul (M →L[R] M) := ⟨comp⟩

lemma mul_def (f g : M →L[R] M) : f * g = f.comp g := rfl

@[simp] lemma coe_mul (f g : M →L[R] M) : ⇑(f * g) = f ∘ g := rfl

lemma mul_apply (f g : M →L[R] M) (x : M) : (f * g) x = f (g x) := rfl

/-- The cartesian product of two bounded linear maps, as a bounded linear map. -/
protected def prod (f₁ : M →L[R] M₂) (f₂ : M →L[R] M₃) : M →L[R] (M₂ × M₃) :=
⟨(f₁ : M →ₗ[R] M₂).prod f₂, f₁.2.prod_mk f₂.2⟩

@[simp, norm_cast] lemma coe_prod (f₁ : M →L[R] M₂) (f₂ : M →L[R] M₃) :
  (f₁.prod f₂ : M →ₗ[R] M₂ × M₃) = linear_map.prod f₁ f₂ :=
rfl

@[simp, norm_cast] lemma prod_apply (f₁ : M →L[R] M₂) (f₂ : M →L[R] M₃) (x : M) :
  f₁.prod f₂ x = (f₁ x, f₂ x) :=
rfl

section

variables (R M M₂)

/-- The left injection into a product is a continuous linear map. -/
def inl : M →L[R] M × M₂ := (id R M).prod 0

/-- The right injection into a product is a continuous linear map. -/
def inr : M₂ →L[R] M × M₂ := (0 : M₂ →L[R] M).prod (id R M₂)

end

@[simp] lemma inl_apply (x : M) : inl R M M₂ x = (x, 0) := rfl
@[simp] lemma inr_apply (x : M₂) : inr R M M₂ x = (0, x) := rfl

@[simp, norm_cast] lemma coe_inl : (inl R M M₂ : M →ₗ[R] M × M₂) = linear_map.inl R M M₂ := rfl
@[simp, norm_cast] lemma coe_inr : (inr R M M₂ : M₂ →ₗ[R] M × M₂) = linear_map.inr R M M₂ := rfl

/-- Kernel of a continuous linear map. -/
def ker (f : M →L[R] M₂) : submodule R M := (f : M →ₗ[R] M₂).ker

@[norm_cast] lemma ker_coe : (f : M →ₗ[R] M₂).ker = f.ker := rfl

@[simp] lemma mem_ker {f : M →L[R] M₂} {x} : x ∈ f.ker ↔ f x = 0 := linear_map.mem_ker

lemma is_closed_ker [t1_space M₂] : is_closed (f.ker : set M) :=
continuous_iff_is_closed.1 f.cont _ is_closed_singleton

@[simp] lemma apply_ker (x : f.ker) : f x = 0 := mem_ker.1 x.2

lemma is_complete_ker {M' : Type*} [uniform_space M'] [complete_space M'] [add_comm_monoid M']
  [module R M'] [t1_space M₂] (f : M' →L[R] M₂) :
  is_complete (f.ker : set M') :=
f.is_closed_ker.is_complete

instance complete_space_ker {M' : Type*} [uniform_space M'] [complete_space M'] [add_comm_monoid M']
  [module R M'] [t1_space M₂] (f : M' →L[R] M₂) :
  complete_space f.ker :=
f.is_closed_ker.complete_space_coe

@[simp] lemma ker_prod (f : M →L[R] M₂) (g : M →L[R] M₃) :
  ker (f.prod g) = ker f ⊓ ker g :=
linear_map.ker_prod f g

/-- Range of a continuous linear map. -/
def range (f : M →L[R] M₂) : submodule R M₂ := (f : M →ₗ[R] M₂).range

lemma range_coe : (f.range : set M₂) = set.range f := linear_map.range_coe _
lemma mem_range {f : M →L[R] M₂} {y} : y ∈ f.range ↔ ∃ x, f x = y := linear_map.mem_range

lemma mem_range_self (f : M →L[R] M₂) (x : M) : f x ∈ f.range := mem_range.2 ⟨x, rfl⟩

lemma range_prod_le (f : M →L[R] M₂) (g : M →L[R] M₃) :
  range (f.prod g) ≤ (range f).prod (range g) :=
(f : M →ₗ[R] M₂).range_prod_le g

/-- Restrict codomain of a continuous linear map. -/
def cod_restrict (f : M →L[R] M₂) (p : submodule R M₂) (h : ∀ x, f x ∈ p) :
  M →L[R] p :=
{ cont := continuous_subtype_mk h f.continuous,
  to_linear_map := (f : M →ₗ[R] M₂).cod_restrict p h}

@[norm_cast] lemma coe_cod_restrict (f : M →L[R] M₂) (p : submodule R M₂) (h : ∀ x, f x ∈ p) :
  (f.cod_restrict p h : M →ₗ[R] p) = (f : M →ₗ[R] M₂).cod_restrict p h :=
rfl

@[simp] lemma coe_cod_restrict_apply (f : M →L[R] M₂) (p : submodule R M₂) (h : ∀ x, f x ∈ p) (x) :
  (f.cod_restrict p h x : M₂) = f x :=
rfl

@[simp] lemma ker_cod_restrict (f : M →L[R] M₂) (p : submodule R M₂) (h : ∀ x, f x ∈ p) :
  ker (f.cod_restrict p h) = ker f :=
(f : M →ₗ[R] M₂).ker_cod_restrict p h

/-- Embedding of a submodule into the ambient space as a continuous linear map. -/
def subtype_val (p : submodule R M) : p →L[R] M :=
{ cont := continuous_subtype_val,
  to_linear_map := p.subtype }

@[simp, norm_cast] lemma coe_subtype_val (p : submodule R M) :
  (subtype_val p : p →ₗ[R] M) = p.subtype :=
rfl

@[simp, norm_cast] lemma subtype_val_apply (p : submodule R M) (x : p) :
  (subtype_val p : p → M) x = x :=
rfl

variables (R M M₂)

/-- `prod.fst` as a `continuous_linear_map`. -/
def fst : M × M₂ →L[R] M :=
{ cont := continuous_fst, to_linear_map := linear_map.fst R M M₂ }

/-- `prod.snd` as a `continuous_linear_map`. -/
def snd : M × M₂ →L[R] M₂ :=
{ cont := continuous_snd, to_linear_map := linear_map.snd R M M₂ }

variables {R M M₂}

@[simp, norm_cast] lemma coe_fst : (fst R M M₂ : M × M₂ →ₗ[R] M) = linear_map.fst R M M₂ := rfl

@[simp, norm_cast] lemma coe_fst' : (fst R M M₂ : M × M₂ → M) = prod.fst := rfl

@[simp, norm_cast] lemma coe_snd : (snd R M M₂ : M × M₂ →ₗ[R] M₂) = linear_map.snd R M M₂ := rfl

@[simp, norm_cast] lemma coe_snd' : (snd R M M₂ : M × M₂ → M₂) = prod.snd := rfl

@[simp] lemma fst_prod_snd : (fst R M M₂).prod (snd R M M₂) = id R (M × M₂) := ext $ λ ⟨x, y⟩, rfl

@[simp] lemma fst_comp_prod (f : M →L[R] M₂) (g : M →L[R] M₃) :
  (fst R M₂ M₃).comp (f.prod g) = f :=
ext $ λ x, rfl

@[simp] lemma snd_comp_prod (f : M →L[R] M₂) (g : M →L[R] M₃) :
  (snd R M₂ M₃).comp (f.prod g) = g :=
ext $ λ x, rfl

/-- `prod.map` of two continuous linear maps. -/
def prod_map (f₁ : M →L[R] M₂) (f₂ : M₃ →L[R] M₄) : (M × M₃) →L[R] (M₂ × M₄) :=
(f₁.comp (fst R M M₃)).prod (f₂.comp (snd R M M₃))

@[simp, norm_cast] lemma coe_prod_map (f₁ : M →L[R] M₂) (f₂ : M₃ →L[R] M₄) :
  (f₁.prod_map f₂ : (M × M₃) →ₗ[R] (M₂ × M₄)) = ((f₁ : M →ₗ[R] M₂).prod_map (f₂ : M₃ →ₗ[R] M₄)) :=
rfl

@[simp, norm_cast] lemma coe_prod_map' (f₁ : M →L[R] M₂) (f₂ : M₃ →L[R] M₄) :
  ⇑(f₁.prod_map f₂) = prod.map f₁ f₂ :=
rfl

/-- The continuous linear map given by `(x, y) ↦ f₁ x + f₂ y`. -/
def coprod [has_continuous_add M₃] (f₁ : M →L[R] M₃) (f₂ : M₂ →L[R] M₃) :
  (M × M₂) →L[R] M₃ :=
⟨linear_map.coprod f₁ f₂, (f₁.cont.comp continuous_fst).add (f₂.cont.comp continuous_snd)⟩

@[norm_cast, simp] lemma coe_coprod [has_continuous_add M₃]
  (f₁ : M →L[R] M₃) (f₂ : M₂ →L[R] M₃) :
  (f₁.coprod f₂ : (M × M₂) →ₗ[R] M₃) = linear_map.coprod f₁ f₂ :=
rfl

@[simp] lemma coprod_apply [has_continuous_add M₃] (f₁ : M →L[R] M₃) (f₂ : M₂ →L[R] M₃) (x) :
  f₁.coprod f₂ x = f₁ x.1 + f₂ x.2 := rfl

lemma range_coprod [has_continuous_add M₃] (f₁ : M →L[R] M₃) (f₂ : M₂ →L[R] M₃) :
  (f₁.coprod f₂).range = f₁.range ⊔ f₂.range :=
linear_map.range_coprod _ _

section

variables {S : Type*} [semiring S] [module R S] [module S M₂] [is_scalar_tower R S M₂]
    [topological_space S] [has_continuous_smul S M₂]

/-- The linear map `λ x, c x • f`.  Associates to a scalar-valued linear map and an element of
`M₂` the `M₂`-valued linear map obtained by multiplying the two (a.k.a. tensoring by `M₂`).
See also `continuous_linear_map.smul_rightₗ` and `continuous_linear_map.smul_rightL`. -/
def smul_right (c : M →L[R] S) (f : M₂) : M →L[R] M₂ :=
{ cont := c.2.smul continuous_const,
  ..c.to_linear_map.smul_right f }

@[simp]
lemma smul_right_apply {c : M →L[R] S} {f : M₂} {x : M} :
  (smul_right c f : M → M₂) x = c x • f :=
rfl

end

variables [topological_space R] [has_continuous_smul R M₂]

@[simp]
lemma smul_right_one_one (c : R →L[R] M₂) : smul_right (1 : R →L[R] R) (c 1) = c :=
by ext; simp [← continuous_linear_map.map_smul_of_tower]

@[simp]
lemma smul_right_one_eq_iff {f f' : M₂} :
  smul_right (1 : R →L[R] R) f = smul_right (1 : R →L[R] R) f' ↔ f = f' :=
by simp only [ext_ring_iff, smul_right_apply, one_apply, one_smul]

lemma smul_right_comp [has_continuous_mul R] {x : M₂} {c : R} :
  (smul_right (1 : R →L[R] R) x).comp (smul_right (1 : R →L[R] R) c) =
    smul_right (1 : R →L[R] R) (c • x) :=
by { ext, simp [mul_smul] }

end semiring

section pi
variables
  {R : Type*} [semiring R]
  {M : Type*} [topological_space M] [add_comm_monoid M] [module R M]
  {M₂ : Type*} [topological_space M₂] [add_comm_monoid M₂] [module R M₂]
  {ι : Type*} {φ : ι → Type*} [∀i, topological_space (φ i)] [∀i, add_comm_monoid (φ i)]
  [∀i, module R (φ i)]

/-- `pi` construction for continuous linear functions. From a family of continuous linear functions
it produces a continuous linear function into a family of topological modules. -/
def pi (f : Πi, M →L[R] φ i) : M →L[R] (Πi, φ i) :=
⟨linear_map.pi (λ i, f i), continuous_pi (λ i, (f i).continuous)⟩

@[simp] lemma coe_pi' (f : Π i, M →L[R] φ i) : ⇑(pi f) = λ c i, f i c := rfl
@[simp] lemma coe_pi (f : Π i, M →L[R] φ i) :
  (pi f : M →ₗ[R] Π i, φ i) = linear_map.pi (λ i, f i) :=
rfl

lemma pi_apply (f : Πi, M →L[R] φ i) (c : M) (i : ι) :
  pi f c i = f i c := rfl

lemma pi_eq_zero (f : Πi, M →L[R] φ i) : pi f = 0 ↔ (∀i, f i = 0) :=
by { simp only [ext_iff, pi_apply, function.funext_iff], exact forall_swap }

lemma pi_zero : pi (λi, 0 : Πi, M →L[R] φ i) = 0 := ext $ λ _, rfl

lemma pi_comp (f : Πi, M →L[R] φ i) (g : M₂ →L[R] M) : (pi f).comp g = pi (λi, (f i).comp g) := rfl

/-- The projections from a family of topological modules are continuous linear maps. -/
def proj (i : ι) : (Πi, φ i) →L[R] φ i :=
⟨linear_map.proj i, continuous_apply _⟩

@[simp] lemma proj_apply (i : ι) (b : Πi, φ i) : (proj i : (Πi, φ i) →L[R] φ i) b = b i := rfl

lemma proj_pi (f : Πi, M₂ →L[R] φ i) (i : ι) : (proj i).comp (pi f) = f i :=
ext $ assume c, rfl

lemma infi_ker_proj : (⨅i, ker (proj i) : submodule R (Πi, φ i)) = ⊥ :=
linear_map.infi_ker_proj

variables (R φ)

/-- If `I` and `J` are complementary index sets, the product of the kernels of the `J`th projections
of `φ` is linearly equivalent to the product over `I`. -/
def infi_ker_proj_equiv {I J : set ι} [decidable_pred (λi, i ∈ I)]
  (hd : disjoint I J) (hu : set.univ ⊆ I ∪ J) :
  (⨅i ∈ J, ker (proj i) : submodule R (Πi, φ i)) ≃L[R] (Πi:I, φ i) :=
⟨ linear_map.infi_ker_proj_equiv R φ hd hu,
  continuous_pi (λ i, begin
    have := @continuous_subtype_coe _ _ (λ x, x ∈ (⨅i ∈ J, ker (proj i) : submodule R (Πi, φ i))),
    have := continuous.comp (by exact continuous_apply i) this,
    exact this
  end),
  continuous_subtype_mk _ (continuous_pi (λ i, begin
    dsimp, split_ifs; [apply continuous_apply, exact continuous_zero]
  end)) ⟩

end pi

section ring

variables
{R : Type*} [ring R]
{M : Type*} [topological_space M] [add_comm_group M]
{M₂ : Type*} [topological_space M₂] [add_comm_group M₂]
{M₃ : Type*} [topological_space M₃] [add_comm_group M₃]
{M₄ : Type*} [topological_space M₄] [add_comm_group M₄]
[module R M] [module R M₂] [module R M₃] [module R M₄]

variables (c : R) (f g : M →L[R] M₂) (h : M₂ →L[R] M₃) (x y z : M)

@[simp] lemma map_neg  : f (-x) = - (f x) := (to_linear_map _).map_neg _
@[simp] lemma map_sub  : f (x - y) = f x - f y := (to_linear_map _).map_sub _ _
@[simp] lemma sub_apply' (x : M) : ((f : M →ₗ[R] M₂) - g) x = f x - g x := rfl

lemma range_prod_eq {f : M →L[R] M₂} {g : M →L[R] M₃} (h : ker f ⊔ ker g = ⊤) :
  range (f.prod g) = (range f).prod (range g) :=
linear_map.range_prod_eq h

lemma ker_prod_ker_le_ker_coprod [has_continuous_add M₃]
  (f : M →L[R] M₃) (g : M₂ →L[R] M₃) :
  (ker f).prod (ker g) ≤ ker (f.coprod g) :=
linear_map.ker_prod_ker_le_ker_coprod f.to_linear_map g.to_linear_map

lemma ker_coprod_of_disjoint_range [has_continuous_add M₃]
  (f : M →L[R] M₃) (g : M₂ →L[R] M₃) (hd : disjoint f.range g.range) :
  ker (f.coprod g) = (ker f).prod (ker g) :=
linear_map.ker_coprod_of_disjoint_range f.to_linear_map g.to_linear_map hd

section
variables [topological_add_group M₂]

instance : has_neg (M →L[R] M₂) := ⟨λ f, ⟨-f, f.2.neg⟩⟩

@[simp] lemma neg_apply : (-f) x = - (f x) := rfl

@[simp, norm_cast] lemma coe_neg : (((-f) : M →L[R] M₂) : M →ₗ[R] M₂) = -(f : M →ₗ[R] M₂) := rfl
@[norm_cast] lemma coe_neg' : (((-f) : M →L[R] M₂) : M → M₂) = -(f : M → M₂) := rfl

instance : has_sub (M →L[R] M₂) := ⟨λ f g, ⟨f - g, f.2.sub g.2⟩⟩

lemma continuous_gsmul : ∀ (n : ℤ), continuous (λ (x : M₂), n • x)
| (n : ℕ) := by { simp only [gsmul_coe_nat], exact continuous_nsmul _ }
| -[1+ n] := by { simp only [gsmul_neg_succ_of_nat], exact (continuous_nsmul _).neg }

@[continuity]
lemma continuous.gsmul {α : Type*} [topological_space α] {n : ℤ} {f : α → M₂} (hf : continuous f) :
  continuous (λ (x : α), n • (f x)) :=
(continuous_gsmul n).comp hf

instance : add_comm_group (M →L[R] M₂) :=
by refine
{ zero := 0,
  add := (+),
  neg := has_neg.neg,
  sub := has_sub.sub,
  sub_eq_add_neg := _,
  nsmul := λ n f,
    { to_fun := λ x, n • (f x),
      map_add' := by simp,
      map_smul' := by simp [smul_comm n] },
  gsmul := λ n f,
    { to_fun := λ x, n • (f x),
      map_add' := by simp,
      map_smul' := by simp [smul_comm n] },
  gsmul_zero' := λ f, by { ext, simp },
  gsmul_succ' := λ n f, by { ext, simp [add_smul, add_comm] },
  gsmul_neg' := λ n f, by { ext, simp [nat.succ_eq_add_one, add_smul], },
  .. continuous_linear_map.add_comm_monoid, .. };
intros; ext; apply_rules [zero_add, add_assoc, add_zero, add_left_neg, add_comm, sub_eq_add_neg]

lemma sub_apply (x : M) : (f - g) x = f x - g x := rfl
@[simp, norm_cast] lemma coe_sub : (((f - g) : M →L[R] M₂) : M →ₗ[R] M₂) = f - g := rfl
@[simp, norm_cast] lemma coe_sub' : (((f - g) : M →L[R] M₂) : M → M₂) = (f : M → M₂) - g := rfl

end

instance [topological_add_group M] : ring (M →L[R] M) :=
{ mul := (*),
  one := 1,
  mul_one := λ _, ext $ λ _, rfl,
  one_mul := λ _, ext $ λ _, rfl,
  mul_assoc := λ _ _ _, ext $ λ _, rfl,
  left_distrib := λ _ _ _, ext $ λ _, map_add _ _ _,
  right_distrib := λ _ _ _, ext $ λ _, linear_map.add_apply _ _ _,
  ..continuous_linear_map.add_comm_group }

lemma smul_right_one_pow [topological_space R] [topological_ring R] (c : R) (n : ℕ) :
  (smul_right (1 : R →L[R] R) c)^n = smul_right (1 : R →L[R] R) (c^n) :=
begin
  induction n with n ihn,
  { ext, simp },
  { rw [pow_succ, ihn, mul_def, smul_right_comp, smul_eq_mul, pow_succ'] }
end

/-- Given a right inverse `f₂ : M₂ →L[R] M` to `f₁ : M →L[R] M₂`,
`proj_ker_of_right_inverse f₁ f₂ h` is the projection `M →L[R] f₁.ker` along `f₂.range`. -/
def proj_ker_of_right_inverse [topological_add_group M] (f₁ : M →L[R] M₂) (f₂ : M₂ →L[R] M)
  (h : function.right_inverse f₂ f₁) :
  M →L[R] f₁.ker :=
(id R M - f₂.comp f₁).cod_restrict f₁.ker $ λ x, by simp [h (f₁ x)]

@[simp] lemma coe_proj_ker_of_right_inverse_apply [topological_add_group M]
  (f₁ : M →L[R] M₂) (f₂ : M₂ →L[R] M) (h : function.right_inverse f₂ f₁) (x : M) :
  (f₁.proj_ker_of_right_inverse f₂ h x : M) = x - f₂ (f₁ x) :=
rfl

@[simp] lemma proj_ker_of_right_inverse_apply_idem [topological_add_group M]
  (f₁ : M →L[R] M₂) (f₂ : M₂ →L[R] M) (h : function.right_inverse f₂ f₁) (x : f₁.ker) :
  f₁.proj_ker_of_right_inverse f₂ h x = x :=
subtype.ext_iff_val.2 $ by simp

@[simp] lemma proj_ker_of_right_inverse_comp_inv [topological_add_group M]
  (f₁ : M →L[R] M₂) (f₂ : M₂ →L[R] M) (h : function.right_inverse f₂ f₁) (y : M₂) :
  f₁.proj_ker_of_right_inverse f₂ h (f₂ y) = 0 :=
subtype.ext_iff_val.2 $ by simp [h y]

end ring

section smul

variables {R S : Type*} [ring R] [ring S] [topological_space S]
  {M : Type*} [topological_space M] [add_comm_group M] [module R M]
  {M₂ : Type*} [topological_space M₂] [add_comm_group M₂] [module R M₂]
  {M₃ : Type*} [topological_space M₃] [add_comm_group M₃] [module R M₃]
  [module S M₃] [smul_comm_class R S M₃] [has_continuous_smul S M₃]

instance : has_scalar S (M →L[R] M₃) :=
⟨λ c f, ⟨c • f, (continuous_const.smul f.2 : continuous (λ x, c • f x))⟩⟩

variables (c : S) (h : M₂ →L[R] M₃) (f g : M →L[R] M₂) (x y z : M)

@[simp] lemma smul_comp : (c • h).comp f = c • (h.comp f) := rfl

variables [module S M₂] [has_continuous_smul S M₂] [smul_comm_class R S M₂]

lemma smul_apply : (c • f) x = c • (f x) := rfl
@[simp, norm_cast] lemma coe_smul : (((c • f) : M →L[R] M₂) : M →ₗ[R] M₂) = c • f := rfl
@[simp, norm_cast] lemma coe_smul' : (((c • f) : M →L[R] M₂) : M → M₂) = c • f := rfl

@[simp] lemma comp_smul [linear_map.compatible_smul M₂ M₃ S R] : h.comp (c • f) = c • (h.comp f) :=
by { ext x, exact h.map_smul_of_tower c (f x) }

/-- `continuous_linear_map.prod` as an `equiv`. -/
@[simps apply] def prod_equiv : ((M →L[R] M₂) × (M →L[R] M₃)) ≃ (M →L[R] M₂ × M₃) :=
{ to_fun := λ f, f.1.prod f.2,
  inv_fun := λ f, ⟨(fst _ _ _).comp f, (snd _ _ _).comp f⟩,
  left_inv := λ f, by ext; refl,
  right_inv := λ f, by ext; refl }

lemma prod_ext_iff {f g : M × M₂ →L[R] M₃} :
  f = g ↔ f.comp (inl _ _ _) = g.comp (inl _ _ _) ∧ f.comp (inr _ _ _) = g.comp (inr _ _ _) :=
by { simp only [← coe_inj, linear_map.prod_ext_iff], refl }

@[ext] lemma prod_ext {f g : M × M₂ →L[R] M₃} (hl : f.comp (inl _ _ _) = g.comp (inl _ _ _))
  (hr : f.comp (inr _ _ _) = g.comp (inr _ _ _)) : f = g :=
prod_ext_iff.2 ⟨hl, hr⟩

variables [has_continuous_add M₂]

instance : module S (M →L[R] M₂) :=
{ smul_zero := λ _, ext $ λ _, smul_zero _,
  zero_smul := λ _, ext $ λ _, zero_smul _ _,
  one_smul  := λ _, ext $ λ _, by exact one_smul _ _,
  mul_smul  := λ _ _ _, ext $ λ _, mul_smul _ _ _,
  add_smul  := λ _ _ _, ext $ λ _, add_smul _ _ _,
  smul_add  := λ _ _ _, ext $ λ _, smul_add _ _ _ }

variables (S) [has_continuous_add M₃]

/-- `continuous_linear_map.prod` as a `linear_equiv`. -/
@[simps apply] def prodₗ : ((M →L[R] M₂) × (M →L[R] M₃)) ≃ₗ[S] (M →L[R] M₂ × M₃) :=
{ map_add' := λ f g, rfl,
  map_smul' := λ c f, rfl,
  .. prod_equiv }

end smul

section smul_rightₗ

variables {R S T M M₂ : Type*} [ring R] [ring S] [ring T] [module R S]
  [add_comm_group M₂] [module R M₂] [module S M₂] [is_scalar_tower R S M₂]
  [topological_space S] [topological_space M₂] [has_continuous_smul S M₂]
  [topological_space M] [add_comm_group M] [module R M] [topological_add_group M₂]
  [topological_space T] [module T M₂] [has_continuous_smul T M₂]
  [smul_comm_class R T M₂] [smul_comm_class S T M₂]

/-- Given `c : E →L[𝕜] 𝕜`, `c.smul_rightₗ` is the linear map from `F` to `E →L[𝕜] F`
sending `f` to `λ e, c e • f`. See also `continuous_linear_map.smul_rightL`. -/
def smul_rightₗ (c : M →L[R] S) : M₂ →ₗ[T] (M →L[R] M₂) :=
{ to_fun := c.smul_right,
  map_add' := λ x y, by { ext e, apply smul_add },
  map_smul' := λ a x, by { ext e, dsimp, apply smul_comm } }

@[simp] lemma coe_smul_rightₗ (c : M →L[R] S) :
  ⇑(smul_rightₗ c : M₂ →ₗ[T] (M →L[R] M₂)) = c.smul_right := rfl

end smul_rightₗ

section comm_ring

variables
{R : Type*} [comm_ring R] [topological_space R]
{M : Type*} [topological_space M] [add_comm_group M]
{M₂ : Type*} [topological_space M₂] [add_comm_group M₂]
{M₃ : Type*} [topological_space M₃] [add_comm_group M₃]
[module R M] [module R M₂] [module R M₃] [has_continuous_smul R M₃]

variables [topological_add_group M₂] [has_continuous_smul R M₂]

instance : algebra R (M₂ →L[R] M₂) :=
algebra.of_module smul_comp (λ _ _ _, comp_smul _ _ _)

end comm_ring

section restrict_scalars

variables {A M M₂ : Type*} [ring A] [add_comm_group M] [add_comm_group M₂]
  [module A M] [module A M₂] [topological_space M] [topological_space M₂]
  (R : Type*) [ring R] [module R M] [module R M₂] [linear_map.compatible_smul M M₂ R A]

/-- If `A` is an `R`-algebra, then a continuous `A`-linear map can be interpreted as a continuous
`R`-linear map. We assume `linear_map.compatible_smul M M₂ R A` to match assumptions of
`linear_map.map_smul_of_tower`. -/
def restrict_scalars (f : M →L[A] M₂) : M →L[R] M₂ :=
⟨(f : M →ₗ[A] M₂).restrict_scalars R, f.continuous⟩

variable {R}

@[simp, norm_cast] lemma coe_restrict_scalars (f : M →L[A] M₂) :
  (f.restrict_scalars R : M →ₗ[R] M₂) = (f : M →ₗ[A] M₂).restrict_scalars R := rfl

@[simp] lemma coe_restrict_scalars' (f : M →L[A] M₂) : ⇑(f.restrict_scalars R) = f := rfl

@[simp] lemma restrict_scalars_zero : (0 : M →L[A] M₂).restrict_scalars R = 0 := rfl

section
variable [topological_add_group M₂]

@[simp] lemma restrict_scalars_add (f g : M →L[A] M₂) :
  (f + g).restrict_scalars R = f.restrict_scalars R + g.restrict_scalars R := rfl

@[simp] lemma restrict_scalars_neg (f : M →L[A] M₂) :
  (-f).restrict_scalars R = -f.restrict_scalars R := rfl
end

variables {S : Type*} [ring S] [topological_space S] [module S M₂] [has_continuous_smul S M₂]
  [smul_comm_class A S M₂] [smul_comm_class R S M₂]

@[simp] lemma restrict_scalars_smul (c : S) (f : M →L[A] M₂) :
  (c • f).restrict_scalars R = c • f.restrict_scalars R := rfl

variables (A M M₂ R S) [topological_add_group M₂]

/-- `continuous_linear_map.restrict_scalars` as a `linear_map`. See also
`continuous_linear_map.restrict_scalarsL`. -/
def restrict_scalarsₗ : (M →L[A] M₂) →ₗ[S] (M →L[R] M₂) :=
{ to_fun := restrict_scalars R,
  map_add' := restrict_scalars_add,
  map_smul' := restrict_scalars_smul }

variables {A M M₂ R S}

@[simp] lemma coe_restrict_scalarsₗ : ⇑(restrict_scalarsₗ A M M₂ R S) = restrict_scalars R := rfl

end restrict_scalars

end continuous_linear_map

namespace continuous_linear_equiv

section add_comm_monoid

variables {R : Type*} [semiring R]
{M : Type*} [topological_space M] [add_comm_monoid M]
{M₂ : Type*} [topological_space M₂] [add_comm_monoid M₂]
{M₃ : Type*} [topological_space M₃] [add_comm_monoid M₃]
{M₄ : Type*} [topological_space M₄] [add_comm_monoid M₄]
[module R M] [module R M₂] [module R M₃] [module R M₄]

/-- A continuous linear equivalence induces a continuous linear map. -/
def to_continuous_linear_map (e : M ≃L[R] M₂) : M →L[R] M₂ :=
{ cont := e.continuous_to_fun,
  ..e.to_linear_equiv.to_linear_map }

/-- Coerce continuous linear equivs to continuous linear maps. -/
instance : has_coe (M ≃L[R] M₂) (M →L[R] M₂) := ⟨to_continuous_linear_map⟩

/-- Coerce continuous linear equivs to maps. -/
-- see Note [function coercion]
instance : has_coe_to_fun (M ≃L[R] M₂) := ⟨λ _, M → M₂, λ f, f⟩

@[simp] theorem coe_def_rev (e : M ≃L[R] M₂) : e.to_continuous_linear_map = e := rfl

theorem coe_apply (e : M ≃L[R] M₂) (b : M) : (e : M →L[R] M₂) b = e b := rfl

@[simp] lemma coe_to_linear_equiv (f : M ≃L[R] M₂) : ⇑f.to_linear_equiv = f := rfl

@[simp, norm_cast] lemma coe_coe (e : M ≃L[R] M₂) : ((e : M →L[R] M₂) : M → M₂) = e := rfl

lemma to_linear_equiv_injective : function.injective (to_linear_equiv : (M ≃L[R] M₂) → (M ≃ₗ[R] M₂))
| ⟨e, _, _⟩ ⟨e', _, _⟩ rfl := rfl

@[ext] lemma ext {f g : M ≃L[R] M₂} (h : (f : M → M₂) = g) : f = g :=
to_linear_equiv_injective $ linear_equiv.ext $ congr_fun h

lemma coe_injective : function.injective (coe : (M ≃L[R] M₂) → (M →L[R] M₂)) :=
λ e e' h, ext $ funext $ continuous_linear_map.ext_iff.1 h

@[simp, norm_cast] lemma coe_inj {e e' : M ≃L[R] M₂} : (e : M →L[R] M₂) = e' ↔ e = e' :=
coe_injective.eq_iff

/-- A continuous linear equivalence induces a homeomorphism. -/
def to_homeomorph (e : M ≃L[R] M₂) : M ≃ₜ M₂ := { to_equiv := e.to_linear_equiv.to_equiv, ..e }

@[simp] lemma coe_to_homeomorph (e : M ≃L[R] M₂) : ⇑e.to_homeomorph = e := rfl

lemma image_closure (e : M ≃L[R] M₂) (s : set M) : e '' closure s = closure (e '' s) :=
e.to_homeomorph.image_closure s

lemma preimage_closure (e : M ≃L[R] M₂) (s : set M₂) : e ⁻¹' closure s = closure (e ⁻¹' s) :=
e.to_homeomorph.preimage_closure s

@[simp] lemma is_closed_image (e : M ≃L[R] M₂) {s : set M} : is_closed (e '' s) ↔ is_closed s :=
e.to_homeomorph.is_closed_image

lemma map_nhds_eq (e : M ≃L[R] M₂) (x : M) : map e (𝓝 x) = 𝓝 (e x) :=
e.to_homeomorph.map_nhds_eq x

-- Make some straightforward lemmas available to `simp`.
@[simp] lemma map_zero (e : M ≃L[R] M₂) : e (0 : M) = 0 := (e : M →L[R] M₂).map_zero
@[simp] lemma map_add (e : M ≃L[R] M₂) (x y : M) : e (x + y) = e x + e y :=
(e : M →L[R] M₂).map_add x y
@[simp] lemma map_smul (e : M ≃L[R] M₂) (c : R) (x : M) : e (c • x) = c • (e x) :=
(e : M →L[R] M₂).map_smul c x
@[simp] lemma map_eq_zero_iff (e : M ≃L[R] M₂) {x : M} : e x = 0 ↔ x = 0 :=
e.to_linear_equiv.map_eq_zero_iff

attribute [continuity]
  continuous_linear_equiv.continuous_to_fun continuous_linear_equiv.continuous_inv_fun

@[continuity]
protected lemma continuous (e : M ≃L[R] M₂) : continuous (e : M → M₂) :=
e.continuous_to_fun

protected lemma continuous_on (e : M ≃L[R] M₂) {s : set M} : continuous_on (e : M → M₂) s :=
e.continuous.continuous_on

protected lemma continuous_at (e : M ≃L[R] M₂) {x : M} : continuous_at (e : M → M₂) x :=
e.continuous.continuous_at

protected lemma continuous_within_at (e : M ≃L[R] M₂) {s : set M} {x : M} :
  continuous_within_at (e : M → M₂) s x :=
e.continuous.continuous_within_at

lemma comp_continuous_on_iff
  {α : Type*} [topological_space α] (e : M ≃L[R] M₂) {f : α → M} {s : set α} :
  continuous_on (e ∘ f) s ↔ continuous_on f s :=
e.to_homeomorph.comp_continuous_on_iff _ _

lemma comp_continuous_iff
  {α : Type*} [topological_space α] (e : M ≃L[R] M₂) {f : α → M} :
  continuous (e ∘ f) ↔ continuous f :=
e.to_homeomorph.comp_continuous_iff

/-- An extensionality lemma for `R ≃L[R] M`. -/
lemma ext₁ [topological_space R] {f g : R ≃L[R] M} (h : f 1 = g 1) : f = g :=
ext $ funext $ λ x, mul_one x ▸ by rw [← smul_eq_mul, map_smul, h, map_smul]

section
variables (R M)

/-- The identity map as a continuous linear equivalence. -/
@[refl] protected def refl : M ≃L[R] M :=
{ continuous_to_fun := continuous_id,
  continuous_inv_fun := continuous_id,
  .. linear_equiv.refl R M }
end

@[simp, norm_cast] lemma coe_refl :
  (continuous_linear_equiv.refl R M : M →L[R] M) = continuous_linear_map.id R M := rfl

@[simp, norm_cast] lemma coe_refl' :
  (continuous_linear_equiv.refl R M : M → M) = id := rfl

/-- The inverse of a continuous linear equivalence as a continuous linear equivalence-/
@[symm] protected def symm (e : M ≃L[R] M₂) : M₂ ≃L[R] M :=
{ continuous_to_fun := e.continuous_inv_fun,
  continuous_inv_fun := e.continuous_to_fun,
  .. e.to_linear_equiv.symm }
@[simp] lemma symm_to_linear_equiv (e : M ≃L[R] M₂) :
  e.symm.to_linear_equiv = e.to_linear_equiv.symm :=
by { ext, refl }

@[simp] lemma symm_to_homeomorph (e : M ≃L[R] M₂) : e.to_homeomorph.symm = e.symm.to_homeomorph :=
rfl

lemma symm_map_nhds_eq (e : M ≃L[R] M₂) (x : M) : map e.symm (𝓝 (e x)) = 𝓝 x :=
e.to_homeomorph.symm_map_nhds_eq x

/-- The composition of two continuous linear equivalences as a continuous linear equivalence. -/
@[trans] protected def trans (e₁ : M ≃L[R] M₂) (e₂ : M₂ ≃L[R] M₃) : M ≃L[R] M₃ :=
{ continuous_to_fun := e₂.continuous_to_fun.comp e₁.continuous_to_fun,
  continuous_inv_fun := e₁.continuous_inv_fun.comp e₂.continuous_inv_fun,
  .. e₁.to_linear_equiv.trans e₂.to_linear_equiv }
@[simp] lemma trans_to_linear_equiv (e₁ : M ≃L[R] M₂) (e₂ : M₂ ≃L[R] M₃) :
  (e₁.trans e₂).to_linear_equiv = e₁.to_linear_equiv.trans e₂.to_linear_equiv :=
by { ext, refl }

/-- Product of two continuous linear equivalences. The map comes from `equiv.prod_congr`. -/
def prod (e : M ≃L[R] M₂) (e' : M₃ ≃L[R] M₄) : (M × M₃) ≃L[R] (M₂ × M₄) :=
{ continuous_to_fun := e.continuous_to_fun.prod_map e'.continuous_to_fun,
  continuous_inv_fun := e.continuous_inv_fun.prod_map e'.continuous_inv_fun,
  .. e.to_linear_equiv.prod e'.to_linear_equiv }
@[simp, norm_cast] lemma prod_apply (e : M ≃L[R] M₂) (e' : M₃ ≃L[R] M₄) (x) :
  e.prod e' x = (e x.1, e' x.2) := rfl

@[simp, norm_cast] lemma coe_prod (e : M ≃L[R] M₂) (e' : M₃ ≃L[R] M₄) :
  (e.prod e' : (M × M₃) →L[R] (M₂ × M₄)) = (e : M →L[R] M₂).prod_map (e' : M₃ →L[R] M₄) :=
rfl

theorem bijective (e : M ≃L[R] M₂) : function.bijective e := e.to_linear_equiv.to_equiv.bijective
theorem injective (e : M ≃L[R] M₂) : function.injective e := e.to_linear_equiv.to_equiv.injective
theorem surjective (e : M ≃L[R] M₂) : function.surjective e := e.to_linear_equiv.to_equiv.surjective

@[simp] theorem trans_apply (e₁ : M ≃L[R] M₂) (e₂ : M₂ ≃L[R] M₃) (c : M) :
  (e₁.trans e₂) c = e₂ (e₁ c) :=
rfl
@[simp] theorem apply_symm_apply (e : M ≃L[R] M₂) (c : M₂) : e (e.symm c) = c := e.1.right_inv c
@[simp] theorem symm_apply_apply (e : M ≃L[R] M₂) (b : M) : e.symm (e b) = b := e.1.left_inv b
@[simp] theorem symm_trans_apply (e₁ : M₂ ≃L[R] M) (e₂ : M₃ ≃L[R] M₂) (c : M) :
  (e₂.trans e₁).symm c = e₂.symm (e₁.symm c) :=
rfl

@[simp] theorem symm_image_image (e : M ≃L[R] M₂) (s : set M) : e.symm '' (e '' s) = s :=
e.to_linear_equiv.to_equiv.symm_image_image s
@[simp] theorem image_symm_image (e : M ≃L[R] M₂) (s : set M₂) : e '' (e.symm '' s) = s :=
e.symm.symm_image_image s

@[simp, norm_cast]
lemma comp_coe (f : M ≃L[R] M₂) (f' : M₂ ≃L[R] M₃) :
  (f' : M₂ →L[R] M₃).comp (f : M →L[R] M₂) = (f.trans f' : M →L[R] M₃) :=
rfl

@[simp] theorem coe_comp_coe_symm (e : M ≃L[R] M₂) :
  (e : M →L[R] M₂).comp (e.symm : M₂ →L[R] M) = continuous_linear_map.id R M₂ :=
continuous_linear_map.ext e.apply_symm_apply

@[simp] theorem coe_symm_comp_coe (e : M ≃L[R] M₂) :
  (e.symm : M₂ →L[R] M).comp (e : M →L[R] M₂) = continuous_linear_map.id R M :=
continuous_linear_map.ext e.symm_apply_apply

@[simp] lemma symm_comp_self (e : M ≃L[R] M₂) :
  (e.symm : M₂ → M) ∘ (e : M → M₂) = id :=
by{ ext x, exact symm_apply_apply e x }

@[simp] lemma self_comp_symm (e : M ≃L[R] M₂) :
  (e : M → M₂) ∘ (e.symm : M₂ → M) = id :=
by{ ext x, exact apply_symm_apply e x }

@[simp] theorem symm_symm (e : M ≃L[R] M₂) : e.symm.symm = e :=
by { ext x, refl }

@[simp] lemma refl_symm :
 (continuous_linear_equiv.refl R M).symm = continuous_linear_equiv.refl R M :=
rfl

theorem symm_symm_apply (e : M ≃L[R] M₂) (x : M) : e.symm.symm x = e x :=
rfl

lemma symm_apply_eq (e : M ≃L[R] M₂) {x y} : e.symm x = y ↔ x = e y :=
e.to_linear_equiv.symm_apply_eq

lemma eq_symm_apply (e : M ≃L[R] M₂) {x y} : y = e.symm x ↔ e y = x :=
e.to_linear_equiv.eq_symm_apply

protected lemma image_eq_preimage (e : M ≃L[R] M₂) (s : set M) : e '' s = e.symm ⁻¹' s :=
e.to_linear_equiv.to_equiv.image_eq_preimage s

protected lemma image_symm_eq_preimage (e : M ≃L[R] M₂) (s : set M₂) : e.symm '' s = e ⁻¹' s :=
by rw [e.symm.image_eq_preimage, e.symm_symm]

/-- Create a `continuous_linear_equiv` from two `continuous_linear_map`s that are
inverse of each other. -/
def equiv_of_inverse (f₁ : M →L[R] M₂) (f₂ : M₂ →L[R] M) (h₁ : function.left_inverse f₂ f₁)
  (h₂ : function.right_inverse f₂ f₁) :
  M ≃L[R] M₂ :=
{ to_fun := f₁,
  continuous_to_fun := f₁.continuous,
  inv_fun := f₂,
  continuous_inv_fun := f₂.continuous,
  left_inv := h₁,
  right_inv := h₂,
  .. f₁ }

@[simp] lemma equiv_of_inverse_apply (f₁ : M →L[R] M₂) (f₂ h₁ h₂ x) :
  equiv_of_inverse f₁ f₂ h₁ h₂ x = f₁ x :=
rfl

@[simp] lemma symm_equiv_of_inverse (f₁ : M →L[R] M₂) (f₂ h₁ h₂) :
  (equiv_of_inverse f₁ f₂ h₁ h₂).symm = equiv_of_inverse f₂ f₁ h₂ h₁ :=
rfl

variable (M)

/-- The continuous linear equivalences from `M` to itself form a group under composition. -/
instance automorphism_group : group (M ≃L[R] M) :=
{ mul          := λ f g, g.trans f,
  one          := continuous_linear_equiv.refl R M,
  inv          := λ f, f.symm,
  mul_assoc    := λ f g h, by {ext, refl},
  mul_one      := λ f, by {ext, refl},
  one_mul      := λ f, by {ext, refl},
  mul_left_inv := λ f, by {ext, exact f.left_inv x} }

end add_comm_monoid

section add_comm_group

variables {R : Type*} [semiring R]
{M : Type*} [topological_space M] [add_comm_group M]
{M₂ : Type*} [topological_space M₂] [add_comm_group M₂]
{M₃ : Type*} [topological_space M₃] [add_comm_group M₃]
{M₄ : Type*} [topological_space M₄] [add_comm_group M₄]
[module R M] [module R M₂] [module R M₃] [module R M₄]

variables [topological_add_group M₄]

/-- Equivalence given by a block lower diagonal matrix. `e` and `e'` are diagonal square blocks,
  and `f` is a rectangular block below the diagonal. -/
def skew_prod (e : M ≃L[R] M₂) (e' : M₃ ≃L[R] M₄) (f : M →L[R] M₄) :
  (M × M₃) ≃L[R] M₂ × M₄ :=
{ continuous_to_fun := (e.continuous_to_fun.comp continuous_fst).prod_mk
    ((e'.continuous_to_fun.comp continuous_snd).add $ f.continuous.comp continuous_fst),
  continuous_inv_fun := (e.continuous_inv_fun.comp continuous_fst).prod_mk
    (e'.continuous_inv_fun.comp $ continuous_snd.sub $ f.continuous.comp $
      e.continuous_inv_fun.comp continuous_fst),
.. e.to_linear_equiv.skew_prod e'.to_linear_equiv ↑f  }
@[simp] lemma skew_prod_apply (e : M ≃L[R] M₂) (e' : M₃ ≃L[R] M₄) (f : M →L[R] M₄) (x) :
  e.skew_prod e' f x = (e x.1, e' x.2 + f x.1) := rfl

@[simp] lemma skew_prod_symm_apply (e : M ≃L[R] M₂) (e' : M₃ ≃L[R] M₄) (f : M →L[R] M₄) (x) :
  (e.skew_prod e' f).symm x = (e.symm x.1, e'.symm (x.2 - f (e.symm x.1))) := rfl

end add_comm_group

section ring

variables {R : Type*} [ring R]
{M : Type*} [topological_space M] [add_comm_group M] [module R M]
{M₂ : Type*} [topological_space M₂] [add_comm_group M₂] [module R M₂]

@[simp] lemma map_sub (e : M ≃L[R] M₂) (x y : M) : e (x - y) = e x - e y :=
(e : M →L[R] M₂).map_sub x y

@[simp] lemma map_neg (e : M ≃L[R] M₂) (x : M) : e (-x) = -e x := (e : M →L[R] M₂).map_neg x

section
/-! The next theorems cover the identification between `M ≃L[𝕜] M`and the group of units of the ring
`M →L[R] M`. -/
variables [topological_add_group M]

/-- An invertible continuous linear map `f` determines a continuous equivalence from `M` to itself.
-/
def of_unit (f : units (M →L[R] M)) : (M ≃L[R] M) :=
{ to_linear_equiv :=
  { to_fun    := f.val,
    map_add'  := by simp,
    map_smul' := by simp,
    inv_fun   := f.inv,
    left_inv  := λ x, show (f.inv * f.val) x = x, by {rw f.inv_val, simp},
    right_inv := λ x, show (f.val * f.inv) x = x, by {rw f.val_inv, simp}, },
  continuous_to_fun  := f.val.continuous,
  continuous_inv_fun := f.inv.continuous }

/-- A continuous equivalence from `M` to itself determines an invertible continuous linear map. -/
def to_unit (f : (M ≃L[R] M)) : units (M →L[R] M) :=
{ val     := f,
  inv     := f.symm,
  val_inv := by {ext, simp},
  inv_val := by {ext, simp} }

variables (R M)

/-- The units of the algebra of continuous `R`-linear endomorphisms of `M` is multiplicatively
equivalent to the type of continuous linear equivalences between `M` and itself. -/
def units_equiv : units (M →L[R] M) ≃* (M ≃L[R] M) :=
{ to_fun    := of_unit,
  inv_fun   := to_unit,
  left_inv  := λ f, by {ext, refl},
  right_inv := λ f, by {ext, refl},
  map_mul'  := λ x y, by {ext, refl} }

@[simp] lemma units_equiv_apply (f : units (M →L[R] M)) (x : M) :
  units_equiv R M f x = f x := rfl

end

section
variables (R) [topological_space R] [has_continuous_mul R]

/-- Continuous linear equivalences `R ≃L[R] R` are enumerated by `units R`. -/
def units_equiv_aut : units R ≃ (R ≃L[R] R) :=
{ to_fun := λ u, equiv_of_inverse
    (continuous_linear_map.smul_right (1 : R →L[R] R) ↑u)
    (continuous_linear_map.smul_right (1 : R →L[R] R) ↑u⁻¹)
    (λ x, by simp) (λ x, by simp),
  inv_fun := λ e, ⟨e 1, e.symm 1,
    by rw [← smul_eq_mul, ← map_smul, smul_eq_mul, mul_one, symm_apply_apply],
    by rw [← smul_eq_mul, ← map_smul, smul_eq_mul, mul_one, apply_symm_apply]⟩,
  left_inv := λ u, units.ext $ by simp,
  right_inv := λ e, ext₁ $ by simp }

variable {R}

@[simp] lemma units_equiv_aut_apply (u : units R) (x : R) : units_equiv_aut R u x = x * u := rfl

@[simp] lemma units_equiv_aut_apply_symm (u : units R) (x : R) :
  (units_equiv_aut R u).symm x = x * ↑u⁻¹ := rfl

@[simp] lemma units_equiv_aut_symm_apply (e : R ≃L[R] R) :
  ↑((units_equiv_aut R).symm e) = e 1 :=
rfl

end

variables [topological_add_group M]

open continuous_linear_map (id fst snd subtype_val mem_ker)

/-- A pair of continuous linear maps such that `f₁ ∘ f₂ = id` generates a continuous
linear equivalence `e` between `M` and `M₂ × f₁.ker` such that `(e x).2 = x` for `x ∈ f₁.ker`,
`(e x).1 = f₁ x`, and `(e (f₂ y)).2 = 0`. The map is given by `e x = (f₁ x, x - f₂ (f₁ x))`. -/
def equiv_of_right_inverse (f₁ : M →L[R] M₂) (f₂ : M₂ →L[R] M) (h : function.right_inverse f₂ f₁) :
  M ≃L[R] M₂ × f₁.ker :=
equiv_of_inverse (f₁.prod (f₁.proj_ker_of_right_inverse f₂ h)) (f₂.coprod (subtype_val f₁.ker))
  (λ x, by simp)
  (λ ⟨x, y⟩, by simp [h x])

@[simp] lemma fst_equiv_of_right_inverse (f₁ : M →L[R] M₂) (f₂ : M₂ →L[R] M)
  (h : function.right_inverse f₂ f₁) (x : M) :
  (equiv_of_right_inverse f₁ f₂ h x).1 = f₁ x := rfl

@[simp] lemma snd_equiv_of_right_inverse (f₁ : M →L[R] M₂) (f₂ : M₂ →L[R] M)
  (h : function.right_inverse f₂ f₁) (x : M) :
  ((equiv_of_right_inverse f₁ f₂ h x).2 : M) = x - f₂ (f₁ x) := rfl

@[simp] lemma equiv_of_right_inverse_symm_apply (f₁ : M →L[R] M₂) (f₂ : M₂ →L[R] M)
  (h : function.right_inverse f₂ f₁) (y : M₂ × f₁.ker) :
  (equiv_of_right_inverse f₁ f₂ h).symm y = f₂ y.1 + y.2 := rfl

end ring

end continuous_linear_equiv

namespace continuous_linear_map

open_locale classical

variables {R : Type*} {M : Type*} {M₂ : Type*} [topological_space M] [topological_space M₂]

section
variables [semiring R]
variables [add_comm_monoid M₂] [module R M₂]
variables [add_comm_monoid M] [module R M]

/-- Introduce a function `inverse` from `M →L[R] M₂` to `M₂ →L[R] M`, which sends `f` to `f.symm` if
`f` is a continuous linear equivalence and to `0` otherwise.  This definition is somewhat ad hoc,
but one needs a fully (rather than partially) defined inverse function for some purposes, including
for calculus. -/
noncomputable def inverse : (M →L[R] M₂) → (M₂ →L[R] M) :=
λ f, if h : ∃ (e : M ≃L[R] M₂), (e : M →L[R] M₂) = f then ((classical.some h).symm : M₂ →L[R] M)
else 0

/-- By definition, if `f` is invertible then `inverse f = f.symm`. -/
@[simp] lemma inverse_equiv (e : M ≃L[R] M₂) : inverse (e : M →L[R] M₂) = e.symm :=
begin
  have h : ∃ (e' : M ≃L[R] M₂), (e' : M →L[R] M₂) = ↑e := ⟨e, rfl⟩,
  simp only [inverse, dif_pos h],
  congr,
  exact_mod_cast (classical.some_spec h)
end

/-- By definition, if `f` is not invertible then `inverse f = 0`. -/
@[simp] lemma inverse_non_equiv (f : M →L[R] M₂) (h : ¬∃ (e' : M ≃L[R] M₂), ↑e' = f) :
  inverse f = 0 :=
dif_neg h

end

section
variables [ring R]
variables [add_comm_group M] [topological_add_group M] [module R M]
variables [add_comm_group M₂] [module R M₂]

@[simp] lemma ring_inverse_equiv (e : M ≃L[R] M) :
  ring.inverse ↑e = inverse (e : M →L[R] M) :=
begin
  suffices :
    ring.inverse ((((continuous_linear_equiv.units_equiv _ _).symm e) : M →L[R] M)) = inverse ↑e,
  { convert this },
  simp,
  refl,
end

/-- The function `continuous_linear_equiv.inverse` can be written in terms of `ring.inverse` for the
ring of self-maps of the domain. -/
lemma to_ring_inverse (e : M ≃L[R] M₂) (f : M →L[R] M₂) :
  inverse f = (ring.inverse ((e.symm : (M₂ →L[R] M)).comp f)).comp e.symm :=
begin
  by_cases h₁ : ∃ (e' : M ≃L[R] M₂), ↑e' = f,
  { obtain ⟨e', he'⟩ := h₁,
    rw ← he',
    ext,
    simp },
  { suffices : ¬is_unit ((e.symm : M₂ →L[R] M).comp f),
    { simp [this, h₁] },
    revert h₁,
    contrapose!,
    rintros ⟨F, hF⟩,
    use (continuous_linear_equiv.units_equiv _ _ F).trans e,
    ext,
    simp [hF] }
end

lemma ring_inverse_eq_map_inverse : ring.inverse = @inverse R M M _ _ _ _ _ _ _ :=
begin
  ext,
  simp [to_ring_inverse (continuous_linear_equiv.refl R M)],
end

end

end continuous_linear_map

namespace submodule

variables
{R : Type*} [ring R]
{M : Type*} [topological_space M] [add_comm_group M] [module R M]
{M₂ : Type*} [topological_space M₂] [add_comm_group M₂] [module R M₂]

open continuous_linear_map

/-- A submodule `p` is called *complemented* if there exists a continuous projection `M →ₗ[R] p`. -/
def closed_complemented (p : submodule R M) : Prop := ∃ f : M →L[R] p, ∀ x : p, f x = x

lemma closed_complemented.has_closed_complement {p : submodule R M} [t1_space p]
  (h : closed_complemented p) :
  ∃ (q : submodule R M) (hq : is_closed (q : set M)), is_compl p q :=
exists.elim h $ λ f hf, ⟨f.ker, f.is_closed_ker, linear_map.is_compl_of_proj hf⟩

protected lemma closed_complemented.is_closed [topological_add_group M] [t1_space M]
  {p : submodule R M} (h : closed_complemented p) :
  is_closed (p : set M) :=
begin
  rcases h with ⟨f, hf⟩,
  have : ker (id R M - (subtype_val p).comp f) = p := linear_map.ker_id_sub_eq_of_proj hf,
  exact this ▸ (is_closed_ker _)
end

@[simp] lemma closed_complemented_bot : closed_complemented (⊥ : submodule R M) :=
⟨0, λ x, by simp only [zero_apply, eq_zero_of_bot_submodule x]⟩

@[simp] lemma closed_complemented_top : closed_complemented (⊤ : submodule R M) :=
⟨(id R M).cod_restrict ⊤ (λ x, trivial), λ x, subtype.ext_iff_val.2 $ by simp⟩

end submodule

lemma continuous_linear_map.closed_complemented_ker_of_right_inverse {R : Type*} [ring R]
  {M : Type*} [topological_space M] [add_comm_group M]
  {M₂ : Type*} [topological_space M₂] [add_comm_group M₂] [module R M] [module R M₂]
  [topological_add_group M] (f₁ : M →L[R] M₂) (f₂ : M₂ →L[R] M)
  (h : function.right_inverse f₂ f₁) :
  f₁.ker.closed_complemented :=
⟨f₁.proj_ker_of_right_inverse f₂ h, f₁.proj_ker_of_right_inverse_apply_idem f₂ h⟩<|MERGE_RESOLUTION|>--- conflicted
+++ resolved
@@ -201,12 +201,8 @@
   (f : M →ₗ[R] M₂) = g ↔ f = g :=
 coe_injective.eq_iff
 
-<<<<<<< HEAD
 /-- The map `λ f : M →L[R] M₂, (f : M → M₂)` is injective. -/
-theorem injective_coe_fn : function.injective (λ (f : M →L[R] M₂) (x : M), f x) :=
-=======
 theorem coe_fn_injective : function.injective (λ f : M →L[R] M₂, show M → M₂, from f) :=
->>>>>>> aa78feba
 linear_map.coe_injective.comp coe_injective
 
 @[ext] theorem ext {f g : M →L[R] M₂} (h : ∀ x, f x = g x) : f = g :=
@@ -215,7 +211,6 @@
 theorem ext_iff {f g : M →L[R] M₂} : f = g ↔ ∀ x, f x = g x :=
 ⟨λ h x, by rw h, by ext⟩
 
-<<<<<<< HEAD
 @[simp] lemma update_apply {ι : Type*} {R M M' : ι → Type*} [decidable_eq ι] [Π i, semiring (R i)]
   [Π i, add_comm_monoid (M i)] [Π i, semimodule (R i) (M i)] [Π i, topological_space (M i)]
   [Π i, add_comm_monoid (M' i)] [Π i, semimodule (R i) (M' i)] [Π i, topological_space (M' i)]
@@ -223,10 +218,7 @@
   function.update f i g j (v j) = function.update (λ k, f k (v k)) i (g $ v i) j :=
 by by_cases h : j = i; [subst j, skip]; simp *
 
-variables (c : R) (f g : M →L[R] M₂) (h : M₂ →L[R] M₃) (x y z : M)
-=======
 variables (f g : M →L[R] M₂) (c : R) (h : M₂ →L[R] M₃) (x y z : M)
->>>>>>> aa78feba
 
 -- make some straightforward lemmas available to `simp`.
 @[simp] lemma map_zero : f (0 : M) = 0 := (to_linear_map _).map_zero
