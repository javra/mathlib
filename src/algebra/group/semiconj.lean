--- conflicted
+++ resolved
@@ -76,15 +76,11 @@
 @[simp, to_additive]
 lemma one_left (x : M) : semiconj_by 1 x x := eq.symm $ one_right x
 
-<<<<<<< HEAD
-@[to_additive] protected lemma reflexive : reflexive (λ a b : M, ∃ c, semiconj_by c a b) :=
-=======
 /-- The relation “there exists an element that semiconjugates `a` to `b`” on a monoid (or, more
 generally, on ` mul_one_class` type) is reflexive. -/
 @[to_additive "The relation “there exists an element that semiconjugates `a` to `b`” on an additive
 monoid (or, more generally, on a `add_zero_class` type) is reflexive."]
 protected lemma reflexive : reflexive (λ a b : M, ∃ c, semiconj_by c a b) :=
->>>>>>> f10e84e5
 λ a, ⟨1, one_left a⟩
 
 end mul_one_class
