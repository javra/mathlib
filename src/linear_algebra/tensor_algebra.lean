--- conflicted
+++ resolved
@@ -5,11 +5,8 @@
 -/
 import algebra.free_algebra
 import algebra.ring_quot
-<<<<<<< HEAD
 import linear_algebra.multilinear
-=======
 import algebra.triv_sq_zero_ext
->>>>>>> c5796c7b
 
 /-!
 # Tensor Algebras
@@ -130,7 +127,6 @@
   exact (lift R).symm.injective w,
 end
 
-<<<<<<< HEAD
 variables (R) (M)
 variable {q : ℕ}
 
@@ -273,9 +269,6 @@
 lemma mk_split (ν : fin q.succ → M) :mk R M ν = ι R (ν 0) * mk R M (λ i : fin q, ν i.succ) :=
 mk_split_aux R M ν
 
-
-end tensor_algebra
-=======
 /-- If `C` holds for the `algebra_map` of `r : R` into `tensor_algebra R M`, the `ι` of `x : M`,
 and is preserved under addition and muliplication, then it holds for all of `tensor_algebra R M`.
 -/
@@ -337,5 +330,4 @@
 @[simp] lemma to_tensor_ι (m : M) : (free_algebra.ι R m).to_tensor = tensor_algebra.ι R m :=
 by simp [to_tensor]
 
-end free_algebra
->>>>>>> c5796c7b
+end free_algebra