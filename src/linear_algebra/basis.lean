/-
Copyright (c) 2017 Johannes Hölzl. All rights reserved.
Released under Apache 2.0 license as described in the file LICENSE.
Authors: Johannes Hölzl, Mario Carneiro, Alexander Bentkamp
-/
import algebra.big_operators.finsupp
import data.fintype.card
import linear_algebra.finsupp
import linear_algebra.linear_independent
import linear_algebra.linear_pmap
import linear_algebra.projection

/-!

# Bases

This file defines bases in a module or vector space.

It is inspired by Isabelle/HOL's linear algebra, and hence indirectly by HOL Light.

## Main definitions

All definitions are given for families of vectors, i.e. `v : ι → M` where `M` is the module or
vector space and `ι : Type*` is an arbitrary indexing type.

* `basis ι R M` is the type of `ι`-indexed `R`-bases for a module `M`,
  represented by a linear equiv `M ≃ₗ[R] ι →₀ R`.
* the basis vectors of a basis `b : basis ι R M` are available as `b i`, where `i : ι`

* `basis.repr` is the isomorphism sending `x : M` to its coordinates `basis.repr x : ι →₀ R`.
  The converse, turning this isomorphism into a basis, is called `basis.of_repr`.
* If `ι` is finite, there is a variant of `repr` called `basis.equiv_fun b : M ≃ₗ[R] ι → R`
  (saving you from having to work with `finsupp`). The converse, turning this isomorphism into
  a basis, is called `basis.of_equiv_fun`.

* `basis.constr hv f` constructs a linear map `M₁ →ₗ[R] M₂` given the values `f : ι → M₂` at the
  basis elements `⇑b : ι → M₁`.
* `basis.reindex` uses an equiv to map a basis to a different indexing set.
* `basis.map` uses a linear equiv to map a basis to a different module.

## Main statements

* `basis.mk`: a linear independent set of vectors spanning the whole module determines a basis

* `basis.ext` states that two linear maps are equal if they coincide on a basis.
  Similar results are available for linear equivs (if they coincide on the basis vectors),
  elements (if their coordinates coincide) and the functions `b.repr` and `⇑b`.

* `basis.of_vector_space` states that every vector space has a basis.

## Implementation notes

We use families instead of sets because it allows us to say that two identical vectors are linearly
dependent. For bases, this is useful as well because we can easily derive ordered bases by using an
ordered index type `ι`.

## Tags

basis, bases

-/

noncomputable theory

universe u

open function set submodule
open_locale classical big_operators

variables {ι : Type*} {ι' : Type*} {R : Type*} {K : Type*}
variables {M : Type*} {M' M'' : Type*} {V : Type u} {V' : Type*}

section module

variables [semiring R]
variables [add_comm_monoid M] [module R M] [add_comm_monoid M'] [module R M']

section
variables (ι) (R) (M)

/-- A `basis ι R M` for a module `M` is the type of `ι`-indexed `R`-bases of `M`.

The basis vectors are available as `coe_fn (b : basis ι R M) : ι → M`.
To turn a linear independent family of vectors spanning `M` into a basis, use `basis.mk`.
They are internally represented as linear equivs `M ≃ₗ[R] (ι →₀ R)`,
available as `basis.repr`.
-/
structure basis := of_repr :: (repr : M ≃ₗ[R] (ι →₀ R))

end

namespace basis

instance : inhabited (basis ι R (ι →₀ R)) := ⟨basis.of_repr (linear_equiv.refl _ _)⟩

variables (b b₁ : basis ι R M) (i : ι) (c : R) (x : M)

section repr

/-- `b i` is the `i`th basis vector. -/
instance : has_coe_to_fun (basis ι R M) :=
{ F := λ _, ι → M,
  coe := λ b i, b.repr.symm (finsupp.single i 1) }

@[simp] lemma coe_of_repr (e : M ≃ₗ[R] (ι →₀ R)) :
  ⇑(of_repr e) = λ i, e.symm (finsupp.single i 1) :=
rfl

protected lemma injective [nontrivial R] : injective b :=
b.repr.symm.injective.comp (λ _ _, (finsupp.single_left_inj (one_ne_zero : (1 : R) ≠ 0)).mp)

lemma repr_symm_single_one : b.repr.symm (finsupp.single i 1) = b i := rfl

lemma repr_symm_single : b.repr.symm (finsupp.single i c) = c • b i :=
calc b.repr.symm (finsupp.single i c)
    = b.repr.symm (c • finsupp.single i 1) : by rw [finsupp.smul_single', mul_one]
... = c • b i : by rw [linear_equiv.map_smul, repr_symm_single_one]

@[simp] lemma repr_self : b.repr (b i) = finsupp.single i 1 :=
linear_equiv.apply_symm_apply _ _

lemma repr_self_apply (j) [decidable (i = j)] :
  b.repr (b i) j = if i = j then 1 else 0 :=
by rw [repr_self, finsupp.single_apply]

@[simp] lemma repr_symm_apply (v) : b.repr.symm v = finsupp.total ι M R b v :=
calc b.repr.symm v = b.repr.symm (v.sum finsupp.single) : by simp
... = ∑ i in v.support, b.repr.symm (finsupp.single i (v i)) :
  by rw [finsupp.sum, linear_equiv.map_sum]
... = finsupp.total ι M R b v :
  by simp [repr_symm_single, finsupp.total_apply, finsupp.sum]

@[simp] lemma coe_repr_symm : ↑b.repr.symm = finsupp.total ι M R b :=
linear_map.ext (λ v, b.repr_symm_apply v)

@[simp] lemma repr_total (v) : b.repr (finsupp.total _ _ _ b v) = v :=
by { rw ← b.coe_repr_symm, exact b.repr.apply_symm_apply v }

@[simp] lemma total_repr : finsupp.total _ _ _ b (b.repr x) = x :=
by { rw ← b.coe_repr_symm, exact b.repr.symm_apply_apply x }

lemma repr_range : (b.repr : M →ₗ[R] (ι →₀ R)).range = finsupp.supported R R univ :=
by rw [linear_equiv.range, finsupp.supported_univ]

lemma mem_span_repr_support {ι : Type*} (b : basis ι R M) (m : M) :
  m ∈ span R (b '' (b.repr m).support) :=
(finsupp.mem_span_image_iff_total _).2 ⟨b.repr m, (by simp [finsupp.mem_supported_support])⟩

end repr

section coord

/-- `b.coord i` is the linear function giving the `i`'th coordinate of a vector
with respect to the basis `b`.

`b.coord i` is an element of the dual space. In particular, for
finite-dimensional spaces it is the `ι`th basis vector of the dual space.
-/
@[simps]
def coord (i : ι) : M →ₗ[R] R :=
(finsupp.lapply i).comp b.repr

lemma forall_coord_eq_zero_iff {x : M} :
  (∀ i, b.coord i x = 0) ↔ x = 0 :=
iff.trans
  (by simp only [b.coord_apply, finsupp.ext_iff, finsupp.zero_apply])
  b.repr.map_eq_zero_iff

end coord

section ext

variables {M₁ : Type*} [add_comm_monoid M₁] [module R M₁]

/-- Two linear maps are equal if they are equal on basis vectors. -/
theorem ext {f₁ f₂ : M →ₗ[R] M₁} (h : ∀ i, f₁ (b i) = f₂ (b i)) : f₁ = f₂ :=
by { ext x,
     rw [← b.total_repr x, finsupp.total_apply, finsupp.sum],
     simp only [linear_map.map_sum, linear_map.map_smul, h] }

/-- Two linear equivs are equal if they are equal on basis vectors. -/
theorem ext' {f₁ f₂ : M ≃ₗ[R] M₁} (h : ∀ i, f₁ (b i) = f₂ (b i)) : f₁ = f₂ :=
by { ext x,
      rw [← b.total_repr x, finsupp.total_apply, finsupp.sum],
      simp only [linear_equiv.map_sum, linear_equiv.map_smul, h] }

/-- Two elements are equal if their coordinates are equal. -/
theorem ext_elem {x y : M}
  (h : ∀ i, b.repr x i = b.repr y i) : x = y :=
by { rw [← b.total_repr x, ← b.total_repr y], congr' 1, ext i, exact h i }

lemma repr_eq_iff {b : basis ι R M} {f : M →ₗ[R] ι →₀ R} :
  ↑b.repr = f ↔ ∀ i, f (b i) = finsupp.single i 1 :=
⟨λ h i, h ▸ b.repr_self i,
 λ h, b.ext (λ i, (b.repr_self i).trans (h i).symm)⟩

lemma repr_eq_iff' {b : basis ι R M} {f : M ≃ₗ[R] ι →₀ R} :
  b.repr = f ↔ ∀ i, f (b i) = finsupp.single i 1 :=
⟨λ h i, h ▸ b.repr_self i,
  λ h, b.ext' (λ i, (b.repr_self i).trans (h i).symm)⟩

lemma apply_eq_iff {b : basis ι R M} {x : M} {i : ι} :
  b i = x ↔ b.repr x = finsupp.single i 1 :=
⟨λ h, h ▸ b.repr_self i,
 λ h, b.repr.injective ((b.repr_self i).trans h.symm)⟩

/-- An unbundled version of `repr_eq_iff` -/
lemma repr_apply_eq (f : M → ι → R)
  (hadd : ∀ x y, f (x + y) = f x + f y) (hsmul : ∀ (c : R) (x : M), f (c • x) = c • f x)
  (f_eq : ∀ i, f (b i) = finsupp.single i 1) (x : M) (i : ι) :
  b.repr x i = f x i :=
begin
  let f_i : M →ₗ[R] R :=
  { to_fun := λ x, f x i,
    map_add' := λ _ _, by rw [hadd, pi.add_apply],
    map_smul' := λ _ _, by rw [hsmul, pi.smul_apply] },
  have : (finsupp.lapply i).comp ↑b.repr = f_i,
  { refine b.ext (λ j, _),
    show b.repr (b j) i = f (b j) i,
    rw [b.repr_self, f_eq] },
  calc b.repr x i = f_i x : by { rw ← this, refl }
              ... = f x i : rfl
end

/-- Two bases are equal if they assign the same coordinates. -/
lemma eq_of_repr_eq_repr {b₁ b₂ : basis ι R M} (h : ∀ x i, b₁.repr x i = b₂.repr x i) :
  b₁ = b₂ :=
have b₁.repr = b₂.repr, by { ext, apply h },
by { cases b₁, cases b₂, simpa }

/-- Two bases are equal if their basis vectors are the same. -/
@[ext] lemma eq_of_apply_eq {b₁ b₂ : basis ι R M} (h : ∀ i, b₁ i = b₂ i) : b₁ = b₂ :=
suffices b₁.repr = b₂.repr, by { cases b₁, cases b₂, simpa },
repr_eq_iff'.mpr (λ i, by rw [h, b₂.repr_self])

end ext

section map

variables (f : M ≃ₗ[R] M')

/-- Apply the linear equivalence `f` to the basis vectors. -/
@[simps] protected def map : basis ι R M' :=
of_repr (f.symm.trans b.repr)

@[simp] lemma map_apply (i) : b.map f i = f (b i) := rfl

end map

section reindex

variables (b' : basis ι' R M')
variables (e : ι ≃ ι')

/-- `b.reindex (e : ι ≃ ι')` is a basis indexed by `ι'` -/
def reindex : basis ι' R M :=
basis.of_repr (b.repr.trans (finsupp.dom_lcongr e))

lemma reindex_apply (i' : ι') : b.reindex e i' = b (e.symm i') :=
show (b.repr.trans (finsupp.dom_lcongr e)).symm (finsupp.single i' 1) =
  b.repr.symm (finsupp.single (e.symm i') 1),
by rw [linear_equiv.symm_trans_apply, finsupp.dom_lcongr_symm, finsupp.dom_lcongr_single]

@[simp] lemma coe_reindex : (b.reindex e : ι' → M) = b ∘ e.symm :=
funext (b.reindex_apply e)

@[simp] lemma coe_reindex_repr : ((b.reindex e).repr x : ι' → R) = b.repr x ∘ e.symm :=
funext $ λ i',
show (finsupp.dom_lcongr e : _ ≃ₗ[R] _) (b.repr x) i' = _,
by simp

@[simp] lemma reindex_repr (i' : ι') : (b.reindex e).repr x i' = b.repr x (e.symm i') :=
by rw coe_reindex_repr

/-- `simp` normal form version of `range_reindex` -/
@[simp] lemma range_reindex' : set.range (b ∘ e.symm) = set.range b :=
by rw [range_comp, equiv.range_eq_univ, set.image_univ]

lemma range_reindex : set.range (b.reindex e) = set.range b :=
by rw [coe_reindex, range_reindex']

/-- `b.reindex_range` is a basis indexed by `range b`, the basis vectors themselves. -/
def reindex_range : basis (range b) R M :=
if h : nontrivial R then
  by letI := h; exact b.reindex (equiv.of_injective b (basis.injective b))
else
  by letI : subsingleton R := not_nontrivial_iff_subsingleton.mp h; exact
    basis.of_repr (module.subsingleton_equiv R M (range b))

lemma finsupp.single_apply_left {α β γ : Type*} [has_zero γ]
  {f : α → β} (hf : function.injective f)
  (x z : α) (y : γ) :
  finsupp.single (f x) y (f z) = finsupp.single x y z :=
by simp [finsupp.single_apply, hf.eq_iff]

lemma reindex_range_self (i : ι) (h := set.mem_range_self i) :
  b.reindex_range ⟨b i, h⟩ = b i :=
begin
  by_cases htr : nontrivial R,
  { letI := htr,
    simp [htr, reindex_range, reindex_apply, equiv.apply_of_injective_symm b b.injective,
      subtype.coe_mk] },
  { letI : subsingleton R := not_nontrivial_iff_subsingleton.mp htr,
    letI := module.subsingleton R M,
    simp [reindex_range] }
end

lemma reindex_range_repr_self (i : ι) :
  b.reindex_range.repr (b i) = finsupp.single ⟨b i, mem_range_self i⟩ 1 :=
calc b.reindex_range.repr (b i) = b.reindex_range.repr (b.reindex_range ⟨b i, mem_range_self i⟩) :
  congr_arg _ (b.reindex_range_self _ _).symm
... = finsupp.single ⟨b i, mem_range_self i⟩ 1 : b.reindex_range.repr_self _

@[simp] lemma reindex_range_apply (x : range b) : b.reindex_range x = x :=
by { rcases x with ⟨bi, ⟨i, rfl⟩⟩, exact b.reindex_range_self i, }

lemma reindex_range_repr' (x : M) {bi : M} {i : ι} (h : b i = bi) :
  b.reindex_range.repr x ⟨bi, ⟨i, h⟩⟩ = b.repr x i :=
begin
  nontriviality,
  subst h,
  refine (b.repr_apply_eq (λ x i, b.reindex_range.repr x ⟨b i, _⟩) _ _ _ x i).symm,
  { intros x y,
    ext i,
    simp only [pi.add_apply, linear_equiv.map_add, finsupp.coe_add] },
  { intros c x,
    ext i,
    simp only [pi.smul_apply, linear_equiv.map_smul, finsupp.coe_smul] },
  { intros i,
    ext j,
    simp only [reindex_range_repr_self],
    refine @finsupp.single_apply_left _ _ _ _ (λ i, (⟨b i, _⟩ : set.range b)) _ _ _ _,
    exact λ i j h, b.injective (subtype.mk.inj h) }
end

@[simp] lemma reindex_range_repr (x : M) (i : ι) (h := set.mem_range_self i) :
  b.reindex_range.repr x ⟨b i, h⟩ = b.repr x i :=
b.reindex_range_repr' _ rfl

section fintype

variables [fintype ι]

/-- `b.reindex_finset_range` is a basis indexed by `finset.univ.image b`,
the finite set of basis vectors themselves. -/
def reindex_finset_range : basis (finset.univ.image b) R M :=
b.reindex_range.reindex ((equiv.refl M).subtype_equiv (by simp))

lemma reindex_finset_range_self (i : ι) (h := finset.mem_image_of_mem b (finset.mem_univ i)) :
  b.reindex_finset_range ⟨b i, h⟩ = b i :=
by { rw [reindex_finset_range, reindex_apply, reindex_range_apply], refl }

@[simp] lemma reindex_finset_range_apply (x : finset.univ.image b) :
  b.reindex_finset_range x = x :=
by { rcases x with ⟨bi, hbi⟩, rcases finset.mem_image.mp hbi with ⟨i, -, rfl⟩,
     exact b.reindex_finset_range_self i }

lemma reindex_finset_range_repr_self (i : ι) :
  b.reindex_finset_range.repr (b i) =
    finsupp.single ⟨b i, finset.mem_image_of_mem b (finset.mem_univ i)⟩ 1 :=
begin
  ext ⟨bi, hbi⟩,
  rw [reindex_finset_range, reindex_repr, reindex_range_repr_self],
  convert finsupp.single_apply_left ((equiv.refl M).subtype_equiv _).symm.injective _ _ _,
  refl
end

@[simp] lemma reindex_finset_range_repr (x : M) (i : ι)
  (h := finset.mem_image_of_mem b (finset.mem_univ i)) :
  b.reindex_finset_range.repr x ⟨b i, h⟩ = b.repr x i :=
by simp [reindex_finset_range]

end fintype

end reindex

protected lemma linear_independent : linear_independent R b :=
linear_independent_iff.mpr $ λ l hl,
calc l = b.repr (finsupp.total _ _ _ b l) : (b.repr_total l).symm
   ... = 0 : by rw [hl, linear_equiv.map_zero]

protected lemma ne_zero [nontrivial R] (i) : b i ≠ 0 :=
b.linear_independent.ne_zero i

protected lemma mem_span (x : M) : x ∈ span R (range b) :=
by { rw [← b.total_repr x, finsupp.total_apply, finsupp.sum],
     exact submodule.sum_mem _ (λ i hi, submodule.smul_mem _ _ (submodule.subset_span ⟨i, rfl⟩)) }

protected lemma span_eq : span R (range b) = ⊤ :=
eq_top_iff.mpr $ λ x _, b.mem_span x

section constr

variables (S : Type*) [semiring S] [module S M']
variables [smul_comm_class R S M']

/-- Construct a linear map given the value at the basis.

This definition is parameterized over an extra `semiring S`,
such that `smul_comm_class R S M'` holds.
If `R` is commutative, you can set `S := R`; if `R` is not commutative,
you can recover an `add_equiv` by setting `S := ℕ`.
See library note [bundled maps over different rings].
-/
def constr : (ι → M') ≃ₗ[S] (M →ₗ[R] M') :=
{ to_fun := λ f, (finsupp.total M' M' R id).comp $ (finsupp.lmap_domain R R f).comp b.repr,
  inv_fun := λ f i, f (b i),
  left_inv := λ f, by { ext, simp },
  right_inv := λ f, by { refine b.ext (λ i, _), simp },
  map_add' := λ f g, by { refine b.ext (λ i, _), simp },
  map_smul' := λ c f, by { refine b.ext (λ i, _), simp } }

theorem constr_def (f : ι → M') :
  b.constr S f = (finsupp.total M' M' R id).comp ((finsupp.lmap_domain R R f).comp b.repr) :=
rfl

theorem constr_apply (f : ι → M') (x : M) :
  b.constr S f x = (b.repr x).sum (λ b a, a • f b) :=
by { simp only [constr_def, linear_map.comp_apply, finsupp.lmap_domain_apply, finsupp.total_apply],
     rw finsupp.sum_map_domain_index; simp [add_smul] }

@[simp] lemma constr_basis (f : ι → M') (i : ι) :
  (b.constr S f : M → M') (b i) = f i :=
by simp [basis.constr_apply, b.repr_self]

lemma constr_eq {g : ι → M'} {f : M →ₗ[R] M'}
  (h : ∀i, g i = f (b i)) : b.constr S g = f :=
b.ext $ λ i, (b.constr_basis S g i).trans (h i)

lemma constr_self (f : M →ₗ[R] M') : b.constr S (λ i, f (b i)) = f :=
b.constr_eq S $ λ x, rfl

lemma constr_range [nonempty ι] {f : ι  → M'} :
  (b.constr S f).range = span R (range f) :=
by rw [b.constr_def S f, linear_map.range_comp, linear_map.range_comp, linear_equiv.range,
       ← finsupp.supported_univ, finsupp.lmap_domain_supported, ←set.image_univ,
       ← finsupp.span_image_eq_map_total, set.image_id]

@[simp]
lemma constr_comp (f : M' →ₗ[R] M') (v : ι → M') :
  b.constr S (f ∘ v) = f.comp (b.constr S v) :=
b.ext (λ i, by simp only [basis.constr_basis, linear_map.comp_apply])

end constr

section equiv

variables (b' : basis ι' R M') (e : ι ≃ ι')
variables [add_comm_monoid M''] [module R M'']

/-- If `b` is a basis for `M` and `b'` a basis for `M'`, and the index types are equivalent,
`b.equiv b' e` is a linear equivalence `M ≃ₗ[R] M'`, mapping `b i` to `b' (e i)`. -/
protected def equiv : M ≃ₗ[R] M' :=
b.repr.trans (b'.reindex e.symm).repr.symm

@[simp] lemma equiv_apply : b.equiv b' e (b i) = b' (e i) :=
by simp [basis.equiv]

@[simp] lemma equiv_refl :
  b.equiv b (equiv.refl ι) = linear_equiv.refl R M :=
b.ext' (λ i, by simp)

@[simp] lemma equiv_symm : (b.equiv b' e).symm = b'.equiv b e.symm :=
b'.ext' $ λ i, (b.equiv b' e).injective (by simp)

@[simp] lemma equiv_trans {ι'' : Type*} (b'' : basis ι'' R M'')
  (e : ι ≃ ι') (e' : ι' ≃ ι'') :
  (b.equiv b' e).trans (b'.equiv b'' e') = b.equiv b'' (e.trans e') :=
b.ext' (λ i, by simp)

@[simp]
lemma map_equiv (b : basis ι R M) (b' : basis ι' R M') (e : ι ≃ ι') :
  b.map (b.equiv b' e) = b'.reindex e.symm :=
by { ext i, simp }

end equiv

section prod

variables (b' : basis ι' R M')

/-- `basis.prod` maps a `ι`-indexed basis for `M` and a `ι'`-indexed basis for `M'`
to a `ι ⊕ ι'`-index basis for `M × M'`. -/
protected def prod : basis (ι ⊕ ι') R (M × M') :=
of_repr ((b.repr.prod b'.repr).trans (finsupp.sum_finsupp_lequiv_prod_finsupp R).symm)

@[simp]
lemma prod_repr_inl (x) (i) : (b.prod b').repr x (sum.inl i) = b.repr x.1 i := rfl

@[simp]
lemma prod_repr_inr (x) (i) : (b.prod b').repr x (sum.inr i) = b'.repr x.2 i := rfl

lemma prod_apply_inl_fst (i) :
  (b.prod b' (sum.inl i)).1 = b i :=
b.repr.injective $ by
{ ext j,
  simp only [basis.prod, basis.coe_of_repr, linear_equiv.symm_trans_apply, linear_equiv.prod_symm,
      linear_equiv.prod_apply, b.repr.apply_symm_apply, linear_equiv.symm_symm, repr_self,
      equiv.to_fun_as_coe, finsupp.fst_sum_finsupp_lequiv_prod_finsupp],
  apply finsupp.single_apply_left sum.inl_injective }

lemma prod_apply_inr_fst (i) :
(b.prod b' (sum.inr i)).1 = 0 :=
b.repr.injective $ by
{ ext i,
  simp only [basis.prod, basis.coe_of_repr, linear_equiv.symm_trans_apply, linear_equiv.prod_symm,
      linear_equiv.prod_apply, b.repr.apply_symm_apply, linear_equiv.symm_symm, repr_self,
      equiv.to_fun_as_coe, finsupp.fst_sum_finsupp_lequiv_prod_finsupp, linear_equiv.map_zero,
      finsupp.zero_apply],
  apply finsupp.single_eq_of_ne sum.inr_ne_inl }

lemma prod_apply_inl_snd (i) :
  (b.prod b' (sum.inl i)).2 = 0 :=
b'.repr.injective $ by
{ ext j,
  simp only [basis.prod, basis.coe_of_repr, linear_equiv.symm_trans_apply, linear_equiv.prod_symm,
      linear_equiv.prod_apply, b'.repr.apply_symm_apply, linear_equiv.symm_symm, repr_self,
      equiv.to_fun_as_coe, finsupp.snd_sum_finsupp_lequiv_prod_finsupp, linear_equiv.map_zero,
      finsupp.zero_apply],
  apply finsupp.single_eq_of_ne sum.inl_ne_inr }

lemma prod_apply_inr_snd (i) :
(b.prod b' (sum.inr i)).2 = b' i :=
b'.repr.injective $ by
{ ext i,
  simp only [basis.prod, basis.coe_of_repr, linear_equiv.symm_trans_apply, linear_equiv.prod_symm,
      linear_equiv.prod_apply, b'.repr.apply_symm_apply, linear_equiv.symm_symm, repr_self,
      equiv.to_fun_as_coe, finsupp.snd_sum_finsupp_lequiv_prod_finsupp],
  apply finsupp.single_apply_left sum.inr_injective }

@[simp]
lemma prod_apply (i) :
  b.prod b' i = sum.elim (linear_map.inl R M M' ∘ b) (linear_map.inr R M M' ∘ b') i :=
by { ext; cases i; simp only [prod_apply_inl_fst, sum.elim_inl, linear_map.inl_apply,
                              prod_apply_inr_fst, sum.elim_inr, linear_map.inr_apply,
                              prod_apply_inl_snd, prod_apply_inr_snd, comp_app] }

end prod

section no_zero_smul_divisors

-- Can't be an instance because the basis can't be inferred.
protected lemma no_zero_smul_divisors [no_zero_divisors R] (b : basis ι R M) :
  no_zero_smul_divisors R M :=
⟨λ c x hcx, or_iff_not_imp_right.mpr (λ hx, begin
  rw [← b.total_repr x, ← linear_map.map_smul] at hcx,
  have := linear_independent_iff.mp b.linear_independent (c • b.repr x) hcx,
  rw smul_eq_zero at this,
  exact this.resolve_right (λ hr, hx (b.repr.map_eq_zero_iff.mp hr))
end)⟩

protected lemma smul_eq_zero [no_zero_divisors R] (b : basis ι R M) {c : R} {x : M} :
  c • x = 0 ↔ c = 0 ∨ x = 0 :=
@smul_eq_zero _ _ _ _ _ b.no_zero_smul_divisors _ _

end no_zero_smul_divisors

section singleton

/-- `basis.singleton ι R` is the basis sending the unique element of `ι` to `1 : R`. -/
protected def singleton (ι R : Type*) [unique ι] [semiring R] :
  basis ι R R :=
of_repr
{ to_fun := λ x, finsupp.single (default ι) x,
  inv_fun := λ f, f (default ι),
  left_inv := λ x, by simp,
  right_inv := λ f, finsupp.unique_ext (by simp),
  map_add' := λ x y, by simp,
  map_smul' := λ c x, by simp }

@[simp] lemma singleton_apply (ι R : Type*) [unique ι] [semiring R] (i) :
  basis.singleton ι R i = 1 :=
apply_eq_iff.mpr (by simp [basis.singleton])

@[simp] lemma singleton_repr (ι R : Type*) [unique ι] [semiring R] (x i) :
  (basis.singleton ι R).repr x i = x :=
by simp [basis.singleton, unique.eq_default i]

lemma basis_singleton_iff
  {R M : Type*} [ring R] [nontrivial R] [add_comm_group M] [module R M] [no_zero_smul_divisors R M]
  (ι : Type*) [unique ι] :
  nonempty (basis ι R M) ↔ ∃ x ≠ 0, ∀ y : M, ∃ r : R, r • x = y :=
begin
  fsplit,
  { rintro ⟨b⟩,
    refine ⟨b (default ι), b.linear_independent.ne_zero _, _⟩,
    simpa [span_singleton_eq_top_iff, set.range_unique] using b.span_eq },
  { rintro ⟨x, nz, w⟩,
    refine ⟨of_repr $ linear_equiv.symm
      { to_fun := λ f, f (default ι) • x,
        inv_fun := λ y, finsupp.single (default ι) (w y).some,
        left_inv := λ f, finsupp.unique_ext _,
        right_inv := λ y, _,
        map_add' := λ y z, _,
        map_smul' := λ c y, _ }⟩,
    { rw [finsupp.add_apply, add_smul] },
    { rw [finsupp.smul_apply, smul_assoc] },
    { refine smul_right_injective _ nz _,
      simp only [finsupp.single_eq_same],
      exact (w (f (default ι) • x)).some_spec },
    { simp only [finsupp.single_eq_same],
      exact (w y).some_spec } }
end

end singleton

section empty

variables (M)

/-- If `M` is a subsingleton and `ι` is empty, this is the unique `ι`-indexed basis for `M`. -/
protected def empty [subsingleton M] [is_empty ι] : basis ι R M :=
of_repr 0

instance empty_unique [subsingleton M] [is_empty ι] : unique (basis ι R M) :=
{ default := basis.empty M, uniq := λ ⟨x⟩, congr_arg of_repr $ subsingleton.elim _ _ }

end empty

end basis

section fintype

open basis
open fintype

variables [fintype ι] (b : basis ι R M)

/-- A module over `R` with a finite basis is linearly equivalent to functions from its basis to `R`.
-/
def basis.equiv_fun : M ≃ₗ[R] (ι → R) :=
linear_equiv.trans b.repr
  { to_fun := coe_fn,
    map_add' := finsupp.coe_add,
    map_smul' := finsupp.coe_smul,
    ..finsupp.equiv_fun_on_fintype }

/-- A module over a finite ring that admits a finite basis is finite. -/
def module.fintype_of_fintype [fintype R] : fintype M :=
fintype.of_equiv _ b.equiv_fun.to_equiv.symm

theorem module.card_fintype [fintype R] [fintype M] :
  card M = (card R) ^ (card ι) :=
calc card M = card (ι → R)    : card_congr b.equiv_fun.to_equiv
        ... = card R ^ card ι : card_fun

/-- Given a basis `v` indexed by `ι`, the canonical linear equivalence between `ι → R` and `M` maps
a function `x : ι → R` to the linear combination `∑_i x i • v i`. -/
@[simp] lemma basis.equiv_fun_symm_apply (x : ι → R) :
  b.equiv_fun.symm x = ∑ i, x i • b i :=
<<<<<<< HEAD
by { simp [basis.equiv_fun, finsupp.total_apply, finsupp.sum_fintype], }
=======
by simp [basis.equiv_fun, finsupp.total_apply, finsupp.sum_fintype]
>>>>>>> 1ca7f75b

@[simp]
lemma basis.equiv_fun_apply (u : M) : b.equiv_fun u = b.repr u := rfl

lemma basis.sum_equiv_fun (u : M) : ∑ i, b.equiv_fun u i • b i = u :=
begin
  conv_rhs { rw ← b.total_repr u },
  simp [finsupp.total_apply, finsupp.sum_fintype, b.equiv_fun_apply]
end

lemma basis.sum_repr (u : M) : ∑ i, b.repr u i • b i = u :=
b.sum_equiv_fun u

@[simp]
lemma basis.equiv_fun_self (i j : ι) : b.equiv_fun (b i) j = if i = j then 1 else 0 :=
by { rw [b.equiv_fun_apply, b.repr_self_apply] }

/-- Define a basis by mapping each vector `x : M` to its coordinates `e x : ι → R`,
as long as `ι` is finite. -/
def basis.of_equiv_fun (e : M ≃ₗ[R] (ι → R)) : basis ι R M :=
basis.of_repr $ e.trans $ linear_equiv.symm $ finsupp.linear_equiv_fun_on_fintype R R ι

@[simp] lemma basis.of_equiv_fun_repr_apply (e : M ≃ₗ[R] (ι → R)) (x : M) (i : ι) :
  (basis.of_equiv_fun e).repr x i = e x i := rfl

@[simp] lemma basis.coe_of_equiv_fun (e : M ≃ₗ[R] (ι → R)) :
  (basis.of_equiv_fun e : ι → M) = λ i, e.symm (function.update 0 i 1) :=
funext $ λ i, e.injective $ funext $ λ j,
  by simp [basis.of_equiv_fun, ←finsupp.single_eq_pi_single, finsupp.single_eq_update]

variables (S : Type*) [semiring S] [module S M']
variables [smul_comm_class R S M']

@[simp] theorem basis.constr_apply_fintype (f : ι → M') (x : M) :
  (b.constr S f : M → M') x = ∑ i, (b.equiv_fun x i) • f i :=
by simp [b.constr_apply, b.equiv_fun_apply, finsupp.sum_fintype]

end fintype

end module

section comm_semiring

namespace basis

variables [comm_semiring R]
variables [add_comm_monoid M] [module R M] [add_comm_monoid M'] [module R M']
variables (b : basis ι R M) (b' : basis ι' R M')

/-- If `b` is a basis for `M` and `b'` a basis for `M'`,
and `f`, `g` form a bijection between the basis vectors,
`b.equiv' b' f g hf hg hgf hfg` is a linear equivalence `M ≃ₗ[R] M'`, mapping `b i` to `f (b i)`.
-/
def equiv' (f : M → M') (g : M' → M)
  (hf : ∀ i, f (b i) ∈ range b') (hg : ∀ i, g (b' i) ∈ range b)
  (hgf : ∀i, g (f (b i)) = b i) (hfg : ∀i, f (g (b' i)) = b' i) :
  M ≃ₗ[R] M' :=
{ inv_fun := b'.constr R (g ∘ b'),
  left_inv :=
    have (b'.constr R (g ∘ b')).comp (b.constr R (f ∘ b)) = linear_map.id,
    from (b.ext $ λ i, exists.elim (hf i)
      (λ i' hi', by rw [linear_map.comp_apply, b.constr_basis, function.comp_apply, ← hi',
                        b'.constr_basis, function.comp_apply, hi', hgf, linear_map.id_apply])),
    λ x, congr_arg (λ (h : M →ₗ[R] M), h x) this,
  right_inv :=
    have (b.constr R (f ∘ b)).comp (b'.constr R (g ∘ b')) = linear_map.id,
    from (b'.ext $ λ i, exists.elim (hg i)
      (λ i' hi', by rw [linear_map.comp_apply, b'.constr_basis, function.comp_apply, ← hi',
                        b.constr_basis, function.comp_apply, hi', hfg, linear_map.id_apply])),
    λ x, congr_arg (λ (h : M' →ₗ[R] M'), h x) this,
  .. b.constr R (f ∘ b) }

@[simp] lemma equiv'_apply (f : M → M') (g : M' → M) (hf hg hgf hfg) (i : ι) :
  b.equiv' b' f g hf hg hgf hfg (b i) = f (b i) :=
b.constr_basis R _ _

@[simp] lemma equiv'_symm_apply (f : M → M') (g : M' → M) (hf hg hgf hfg) (i : ι') :
  (b.equiv' b' f g hf hg hgf hfg).symm (b' i) = g (b' i) :=
b'.constr_basis R _ _

lemma sum_repr_mul_repr {ι'} [fintype ι'] (b' : basis ι' R M) (x : M) (i : ι) :
  ∑ (j : ι'), b.repr (b' j) i * b'.repr x j = b.repr x i :=
begin
  conv_rhs { rw [← b'.sum_repr x] },
  simp_rw [linear_equiv.map_sum, linear_equiv.map_smul, finset.sum_apply'],
  refine finset.sum_congr rfl (λ j _, _),
  rw [finsupp.smul_apply, smul_eq_mul, mul_comm]
end

end basis

end comm_semiring

section module

open linear_map

variables {v : ι → M}
variables [ring R] [add_comm_group M] [add_comm_group M'] [add_comm_group M'']
variables [module R M] [module R M'] [module R M'']
variables {c d : R} {x y : M}
variables (b : basis ι R M)

namespace basis

/--
Any basis is a maximal linear independent set.
-/
lemma maximal [nontrivial R] (b : basis ι R M) : b.linear_independent.maximal :=
λ w i h,
begin
  -- If `range w` is strictly bigger than `range b`,
  apply le_antisymm h,
  by_contradiction h', simp at h',
  -- choose some `w k ∈ range w \ range b`,
  obtain ⟨x, p, q⟩ := not_subseteq_iff_exists_mem_not_mem.mp h',
  -- and write it in terms of the basis.
  have e := b.total_repr x,
  -- This then expresses `x` as a linear combination
  -- of elements of `w` which are in the range of `b`,
  let u' : Π i, ∃ z : w, b i = z := λ i, ⟨inclusion h ⟨(b i), ⟨i, rfl⟩⟩, rfl⟩,
  let u : ι ↪ w := ⟨λ i, (u' i).some, λ i i' r, begin
    dsimp at r,
    apply_fun (coe : w → M) at r,
    rw [←(u' i).some_spec, ←(u' i').some_spec] at r,
    exact b.injective r,
  end⟩,
  have r : ∀ i, b i = u i := λ i, (u' i).some_spec,
  rw finsupp.total_apply at e,
  simp_rw r at e,
  erw ←finsupp.emb_domain_sum u (b.repr x) (λ (x : w), (smul_add_hom R M).flip (x : M)) at e,
  simp only [add_monoid_hom.flip_apply, smul_add_hom_apply] at e,
  rw ←finsupp.total_apply at e,
  -- contradicting linear independence.
  change _ = ((⟨x, p⟩ : w) : M) at e,
  refine i.total_ne_of_not_mem_support _ _ e,
  simp only [finset.mem_map, finsupp.support_emb_domain],
  rintro ⟨j, -, W⟩,
  replace W : (u j : M) = x := congr_arg coe W,
  rw ←r at W,
  apply q,
  exact ⟨j, W⟩,
end

section mk

variables (hli : linear_independent R v) (hsp : span R (range v) = ⊤)

/-- A linear independent family of vectors spanning the whole module is a basis. -/
protected noncomputable def mk : basis ι R M :=
basis.of_repr
{ inv_fun := finsupp.total _ _ _ v,
  left_inv := λ x, hli.total_repr ⟨x, _⟩,
  right_inv := λ x, hli.repr_eq rfl,
  .. hli.repr.comp (linear_map.id.cod_restrict _ (λ h, hsp.symm ▸ submodule.mem_top)) }

@[simp] lemma mk_repr :
  (basis.mk hli hsp).repr x = hli.repr ⟨x, hsp.symm ▸ submodule.mem_top⟩ :=
rfl

lemma mk_apply (i : ι) : basis.mk hli hsp i = v i :=
show finsupp.total _ _ _ v _ = v i, by simp

@[simp] lemma coe_mk : ⇑(basis.mk hli hsp) = v :=
funext (mk_apply _ _)

end mk

section span

variables (hli : linear_independent R v)

/-- A linear independent family of vectors is a basis for their span. -/
protected noncomputable def span : basis ι R (span R (range v)) :=
basis.mk (linear_independent_span hli) $
begin
  rw eq_top_iff,
  intros x _,
  have h₁ : subtype.val '' set.range (λ i, subtype.mk (v i) _) = range v,
  { rw ← set.range_comp },
  have h₂ : map (submodule.subtype _) (span R (set.range (λ i, subtype.mk (v i) _)))
    = span R (range v),
  { rw [← span_image, submodule.subtype_eq_val, h₁] },
  have h₃ : (x : M) ∈ map (submodule.subtype _) (span R (set.range (λ i, subtype.mk (v i) _))),
  { rw h₂, apply subtype.mem x },
  rcases mem_map.1 h₃ with ⟨y, hy₁, hy₂⟩,
  have h_x_eq_y : x = y,
  { rw [subtype.ext_iff, ← hy₂], simp },
  rwa h_x_eq_y
end

end span

lemma group_smul_span_eq_top
  {G : Type*} [group G] [distrib_mul_action G R] [distrib_mul_action G M]
  [is_scalar_tower G R M] {v : ι → M} (hv : submodule.span R (set.range v) = ⊤) {w : ι → G} :
  submodule.span R (set.range (w • v)) = ⊤ :=
begin
  rw eq_top_iff,
  intros j hj,
  rw ← hv at hj,
  rw submodule.mem_span at hj ⊢,
  refine λ p hp, hj p (λ u hu, _),
  obtain ⟨i, rfl⟩ := hu,
  have : ((w i)⁻¹ • 1 : R) • w i • v i ∈ p := p.smul_mem ((w i)⁻¹ • 1 : R) (hp ⟨i, rfl⟩),
  rwa [smul_one_smul, inv_smul_smul] at this,
end

/-- Given a basis `v` and a map `w` such that for all `i`, `w i` are elements of a group,
`group_smul` provides the basis corresponding to `w • v`. -/
def group_smul {G : Type*} [group G] [distrib_mul_action G R] [distrib_mul_action G M]
  [is_scalar_tower G R M] [smul_comm_class G R M] (v : basis ι R M) (w : ι → G) :
  basis ι R M :=
@basis.mk ι R M (w • v) _ _ _
  (v.linear_independent.group_smul w) (group_smul_span_eq_top v.span_eq)

lemma group_smul_apply {G : Type*} [group G] [distrib_mul_action G R] [distrib_mul_action G M]
  [is_scalar_tower G R M] [smul_comm_class G R M] {v : basis ι R M} {w : ι → G} (i : ι) :
  v.group_smul w i = (w • v : ι → M) i :=
mk_apply
  (v.linear_independent.group_smul w) (group_smul_span_eq_top v.span_eq) i

lemma units_smul_span_eq_top {v : ι → M} (hv : submodule.span R (set.range v) = ⊤)
  {w : ι → units R} : submodule.span R (set.range (w • v)) = ⊤ :=
group_smul_span_eq_top hv

/-- Given a basis `v` and a map `w` such that for all `i`, `w i` is a unit, `smul_of_is_unit`
provides the basis corresponding to `w • v`. -/
def units_smul (v : basis ι R M) (w : ι → units R) :
  basis ι R M :=
@basis.mk ι R M (w • v) _ _ _
  (v.linear_independent.units_smul w) (units_smul_span_eq_top v.span_eq)

lemma units_smul_apply {v : basis ι R M} {w : ι → units R} (i : ι) :
  v.units_smul w i = w i • v i :=
mk_apply
  (v.linear_independent.units_smul w) (units_smul_span_eq_top v.span_eq) i

/-- A version of `smul_of_units` that uses `is_unit`. -/
def is_unit_smul (v : basis ι R M) {w : ι → R} (hw : ∀ i, is_unit (w i)):
  basis ι R M :=
units_smul v (λ i, (hw i).unit)

lemma is_unit_smul_apply {v : basis ι R M} {w : ι → R} (hw : ∀ i, is_unit (w i)) (i : ι) :
  v.is_unit_smul hw i = w i • v i :=
begin
  convert units_smul_apply i,
  exact (is_unit.unit_spec (hw i)).symm,
end

end basis

end module

section division_ring

variables [division_ring K] [add_comm_group V] [add_comm_group V'] [module K V] [module K V']
variables {v : ι → V} {s t : set V} {x y z : V}

include K

open submodule

namespace basis

section exists_basis

/-- If `s` is a linear independent set of vectors, we can extend it to a basis. -/
noncomputable def extend (hs : linear_independent K (coe : s → V)) :
  basis _ K V :=
basis.mk
  (@linear_independent.restrict_of_comp_subtype _ _ _ id _ _ _ _ (hs.linear_independent_extend _))
  (eq_top_iff.mpr $ set_like.coe_subset_coe.mp $
    by simpa using hs.subset_span_extend (subset_univ s))

lemma extend_apply_self (hs : linear_independent K (coe : s → V))
  (x : hs.extend _) :
  basis.extend hs x = x :=
basis.mk_apply _ _ _

@[simp] lemma coe_extend (hs : linear_independent K (coe : s → V)) :
  ⇑(basis.extend hs) = coe :=
funext (extend_apply_self hs)

lemma range_extend (hs : linear_independent K (coe : s → V)) :
  range (basis.extend hs) = hs.extend (subset_univ _) :=
by rw [coe_extend, subtype.range_coe_subtype, set_of_mem_eq]

/-- If `v` is a linear independent family of vectors, extend it to a basis indexed by a sum type. -/
noncomputable def sum_extend (hs : linear_independent K v) :
  basis (ι ⊕ _) K V :=
let s := set.range v,
    e : ι ≃ s := equiv.of_injective v hs.injective,
    b := hs.to_subtype_range.extend (subset_univ (set.range v)) in
(basis.extend hs.to_subtype_range).reindex $ equiv.symm $
  calc ι ⊕ (b \ s : set V) ≃ s ⊕ (b \ s : set V) : equiv.sum_congr e (equiv.refl _)
  ... ≃ b                   : equiv.set.sum_diff_subset (hs.to_subtype_range.subset_extend _)

lemma subset_extend {s : set V} (hs : linear_independent K (coe : s → V)) :
  s ⊆ hs.extend (set.subset_univ _) :=
hs.subset_extend _

section

variables (K V)

/-- A set used to index `basis.of_vector_space`. -/
noncomputable def of_vector_space_index : set V :=
(linear_independent_empty K V).extend (subset_univ _)

/-- Each vector space has a basis. -/
noncomputable def of_vector_space : basis (of_vector_space_index K V) K V :=
basis.extend (linear_independent_empty K V)

lemma of_vector_space_apply_self (x : of_vector_space_index K V) :
  of_vector_space K V x = x :=
basis.mk_apply _ _ _

@[simp] lemma coe_of_vector_space :
  ⇑(of_vector_space K V) = coe :=
funext (λ x, of_vector_space_apply_self K V x)

lemma of_vector_space_index.linear_independent :
  linear_independent K (coe : of_vector_space_index K V → V) :=
by { convert (of_vector_space K V).linear_independent, ext x, rw of_vector_space_apply_self }

lemma range_of_vector_space :
  range (of_vector_space K V) = of_vector_space_index K V :=
range_extend _

lemma exists_basis : ∃ s : set V, nonempty (basis s K V) :=
⟨of_vector_space_index K V, ⟨of_vector_space K V⟩⟩

end

end exists_basis

end basis

open fintype
variables (K V)

theorem vector_space.card_fintype [fintype K] [fintype V] :
  ∃ n : ℕ, card V = (card K) ^ n :=
⟨card (basis.of_vector_space_index K V), module.card_fintype (basis.of_vector_space K V)⟩

end division_ring

section field

variables [field K] [add_comm_group V] [add_comm_group V'] [module K V] [module K V']
variables {v : ι → V} {s t : set V} {x y z : V}

lemma linear_map.exists_left_inverse_of_injective (f : V →ₗ[K] V')
  (hf_inj : f.ker = ⊥) : ∃g:V' →ₗ V, g.comp f = linear_map.id :=
begin
  let B := basis.of_vector_space_index K V,
  let hB := basis.of_vector_space K V,
  have hB₀ : _ := hB.linear_independent.to_subtype_range,
  have : linear_independent K (λ x, x : f '' B → V'),
  { have h₁ : linear_independent K (λ (x : ↥(⇑f '' range (basis.of_vector_space _ _))), ↑x) :=
         @linear_independent.image_subtype _ _ _ _ _ _ _ _ _ f hB₀
      (show disjoint _ _, by simp [hf_inj]),
    rwa [basis.range_of_vector_space K V] at h₁ },
  let C := this.extend (subset_univ _),
  have BC := this.subset_extend (subset_univ _),
  let hC := basis.extend this,
  haveI : inhabited V := ⟨0⟩,
  refine ⟨hC.constr K (C.restrict (inv_fun f)), hB.ext (λ b, _)⟩,
  rw image_subset_iff at BC,
  have fb_eq : f b = hC ⟨f b, BC b.2⟩,
  { change f b = basis.extend this _,
    rw [basis.extend_apply_self, subtype.coe_mk] },
  dsimp [hB],
  rw [basis.of_vector_space_apply_self, fb_eq, hC.constr_basis],
  exact left_inverse_inv_fun (linear_map.ker_eq_bot.1 hf_inj) _
end

lemma submodule.exists_is_compl (p : submodule K V) : ∃ q : submodule K V, is_compl p q :=
let ⟨f, hf⟩ := p.subtype.exists_left_inverse_of_injective p.ker_subtype in
⟨f.ker, linear_map.is_compl_of_proj $ linear_map.ext_iff.1 hf⟩

instance module.submodule.is_complemented : is_complemented (submodule K V) :=
⟨submodule.exists_is_compl⟩

lemma linear_map.exists_right_inverse_of_surjective (f : V →ₗ[K] V')
  (hf_surj : f.range = ⊤) : ∃g:V' →ₗ V, f.comp g = linear_map.id :=
begin
  let C := basis.of_vector_space_index K V',
  let hC := basis.of_vector_space K V',
  haveI : inhabited V := ⟨0⟩,
  use hC.constr K (C.restrict (inv_fun f)),
  refine hC.ext (λ c, _),
  rw [linear_map.comp_apply, hC.constr_basis],
  simp [right_inverse_inv_fun (linear_map.range_eq_top.1 hf_surj) c]
end

/-- Any linear map `f : p →ₗ[K] V'` defined on a subspace `p` can be extended to the whole
space. -/
lemma linear_map.exists_extend {p : submodule K V} (f : p →ₗ[K] V') :
  ∃ g : V →ₗ[K] V', g.comp p.subtype = f :=
let ⟨g, hg⟩ := p.subtype.exists_left_inverse_of_injective p.ker_subtype in
⟨f.comp g, by rw [linear_map.comp_assoc, hg, f.comp_id]⟩

open submodule linear_map

/-- If `p < ⊤` is a subspace of a vector space `V`, then there exists a nonzero linear map
`f : V →ₗ[K] K` such that `p ≤ ker f`. -/
lemma submodule.exists_le_ker_of_lt_top (p : submodule K V) (hp : p < ⊤) :
  ∃ f ≠ (0 : V →ₗ[K] K), p ≤ ker f :=
begin
  rcases set_like.exists_of_lt hp with ⟨v, -, hpv⟩, clear hp,
  rcases (linear_pmap.sup_span_singleton ⟨p, 0⟩ v (1 : K) hpv).to_fun.exists_extend with ⟨f, hf⟩,
  refine ⟨f, _, _⟩,
  { rintro rfl, rw [linear_map.zero_comp] at hf,
    have := linear_pmap.sup_span_singleton_apply_mk ⟨p, 0⟩ v (1 : K) hpv 0 p.zero_mem 1,
    simpa using (linear_map.congr_fun hf _).trans this },
  { refine λ x hx, mem_ker.2 _,
    have := linear_pmap.sup_span_singleton_apply_mk ⟨p, 0⟩ v (1 : K) hpv x hx 0,
    simpa using (linear_map.congr_fun hf _).trans this }
end

theorem quotient_prod_linear_equiv (p : submodule K V) :
  nonempty ((p.quotient × p) ≃ₗ[K] V) :=
let ⟨q, hq⟩ := p.exists_is_compl in nonempty.intro $
((quotient_equiv_of_is_compl p q hq).prod (linear_equiv.refl _ _)).trans
  (prod_equiv_of_is_compl q p hq.symm)

end field<|MERGE_RESOLUTION|>--- conflicted
+++ resolved
@@ -648,11 +648,7 @@
 a function `x : ι → R` to the linear combination `∑_i x i • v i`. -/
 @[simp] lemma basis.equiv_fun_symm_apply (x : ι → R) :
   b.equiv_fun.symm x = ∑ i, x i • b i :=
-<<<<<<< HEAD
-by { simp [basis.equiv_fun, finsupp.total_apply, finsupp.sum_fintype], }
-=======
 by simp [basis.equiv_fun, finsupp.total_apply, finsupp.sum_fintype]
->>>>>>> 1ca7f75b
 
 @[simp]
 lemma basis.equiv_fun_apply (u : M) : b.equiv_fun u = b.repr u := rfl
