/-
Copyright (c) 2018 Kenny Lau. All rights reserved.
Released under Apache 2.0 license as described in the file LICENSE.
Authors: Kenny Lau, Chris Hughes, Tim Baanen
-/
import data.matrix.pequiv
import data.matrix.block
import data.fintype.card
import group_theory.perm.fin
import group_theory.perm.sign
import algebra.algebra.basic
import tactic.ring
import linear_algebra.alternating
import linear_algebra.pi

/-!
# Determinant of a matrix

This file defines the determinant of a matrix, `matrix.det`, and its essential properties.

## Main definitions

 - `matrix.det`: the determinant of a square matrix, as a sum over permutations
 - `matrix.det_row_multilinear`: the determinant, as an `alternating_map` in the rows of the matrix

## Main results

 - `det_mul`: the determinant of `A ⬝ B` is the product of determinants
 - `det_zero_of_row_eq`: the determinant is zero if there is a repeated row
 - `det_block_diagonal`: the determinant of a block diagonal matrix is a product
   of the blocks' determinants

## Implementation notes

It is possible to configure `simp` to compute determinants. See the file
`test/matrix.lean` for some examples.

-/

universes u v w z
open equiv equiv.perm finset function

namespace matrix
open_locale matrix big_operators

variables {m n : Type*} [decidable_eq n] [fintype n] [decidable_eq m] [fintype m]
variables {R : Type v} [comm_ring R]

local notation `ε` σ:max := ((sign σ : ℤ ) : R)


/-- `det` is an `alternating_map` in the rows of the matrix. -/
def det_row_multilinear : alternating_map R (n → R) R n :=
((multilinear_map.mk_pi_algebra R n R).comp_linear_map (linear_map.proj)).alternatization

/-- The determinant of a matrix given by the Leibniz formula. -/
abbreviation det (M : matrix n n R) : R :=
det_row_multilinear M

lemma det_apply (M : matrix n n R) :
  M.det = ∑ σ : perm n, σ.sign • ∏ i, M (σ i) i :=
multilinear_map.alternatization_apply _ M

-- This is what the old definition was. We use it to avoid having to change the old proofs below
lemma det_apply' (M : matrix n n R) :
  M.det = ∑ σ : perm n, ε σ * ∏ i, M (σ i) i :=
by simp [det_apply, units.smul_def]

@[simp] lemma det_diagonal {d : n → R} : det (diagonal d) = ∏ i, d i :=
begin
  rw det_apply',
  refine (finset.sum_eq_single 1 _ _).trans _,
  { intros σ h1 h2,
    cases not_forall.1 (mt equiv.ext h2) with x h3,
    convert mul_zero _,
    apply finset.prod_eq_zero,
    { change x ∈ _, simp },
    exact if_neg h3 },
  { simp },
  { simp }
end

@[simp] lemma det_zero (h : nonempty n) : det (0 : matrix n n R) = 0 :=
(det_row_multilinear : alternating_map R (n → R) R n).map_zero

@[simp] lemma det_one : det (1 : matrix n n R) = 1 :=
by rw [← diagonal_one]; simp [-diagonal_one]

lemma det_eq_one_of_card_eq_zero {A : matrix n n R} (h : fintype.card n = 0) : det A = 1 :=
begin
  have perm_eq : (univ : finset (perm n)) = {1} :=
  univ_eq_singleton_of_card_one (1 : perm n) (by simp [card_univ, fintype.card_perm, h]),
  simp [det_apply, card_eq_zero.mp h, perm_eq],
end

/-- Specialize `det_eq_one_of_card_eq_zero` to `fin 0`.

This is especially useful in combination with the `det_succ_` lemmas,
for computing the determinant of a matrix given in the `![...]` notation.
-/
@[simp] lemma det_fin_zero {A : matrix (fin 0) (fin 0) R}: det A = 1 :=
det_eq_one_of_card_eq_zero (fintype.card_fin _)

/-- If `n` has only one element, the determinant of an `n` by `n` matrix is just that element.
Although `unique` implies `decidable_eq` and `fintype`, the instances might
not be syntactically equal. Thus, we need to fill in the args explicitly. -/
@[simp]
lemma det_unique {n : Type*} [unique n] [decidable_eq n] [fintype n] (A : matrix n n R) :
  det A = A (default n) (default n) :=
by simp [det_apply, univ_unique]

lemma det_eq_elem_of_card_eq_one {A : matrix n n R} (h : fintype.card n = 1) (k : n) :
  det A = A k k :=
begin
  have h1 : (univ : finset (perm n)) = {1},
  { apply univ_eq_singleton_of_card_one (1 : perm n),
    simp [card_univ, fintype.card_perm, h] },
  have h2 := univ_eq_singleton_of_card_one k h,
  simp [det_apply, h1, h2],
end

lemma det_mul_aux {M N : matrix n n R} {p : n → n} (H : ¬bijective p) :
  ∑ σ : perm n, (ε σ) * ∏ x, (M (σ x) (p x) * N (p x) x) = 0 :=
begin
  obtain ⟨i, j, hpij, hij⟩ : ∃ i j, p i = p j ∧ i ≠ j,
  { rw [← fintype.injective_iff_bijective, injective] at H,
    push_neg at H,
    exact H },
  exact sum_involution
    (λ σ _, σ * swap i j)
    (λ σ _,
      have ∏ x, M (σ x) (p x) = ∏ x, M ((σ * swap i j) x) (p x),
        from fintype.prod_equiv (swap i j) _ _ (by simp [apply_swap_eq_self hpij]),
      by simp [this, sign_swap hij, prod_mul_distrib])
    (λ σ _ _, (not_congr mul_swap_eq_iff).mpr hij)
    (λ _ _, mem_univ _)
    (λ σ _, mul_swap_involutive i j σ)
end

@[simp] lemma det_mul (M N : matrix n n R) : det (M ⬝ N) = det M * det N :=
calc det (M ⬝ N) = ∑ p : n → n, ∑ σ : perm n, ε σ * ∏ i, (M (σ i) (p i) * N (p i) i) :
  by simp only [det_apply', mul_apply, prod_univ_sum, mul_sum,
    fintype.pi_finset_univ]; rw [finset.sum_comm]
... = ∑ p in (@univ (n → n) _).filter bijective, ∑ σ : perm n,
    ε σ * ∏ i, (M (σ i) (p i) * N (p i) i) :
  eq.symm $ sum_subset (filter_subset _ _)
    (λ f _ hbij, det_mul_aux $ by simpa only [true_and, mem_filter, mem_univ] using hbij)
... = ∑ τ : perm n, ∑ σ : perm n, ε σ * ∏ i, (M (σ i) (τ i) * N (τ i) i) :
  sum_bij (λ p h, equiv.of_bijective p (mem_filter.1 h).2) (λ _ _, mem_univ _)
    (λ _ _, rfl) (λ _ _ _ _ h, by injection h)
    (λ b _, ⟨b, mem_filter.2 ⟨mem_univ _, b.bijective⟩, coe_fn_injective rfl⟩)
... = ∑ σ : perm n, ∑ τ : perm n, (∏ i, N (σ i) i) * ε τ * (∏ j, M (τ j) (σ j)) :
  by simp only [mul_comm, mul_left_comm, prod_mul_distrib, mul_assoc]
... = ∑ σ : perm n, ∑ τ : perm n, (((∏ i, N (σ i) i) * (ε σ * ε τ)) * ∏ i, M (τ i) i) :
  sum_congr rfl (λ σ _, fintype.sum_equiv (equiv.mul_right σ⁻¹) _ _
    (λ τ,
      have ∏ j, M (τ j) (σ j) = ∏ j, M ((τ * σ⁻¹) j) j,
        by { rw ← σ⁻¹.prod_comp, simp only [equiv.perm.coe_mul, apply_inv_self] },
      have h : ε σ * ε (τ * σ⁻¹) = ε τ :=
        calc ε σ * ε (τ * σ⁻¹) = ε ((τ * σ⁻¹) * σ) :
          by { rw [mul_comm, sign_mul (τ * σ⁻¹)], simp only [int.cast_mul, units.coe_mul] }
        ... = ε τ : by simp only [inv_mul_cancel_right],
      by { simp_rw [equiv.coe_mul_right, h], simp only [this] }))
... = det M * det N : by simp only [det_apply', finset.mul_sum, mul_comm, mul_left_comm]

instance : is_monoid_hom (det : matrix n n R → R) :=
{ map_one := det_one,
  map_mul := det_mul }

/-- On square matrices, `mul_comm` applies under `det`. -/
lemma det_mul_comm (M N : matrix m m R) : det (M ⬝ N) = det (N ⬝ M) :=
by rw [det_mul, det_mul, mul_comm]

/-- On square matrices, `mul_left_comm` applies under `det`. -/
lemma det_mul_left_comm (M N P : matrix m m R) : det (M ⬝ (N ⬝ P)) = det (N ⬝ (M ⬝ P)) :=
by rw [←matrix.mul_assoc, ←matrix.mul_assoc, det_mul, det_mul_comm M N, ←det_mul]

/-- On square matrices, `mul_right_comm` applies under `det`. -/
lemma det_mul_right_comm (M N P : matrix m m R) :
  det (M ⬝ N ⬝ P) = det (M ⬝ P ⬝ N) :=
by rw [matrix.mul_assoc, matrix.mul_assoc, det_mul, det_mul_comm N P, ←det_mul]

lemma det_units_conj (M : units (matrix m m R)) (N : matrix m m R) :
  det (↑M ⬝ N ⬝ ↑M⁻¹ : matrix m m R) = det N :=
by rw [det_mul_right_comm, ←mul_eq_mul, ←mul_eq_mul, units.mul_inv, one_mul]

lemma det_units_conj' (M : units (matrix m m R)) (N : matrix m m R) :
  det (↑M⁻¹ ⬝ N ⬝ ↑M : matrix m m R) = det N := det_units_conj M⁻¹ N

/-- Transposing a matrix preserves the determinant. -/
@[simp] lemma det_transpose (M : matrix n n R) : Mᵀ.det = M.det :=
begin
  rw [det_apply', det_apply'],
  refine fintype.sum_bijective _ inv_involutive.bijective _ _ _,
  intros σ,
  rw sign_inv,
  congr' 1,
  apply fintype.prod_equiv σ,
  intros,
  simp
end


/-- Permuting the columns changes the sign of the determinant. -/
lemma det_permute (σ : perm n) (M : matrix n n R) : matrix.det (λ i, M (σ i)) = σ.sign * M.det :=
((det_row_multilinear : alternating_map R (n → R) R n).map_perm M σ).trans
  (by simp [units.smul_def])

/-- Permuting rows and columns with the same equivalence has no effect. -/
@[simp]
lemma det_minor_equiv_self (e : n ≃ m) (A : matrix m m R) :
  det (A.minor e e) = det A :=
begin
  rw [det_apply', det_apply'],
  apply fintype.sum_equiv (equiv.perm_congr e),
  intro σ,
  rw equiv.perm.sign_perm_congr e σ,
  congr' 1,
  apply fintype.prod_equiv e,
  intro i,
  rw [equiv.perm_congr_apply, equiv.symm_apply_apply, minor_apply],
end

/-- Reindexing both indices along the same equivalence preserves the determinant.

For the `simp` version of this lemma, see `det_minor_equiv_self`; this one is unsuitable because
`matrix.reindex_apply` unfolds `reindex` first.
-/
lemma det_reindex_self (e : m ≃ n) (A : matrix m m R) : det (reindex e e A) = det A :=
det_minor_equiv_self e.symm A

/-- The determinant of a permutation matrix equals its sign. -/
@[simp] lemma det_permutation (σ : perm n) :
  matrix.det (σ.to_pequiv.to_matrix : matrix n n R) = σ.sign :=
by rw [←matrix.mul_one (σ.to_pequiv.to_matrix : matrix n n R), pequiv.to_pequiv_mul_matrix,
  det_permute, det_one, mul_one]

@[simp] lemma det_smul {A : matrix n n R} {c : R} : det (c • A) = c ^ fintype.card n * det A :=
calc det (c • A) = det (matrix.mul (diagonal (λ _, c)) A) : by rw [smul_eq_diagonal_mul]
             ... = det (diagonal (λ _, c)) * det A        : det_mul _ _
             ... = c ^ fintype.card n * det A             : by simp [card_univ]

/-- Multiplying each row by a fixed `v i` multiplies the determinant by
the product of the `v`s. -/
lemma det_mul_row (v : n → R) (A : matrix n n R) :
  det (λ i j, v j * A i j) = (∏ i, v i) * det A :=
calc det (λ i j, v j * A i j) = det (A ⬝ diagonal v) : congr_arg det $ by { ext, simp [mul_comm] }
                          ... = (∏ i, v i) * det A : by rw [det_mul, det_diagonal, mul_comm]

/-- Multiplying each column by a fixed `v j` multiplies the determinant by
the product of the `v`s. -/
lemma det_mul_column (v : n → R) (A : matrix n n R) :
  det (λ i j, v i * A i j) = (∏ i, v i) * det A :=
multilinear_map.map_smul_univ _ v A

section hom_map

variables {S : Type w} [comm_ring S]

lemma ring_hom.map_det {M : matrix n n R} {f : R →+* S} :
  f M.det = matrix.det (f.map_matrix M) :=
by simp [matrix.det_apply', f.map_sum, f.map_prod]

lemma alg_hom.map_det [algebra R S] {T : Type z} [comm_ring T] [algebra R T]
  {M : matrix n n S} {f : S →ₐ[R] T} :
  f M.det = matrix.det ((f : S →+* T).map_matrix M) :=
by rw [← alg_hom.coe_to_ring_hom, ring_hom.map_det]

end hom_map

section det_zero
/-!
### `det_zero` section

Prove that a matrix with a repeated column has determinant equal to zero.
-/

lemma det_eq_zero_of_row_eq_zero {A : matrix n n R} (i : n) (h : ∀ j, A i j = 0) : det A = 0 :=
(det_row_multilinear : alternating_map R (n → R) R n).map_coord_zero i (funext h)

lemma det_eq_zero_of_column_eq_zero {A : matrix n n R} (j : n) (h : ∀ i, A i j = 0) : det A = 0 :=
by { rw ← det_transpose, exact det_eq_zero_of_row_eq_zero j h, }

variables {M : matrix n n R} {i j : n}

/-- If a matrix has a repeated row, the determinant will be zero. -/
theorem det_zero_of_row_eq (i_ne_j : i ≠ j) (hij : M i = M j) : M.det = 0 :=
(det_row_multilinear : alternating_map R (n → R) R n).map_eq_zero_of_eq M hij i_ne_j

/-- If a matrix has a repeated column, the determinant will be zero. -/
theorem det_zero_of_column_eq (i_ne_j : i ≠ j) (hij : ∀ k, M k i = M k j) : M.det = 0 :=
by { rw [← det_transpose, det_zero_of_row_eq i_ne_j], exact funext hij }

end det_zero

lemma det_update_row_add (M : matrix n n R) (j : n) (u v : n → R) :
  det (update_row M j $ u + v) = det (update_row M j u) + det (update_row M j v) :=
(det_row_multilinear : alternating_map R (n → R) R n).map_add M j u v

lemma det_update_column_add (M : matrix n n R) (j : n) (u v : n → R) :
  det (update_column M j $ u + v) = det (update_column M j u) + det (update_column M j v) :=
begin
  rw [← det_transpose, ← update_row_transpose, det_update_row_add],
  simp [update_row_transpose, det_transpose]
end

lemma det_update_row_smul (M : matrix n n R) (j : n) (s : R) (u : n → R) :
  det (update_row M j $ s • u) = s * det (update_row M j u) :=
(det_row_multilinear : alternating_map R (n → R) R n).map_smul M j s u

lemma det_update_column_smul (M : matrix n n R) (j : n) (s : R) (u : n → R) :
  det (update_column M j $ s • u) = s * det (update_column M j u) :=
begin
  rw [← det_transpose, ← update_row_transpose, det_update_row_smul],
  simp [update_row_transpose, det_transpose]
end

section det_eq

/-! ### `det_eq` section

Lemmas showing the determinant is invariant under a variety of operations.
-/
lemma det_eq_of_eq_mul_det_one {A B : matrix n n R}
  (C : matrix n n R) (hC : det C = 1) (hA : A = B ⬝ C) : det A = det B :=
calc det A = det (B ⬝ C) : congr_arg _ hA
       ... = det B * det C : det_mul _ _
       ... = det B : by rw [hC, mul_one]

lemma det_eq_of_eq_det_one_mul {A B : matrix n n R}
  (C : matrix n n R) (hC : det C = 1) (hA : A = C ⬝ B) : det A = det B :=
calc det A = det (C ⬝ B) : congr_arg _ hA
       ... = det C * det B : det_mul _ _
       ... = det B : by rw [hC, one_mul]

lemma det_update_row_add_self (A : matrix n n R) {i j : n} (hij : i ≠ j) :
  det (update_row A i (A i + A j)) = det A :=
by simp [det_update_row_add,
    det_zero_of_row_eq hij ((update_row_self).trans (update_row_ne hij.symm).symm)]

lemma det_update_column_add_self (A : matrix n n R) {i j : n} (hij : i ≠ j) :
  det (update_column A i (λ k, A k i + A k j)) = det A :=
by { rw [← det_transpose, ← update_row_transpose, ← det_transpose A],
     exact det_update_row_add_self Aᵀ hij }

lemma det_update_row_add_smul_self (A : matrix n n R) {i j : n} (hij : i ≠ j) (c : R) :
  det (update_row A i (A i + c • A j)) = det A :=
by simp [det_update_row_add, det_update_row_smul,
  det_zero_of_row_eq hij ((update_row_self).trans (update_row_ne hij.symm).symm)]

lemma det_update_column_add_smul_self (A : matrix n n R) {i j : n} (hij : i ≠ j) (c : R) :
  det (update_column A i (λ k, A k i + c • A k j)) = det A :=
by { rw [← det_transpose, ← update_row_transpose, ← det_transpose A],
      exact det_update_row_add_smul_self Aᵀ hij c }

lemma det_eq_of_forall_row_eq_smul_add_const_aux
  {A B : matrix n n R} {s : finset n} : ∀ (c : n → R) (hs : ∀ i, i ∉ s → c i = 0)
  (k : n) (hk : k ∉ s) (A_eq : ∀ i j, A i j = B i j + c i * B k j),
  det A = det B :=
begin
  revert B,
  refine s.induction_on _ _,
  { intros A c hs k hk A_eq,
    have : ∀ i, c i = 0,
    { intros i,
      specialize hs i,
      contrapose! hs,
      simp [hs] },
    congr,
    ext i j,
    rw [A_eq, this, zero_mul, add_zero], },
  { intros i s hi ih B c hs k hk A_eq,
    have hAi : A i = B i + c i • B k := funext (A_eq i),
    rw [@ih (update_row B i (A i)) (function.update c i 0), hAi,
        det_update_row_add_smul_self],
    { exact mt (λ h, show k ∈ insert i s, from h ▸ finset.mem_insert_self _ _) hk },
    { intros i' hi',
      rw function.update_apply,
      split_ifs with hi'i, { refl },
      { exact hs i' (λ h, hi' ((finset.mem_insert.mp h).resolve_left hi'i)) } },
    { exact λ h, hk (finset.mem_insert_of_mem h) },
    { intros i' j',
      rw [update_row_apply, function.update_apply],
      split_ifs with hi'i,
      { simp [hi'i] },
      rw [A_eq, update_row_ne (λ (h : k = i), hk $ h ▸ finset.mem_insert_self k s)] } }
end

/-- If you add multiples of row `B k` to other rows, the determinant doesn't change. -/
lemma det_eq_of_forall_row_eq_smul_add_const
  {A B : matrix n n R} (c : n → R) (k : n) (hk : c k = 0)
  (A_eq : ∀ i j, A i j = B i j + c i * B k j) :
  det A = det B :=
det_eq_of_forall_row_eq_smul_add_const_aux c
  (λ i, not_imp_comm.mp $ λ hi, finset.mem_erase.mpr
    ⟨mt (λ (h : i = k), show c i = 0, from h.symm ▸ hk) hi, finset.mem_univ i⟩)
  k (finset.not_mem_erase k finset.univ) A_eq

lemma det_eq_of_forall_row_eq_smul_add_pred_aux {n : ℕ} (k : fin (n + 1)) :
  ∀ (c : fin n → R) (hc : ∀ (i : fin n), k < i.succ → c i = 0)
    {M N : matrix (fin n.succ) (fin n.succ) R}
    (h0 : ∀ j, M 0 j = N 0 j)
    (hsucc : ∀ (i : fin n) j, M i.succ j = N i.succ j + c i * M i.cast_succ j),
    det M = det N :=
begin
  refine fin.induction _ (λ k ih, _) k;
    intros c hc M N h0 hsucc,
  { congr,
    ext i j,
    refine fin.cases (h0 j) (λ i, _) i,
    rw [hsucc, hc i (fin.succ_pos _), zero_mul, add_zero] },

  set M' := update_row M k.succ (N k.succ) with hM',
  have hM : M = update_row M' k.succ (M' k.succ + c k • M k.cast_succ),
  { ext i j,
    by_cases hi : i = k.succ,
    { simp [hi, hM', hsucc, update_row_self] },
    rw [update_row_ne hi, hM', update_row_ne hi] },

  have k_ne_succ : k.cast_succ ≠ k.succ := (fin.cast_succ_lt_succ k).ne,
  have M_k : M k.cast_succ = M' k.cast_succ := (update_row_ne k_ne_succ).symm,

  rw [hM, M_k, det_update_row_add_smul_self M' k_ne_succ.symm, ih (function.update c k 0)],
  { intros i hi,
    rw [fin.lt_iff_coe_lt_coe, fin.coe_cast_succ, fin.coe_succ, nat.lt_succ_iff] at hi,
    rw function.update_apply,
    split_ifs with hik, { refl },
    exact hc _ (fin.succ_lt_succ_iff.mpr (lt_of_le_of_ne hi (ne.symm hik))) },
  { rwa [hM', update_row_ne (fin.succ_ne_zero _).symm] },
  intros i j,
  rw function.update_apply,
  split_ifs with hik,
  { rw [zero_mul, add_zero, hM', hik, update_row_self] },
  rw [hM', update_row_ne ((fin.succ_injective _).ne hik), hsucc],
  by_cases hik2 : k < i,
  { simp [hc i (fin.succ_lt_succ_iff.mpr hik2)] },
  rw update_row_ne,
  apply ne_of_lt,
  rwa [fin.lt_iff_coe_lt_coe, fin.coe_cast_succ, fin.coe_succ, nat.lt_succ_iff, ← not_lt]
end

/-- If you add multiples of previous rows to the next row, the determinant doesn't change. -/
lemma det_eq_of_forall_row_eq_smul_add_pred {n : ℕ}
  {A B : matrix (fin (n + 1)) (fin (n + 1)) R} (c : fin n → R)
  (A_zero : ∀ j, A 0 j = B 0 j)
  (A_succ : ∀ (i : fin n) j, A i.succ j = B i.succ j + c i * A i.cast_succ j) :
  det A = det B :=
det_eq_of_forall_row_eq_smul_add_pred_aux (fin.last _) c
  (λ i hi, absurd hi (not_lt_of_ge (fin.le_last _)))
  A_zero A_succ

/-- If you add multiples of previous columns to the next columns, the determinant doesn't change. -/
lemma det_eq_of_forall_col_eq_smul_add_pred {n : ℕ}
  {A B : matrix (fin (n + 1)) (fin (n + 1)) R} (c : fin n → R)
  (A_zero : ∀ i, A i 0 = B i 0)
  (A_succ : ∀ i (j : fin n), A i j.succ = B i j.succ + c j * A i j.cast_succ) :
  det A = det B :=
by { rw [← det_transpose A, ← det_transpose B],
     exact det_eq_of_forall_row_eq_smul_add_pred c A_zero (λ i j, A_succ j i) }

end det_eq

@[simp] lemma det_block_diagonal {o : Type*} [fintype o] [decidable_eq o] (M : o → matrix n n R) :
  (block_diagonal M).det = ∏ k, (M k).det :=
begin
  -- Rewrite the determinants as a sum over permutations.
  simp_rw [det_apply'],
  -- The right hand side is a product of sums, rewrite it as a sum of products.
  rw finset.prod_sum,
  simp_rw [finset.mem_univ, finset.prod_attach_univ, finset.univ_pi_univ],
  -- We claim that the only permutations contributing to the sum are those that
  -- preserve their second component.
  let preserving_snd : finset (equiv.perm (n × o)) :=
    finset.univ.filter (λ σ, ∀ x, (σ x).snd = x.snd),
  have mem_preserving_snd : ∀ {σ : equiv.perm (n × o)},
    σ ∈ preserving_snd ↔ ∀ x, (σ x).snd = x.snd :=
    λ σ, finset.mem_filter.trans ⟨λ h, h.2, λ h, ⟨finset.mem_univ _, h⟩⟩,
  rw ← finset.sum_subset (finset.subset_univ preserving_snd) _,
  -- And that these are in bijection with `o → equiv.perm m`.
  rw (finset.sum_bij (λ (σ : ∀ (k : o), k ∈ finset.univ → equiv.perm n) _,
                        prod_congr_left (λ k, σ k (finset.mem_univ k))) _ _ _ _).symm,
  { intros σ _,
    rw mem_preserving_snd,
    rintros ⟨k, x⟩,
    simp only [prod_congr_left_apply] },
  { intros σ _,
    rw [finset.prod_mul_distrib, ←finset.univ_product_univ, finset.prod_product, finset.prod_comm],
<<<<<<< HEAD
    simp only [sign_prod_congr_left, units.coe_prod, int.coe_prod, block_diagonal_apply_eq,
=======
    simp only [sign_prod_congr_left, units.coe_prod, int.cast_prod, block_diagonal_apply_eq,
>>>>>>> 24b7290d
      prod_congr_left_apply] },
  { intros σ σ' _ _ eq,
    ext x hx k,
    simp only at eq,
    have : ∀ k x, prod_congr_left (λ k, σ k (finset.mem_univ _)) (k, x) =
                  prod_congr_left (λ k, σ' k (finset.mem_univ _)) (k, x) :=
      λ k x, by rw eq,
    simp only [prod_congr_left_apply, prod.mk.inj_iff] at this,
    exact (this k x).1 },
  { intros σ hσ,
    rw mem_preserving_snd at hσ,
    have hσ' : ∀ x, (σ⁻¹ x).snd = x.snd,
    { intro x, conv_rhs { rw [← perm.apply_inv_self σ x, hσ] } },
    have mk_apply_eq : ∀ k x, ((σ (x, k)).fst, k) = σ (x, k),
    { intros k x,
      ext,
      { simp only},
      { simp only [hσ] } },
    have mk_inv_apply_eq : ∀ k x, ((σ⁻¹ (x, k)).fst, k) = σ⁻¹ (x, k),
    { intros k x,
      conv_lhs { rw ← perm.apply_inv_self σ (x, k) },
      ext,
      { simp only [apply_inv_self] },
      { simp only [hσ'] } },
    refine ⟨λ k _, ⟨λ x, (σ (x, k)).fst, λ x, (σ⁻¹ (x, k)).fst, _, _⟩, _, _⟩,
    { intro x,
      simp only [mk_apply_eq, inv_apply_self] },
    { intro x,
      simp only [mk_inv_apply_eq, apply_inv_self] },
    { apply finset.mem_univ },
    { ext ⟨k, x⟩,
      { simp only [coe_fn_mk, prod_congr_left_apply] },
      { simp only [prod_congr_left_apply, hσ] } } },
  { intros σ _ hσ,
    rw mem_preserving_snd at hσ,
    obtain ⟨⟨k, x⟩, hkx⟩ := not_forall.mp hσ,
    rw [finset.prod_eq_zero (finset.mem_univ (k, x)), mul_zero],
    rw [← @prod.mk.eta _ _ (σ (k, x)), block_diagonal_apply_ne],
    exact hkx }
end

/-- The determinant of a 2x2 block matrix with the lower-left block equal to zero is the product of
the determinants of the diagonal blocks. For the generalization to any number of blocks, see
`matrix.upper_block_triangular_det`. -/
lemma upper_two_block_triangular_det
  (A : matrix m m R) (B : matrix m n R) (D : matrix n n R) :
  (matrix.from_blocks A B 0 D).det = A.det * D.det :=
begin
  classical,
  simp_rw det_apply',
  convert
    (sum_subset (subset_univ ((sum_congr_hom m n).range : set (perm (m ⊕ n))).to_finset) _).symm,
  rw sum_mul_sum,
  simp_rw univ_product_univ,
  rw (sum_bij (λ (σ : perm m × perm n) _, equiv.sum_congr σ.fst σ.snd) _ _ _ _).symm,
  { intros σ₁₂ h,
    simp only [],
    erw [set.mem_to_finset, monoid_hom.mem_range],
    use σ₁₂,
    simp only [sum_congr_hom_apply] },
  { simp only [forall_prop_of_true, prod.forall, mem_univ],
    intros σ₁ σ₂,
    rw fintype.prod_sum_type,
    simp_rw [equiv.sum_congr_apply, sum.map_inr, sum.map_inl, from_blocks_apply₁₁,
      from_blocks_apply₂₂],
    have hr : ∀ (a b c d : R), (a * b) * (c * d) = a * c * (b * d), { intros, ac_refl },
    rw hr,
    congr,
    rw [sign_sum_congr, units.coe_mul, int.cast_mul] },
  { intros σ₁ σ₂ h₁ h₂,
    dsimp only [],
    intro h,
    have h2 : ∀ x, perm.sum_congr σ₁.fst σ₁.snd x = perm.sum_congr σ₂.fst σ₂.snd x,
    { intro x, exact congr_fun (congr_arg to_fun h) x },
    simp only [sum.map_inr, sum.map_inl, perm.sum_congr_apply, sum.forall] at h2,
    ext,
    { exact h2.left x },
    { exact h2.right x }},
  { intros σ hσ,
    erw [set.mem_to_finset, monoid_hom.mem_range] at hσ,
    obtain ⟨σ₁₂, hσ₁₂⟩ := hσ,
    use σ₁₂,
    rw ←hσ₁₂,
    simp },
  { intros σ hσ hσn,
    have h1 : ¬ (∀ x, ∃ y, sum.inl y = σ (sum.inl x)),
    { by_contradiction,
      rw set.mem_to_finset at hσn,
      apply absurd (mem_sum_congr_hom_range_of_perm_maps_to_inl _) hσn,
      rintros x ⟨a, ha⟩,
      rw [←ha], exact h a },
    obtain ⟨a, ha⟩ := not_forall.mp h1,
    cases hx : σ (sum.inl a) with a2 b,
    { have hn := (not_exists.mp ha) a2,
      exact absurd hx.symm hn },
    { rw [finset.prod_eq_zero (finset.mem_univ (sum.inl a)), mul_zero],
      rw [hx, from_blocks_apply₂₁], refl }}
end

/-- Laplacian expansion of the determinant of an `n+1 × n+1` matrix along column 0. -/
lemma det_succ_column_zero {n : ℕ} (A : matrix (fin n.succ) (fin n.succ) R) :
  det A = ∑ i : fin n.succ, (-1) ^ (i : ℕ) * A i 0 *
    det (A.minor i.succ_above fin.succ) :=
begin
  rw [matrix.det_apply, finset.univ_perm_fin_succ, ← finset.univ_product_univ],
  simp only [finset.sum_map, equiv.to_embedding_apply, finset.sum_product, matrix.minor],
  refine finset.sum_congr rfl (λ i _, fin.cases _ (λ i, _) i),
  { simp only [fin.prod_univ_succ, matrix.det_apply, finset.mul_sum,
        equiv.perm.decompose_fin_symm_apply_zero, fin.coe_zero, one_mul,
        equiv.perm.decompose_fin.symm_sign, equiv.swap_self, if_true, id.def, eq_self_iff_true,
        equiv.perm.decompose_fin_symm_apply_succ, fin.succ_above_zero, equiv.coe_refl, pow_zero,
        mul_smul_comm] },
  -- `univ_perm_fin_succ` gives a different embedding of `perm (fin n)` into
  -- `perm (fin n.succ)` than the determinant of the submatrix we want,
  -- permute `A` so that we get the correct one.
  have : (-1 : R) ^ (i : ℕ) = i.cycle_range.sign,
  { simp [fin.sign_cycle_range] },
  rw [fin.coe_succ, pow_succ, this, mul_assoc, mul_assoc, mul_left_comm ↑(equiv.perm.sign _),
      ← det_permute, matrix.det_apply, finset.mul_sum, finset.mul_sum],
  -- now we just need to move the corresponding parts to the same place
  refine finset.sum_congr rfl (λ σ _, _),
  rw [equiv.perm.decompose_fin.symm_sign, if_neg (fin.succ_ne_zero i)],
  calc ((-1) * σ.sign : ℤ) • ∏ i', A (equiv.perm.decompose_fin.symm (fin.succ i, σ) i') i'
      = ((-1) * σ.sign : ℤ) • (A (fin.succ i) 0 *
        ∏ i', A (((fin.succ i).succ_above) (fin.cycle_range i (σ i'))) i'.succ) :
    by simp only [fin.prod_univ_succ, fin.succ_above_cycle_range,
      equiv.perm.decompose_fin_symm_apply_zero, equiv.perm.decompose_fin_symm_apply_succ]
  ... = (-1) * (A (fin.succ i) 0 * (σ.sign : ℤ) •
        ∏ i', A (((fin.succ i).succ_above) (fin.cycle_range i (σ i'))) i'.succ) :
    by simp only [mul_assoc, mul_comm, neg_mul_eq_neg_mul_symm, one_mul, gsmul_eq_mul, neg_inj,
      neg_smul, fin.succ_above_cycle_range],
end

/-- Laplacian expansion of the determinant of an `n+1 × n+1` matrix along row 0. -/
lemma det_succ_row_zero {n : ℕ} (A : matrix (fin n.succ) (fin n.succ) R) :
  det A = ∑ j : fin n.succ, (-1) ^ (j : ℕ) * A 0 j *
    det (A.minor fin.succ j.succ_above) :=
by { rw [← det_transpose A, det_succ_column_zero],
     refine finset.sum_congr rfl (λ i _, _),
     rw [← det_transpose],
     simp only [transpose_apply, transpose_minor, transpose_transpose] }

/-- Laplacian expansion of the determinant of an `n+1 × n+1` matrix along row `i`. -/
lemma det_succ_row {n : ℕ} (A : matrix (fin n.succ) (fin n.succ) R) (i : fin n.succ) :
  det A = ∑ j : fin n.succ, (-1) ^ (i + j : ℕ) * A i j *
    det (A.minor i.succ_above j.succ_above) :=
begin
  simp_rw [pow_add, mul_assoc, ← mul_sum],
  have : det A = (-1 : R) ^ (i : ℕ) * (i.cycle_range⁻¹).sign * det A,
  { calc det A = ↑((-1 : units ℤ) ^ (i : ℕ) * (-1 : units ℤ) ^ (i : ℕ) : units ℤ) * det A :
             by simp
           ... = (-1 : R) ^ (i : ℕ) * (i.cycle_range⁻¹).sign * det A :
             by simp [-int.units_mul_self] },
  rw [this, mul_assoc],
  congr,
  rw [← det_permute, det_succ_row_zero],
  refine finset.sum_congr rfl (λ j _, _),
  rw [mul_assoc, matrix.minor, matrix.minor],
  congr,
  { rw [equiv.perm.inv_def, fin.cycle_range_symm_zero] },
  { ext i' j',
    rw [equiv.perm.inv_def, fin.cycle_range_symm_succ] },
end

/-- Laplacian expansion of the determinant of an `n+1 × n+1` matrix along column `j`. -/
lemma det_succ_column {n : ℕ} (A : matrix (fin n.succ) (fin n.succ) R) (j : fin n.succ) :
  det A = ∑ i : fin n.succ, (-1) ^ (i + j : ℕ) * A i j *
    det (A.minor i.succ_above j.succ_above) :=
by { rw [← det_transpose, det_succ_row _ j],
     refine finset.sum_congr rfl (λ i _, _),
     rw [add_comm, ← det_transpose, transpose_apply, transpose_minor, transpose_transpose] }

end matrix<|MERGE_RESOLUTION|>--- conflicted
+++ resolved
@@ -485,11 +485,7 @@
     simp only [prod_congr_left_apply] },
   { intros σ _,
     rw [finset.prod_mul_distrib, ←finset.univ_product_univ, finset.prod_product, finset.prod_comm],
-<<<<<<< HEAD
-    simp only [sign_prod_congr_left, units.coe_prod, int.coe_prod, block_diagonal_apply_eq,
-=======
     simp only [sign_prod_congr_left, units.coe_prod, int.cast_prod, block_diagonal_apply_eq,
->>>>>>> 24b7290d
       prod_congr_left_apply] },
   { intros σ σ' _ _ eq,
     ext x hx k,
