/-
Copyright (c) 2019 Kevin Buzzard. All rights reserved.
Released under Apache 2.0 license as described in the file LICENSE.
Authors: Kevin Buzzard
-/
import data.real.basic
import data.real.ennreal

/-!
# The extended reals [-∞, ∞].

This file defines `ereal`, the real numbers together with a top and bottom element,
referred to as ⊤ and ⊥. It is implemented as `with_top (with_bot ℝ)`

Addition and multiplication are problematic in the presence of ±∞, but
negation has a natural definition and satisfies the usual properties.

An ad hoc addition is defined, for which `ereal` is an `add_comm_monoid`, and even an ordered one
(if `a ≤ a'` and `b ≤ b'` then `a + b ≤ a' + b'`).
Note however that addition is badly behaved at `(⊥, ⊤)` and `(⊤, ⊥)` so this can not be upgraded
to a group structure. Our choice is that `⊥ + ⊤ = ⊤ + ⊥ = ⊤`.

An ad hoc subtraction is then defined by `x - y = x + (-y)`. It does not have nice properties,
but it is sometimes convenient to have.

`ereal` is a `complete_linear_order`; this is deduced by type class inference from
the fact that `with_top (with_bot L)` is a complete linear order if `L` is
a conditionally complete linear order.

<<<<<<< HEAD
Coercions from `ℝ` and from `ℝ≥0∞` are registered, and their basic properties are proved.
=======
Coercions from `ℝ` and from `ℝ≥0∞` are registered, and their basic properties are proved. The main
one is the real coercion, and is usually referred to just as `coe` (lemmas such as
`ereal.coe_add` deal with this coercion). The one from `ennreal` is usually called `coe_ennreal`
in the `ereal` namespace.
>>>>>>> 5c6d3bce

## Tags

real, ereal, complete lattice

## TODO

abs : ereal → ℝ≥0∞

In Isabelle they define + - * and / (making junk choices for things like -∞ + ∞)
and then prove whatever bits of the ordered ring/field axioms still hold. They
also do some limits stuff (liminf/limsup etc).
See https://isabelle.in.tum.de/dist/library/HOL/HOL-Library/Extended_Real.html
-/

open_locale ennreal nnreal

/-- ereal : The type `[-∞, ∞]` -/
@[derive [order_bot, order_top,
  has_Sup, has_Inf, complete_linear_order, linear_ordered_add_comm_monoid_with_top]]
def ereal := with_top (with_bot ℝ)

<<<<<<< HEAD
/-- The canonical inclusion froms reals to ereals. Do not use directly : as this is registered as
=======
/-- The canonical inclusion froms reals to ereals. Do not use directly: as this is registered as
>>>>>>> 5c6d3bce
a coercion, use the coercion instead. -/
def real.to_ereal : ℝ → ereal := some ∘ some

namespace ereal

@[simp] lemma bot_lt_top : (⊥ : ereal) < ⊤ := with_top.coe_lt_top _
@[simp] lemma bot_ne_top : (⊥ : ereal) ≠ ⊤ := bot_lt_top.ne

instance : has_coe ℝ ereal := ⟨real.to_ereal⟩
@[simp, norm_cast] protected lemma coe_le_coe_iff {x y : ℝ} : (x : ereal) ≤ (y : ereal) ↔ x ≤ y :=
by { unfold_coes, simp [real.to_ereal] }
@[simp, norm_cast] protected lemma coe_lt_coe_iff {x y : ℝ} : (x : ereal) < (y : ereal) ↔ x < y :=
by { unfold_coes, simp [real.to_ereal] }
@[simp, norm_cast] protected lemma coe_eq_coe_iff {x y : ℝ} : (x : ereal) = (y : ereal) ↔ x = y :=
by { unfold_coes, simp [real.to_ereal, option.some_inj] }

/-- The canonical map from nonnegative extended reals to extended reals -/
def _root_.ennreal.to_ereal : ℝ≥0∞ → ereal
| ⊤ := ⊤
| (some x) := x.1

instance has_coe_ennreal : has_coe ℝ≥0∞ ereal := ⟨ennreal.to_ereal⟩

instance : has_zero ereal := ⟨(0 : ℝ)⟩
instance : inhabited ereal := ⟨0⟩

/-- A way to case on an element of `ereal`, separating the bot, real and top cases.
A typical invocation looks like `rcases x.cases with rfl|⟨x, rfl⟩|rfl` -/
protected lemma cases : ∀ (a : ereal), a = ⊥ ∨ (∃ (x : ℝ), a = x) ∨ a = ⊤
| ⊤ := by simp
| ⊥ := by simp
| (a : ℝ) := by simp

/-! ### Real coercion -/

instance : can_lift ereal ℝ :=
{ coe := coe,
  cond := λ r, r ≠ ⊤ ∧ r ≠ ⊥,
  prf := λ x hx,
  begin
    rcases x.cases with rfl|⟨x, rfl⟩|rfl,
    { simpa using hx },
    { simp },
    { simpa using hx }
  end }

/-- The map from extended reals to reals sending infinities to zero. -/
def to_real : ereal → ℝ
| ⊥       := 0
| ⊤       := 0
| (x : ℝ) := x

@[simp] lemma to_real_top : to_real ⊤ = 0 := rfl

@[simp] lemma to_real_bot : to_real ⊥ = 0 := rfl

@[simp] lemma to_real_zero : to_real 0 = 0 := rfl

@[simp] lemma to_real_coe (x : ℝ) : to_real (x : ereal) = x := rfl

@[simp] lemma bot_lt_coe (x : ℝ) : (⊥ : ereal) < x :=
by { apply with_top.coe_lt_coe.2, exact with_bot.bot_lt_coe _ }

@[simp] lemma coe_ne_bot (x : ℝ) : (x : ereal) ≠ ⊥  := (bot_lt_coe x).ne'

@[simp] lemma bot_ne_coe (x : ℝ) : (⊥ : ereal) ≠ x := (bot_lt_coe x).ne

@[simp] lemma coe_lt_top (x : ℝ) : (x : ereal) < ⊤ := with_top.coe_lt_top _

@[simp] lemma coe_ne_top (x : ℝ) : (x : ereal) ≠ ⊤ := (coe_lt_top x).ne

@[simp] lemma top_ne_coe (x : ℝ) : (⊤ : ereal) ≠ x := (coe_lt_top x).ne'

@[simp] lemma bot_lt_zero : (⊥ : ereal) < 0 := bot_lt_coe 0

@[simp] lemma bot_ne_zero : (⊥ : ereal) ≠ 0 := (coe_ne_bot 0).symm

@[simp] lemma zero_ne_bot : (0 : ereal) ≠ ⊥ := coe_ne_bot 0

@[simp] lemma zero_lt_top : (0 : ereal) < ⊤ := coe_lt_top 0

@[simp] lemma zero_ne_top : (0 : ereal) ≠ ⊤ := coe_ne_top 0

@[simp] lemma top_ne_zero : (⊤ : ereal) ≠ 0 := (coe_ne_top 0).symm

@[simp, norm_cast] lemma coe_add (x y : ℝ) : ((x + y : ℝ) : ereal) = (x : ereal) + (y : ereal) :=
rfl

@[simp] lemma coe_zero : ((0 : ℝ) : ereal) = 0 := rfl

lemma to_real_le_to_real {x y : ereal} (h : x ≤ y) (hx : x ≠ ⊥) (hy : y ≠ ⊤) :
  x.to_real ≤ y.to_real :=
begin
  lift x to ℝ,
  lift y to ℝ,
  { simpa using h },
  { simp [hy, ((bot_lt_iff_ne_bot.2 hx).trans_le h).ne'] },
  { simp [hx, (h.trans_lt (lt_top_iff_ne_top.2 hy)).ne], },
end

/-! ### ennreal coercion -/

@[simp] lemma to_real_coe_ennreal : ∀ {x : ℝ≥0∞}, to_real (x : ereal) = ennreal.to_real x
| ⊤ := rfl
| (some x) := rfl

lemma coe_nnreal_eq_coe_real (x : ℝ≥0) : ((x : ℝ≥0∞) : ereal) = (x : ℝ) := rfl

@[simp] lemma coe_ennreal_top : ((⊤ : ℝ≥0∞) : ereal) = ⊤ := rfl

@[simp] lemma coe_ennreal_eq_top_iff : ∀ {x : ℝ≥0∞}, (x : ereal) = ⊤ ↔ x = ⊤
| ⊤ := by simp
| (some x) := by { simp only [ennreal.coe_ne_top, iff_false, ennreal.some_eq_coe], dec_trivial }

lemma coe_nnreal_ne_top (x : ℝ≥0) : ((x : ℝ≥0∞) : ereal) ≠ ⊤ := dec_trivial

@[simp] lemma coe_nnreal_lt_top (x : ℝ≥0) : ((x : ℝ≥0∞) : ereal) < ⊤ := dec_trivial

@[simp, norm_cast] lemma coe_ennreal_le_coe_ennreal_iff : ∀ {x y : ℝ≥0∞},
  (x : ereal) ≤ (y : ereal) ↔ x ≤ y
| x ⊤ := by simp
| ⊤ (some y) := by simp
| (some x) (some y) := by simp [coe_nnreal_eq_coe_real]

@[simp, norm_cast] lemma coe_ennreal_lt_coe_ennreal_iff : ∀ {x y : ℝ≥0∞},
  (x : ereal) < (y : ereal) ↔ x < y
| ⊤ ⊤ := by simp
| (some x) ⊤ := by simp
| ⊤ (some y) := by simp
| (some x) (some y) := by simp [coe_nnreal_eq_coe_real]

@[simp, norm_cast] lemma coe_ennreal_eq_coe_ennreal_iff : ∀ {x y : ℝ≥0∞},
  (x : ereal) = (y : ereal) ↔ x = y
| ⊤ ⊤ := by simp
| (some x) ⊤ := by simp
| ⊤ (some y) := by simp [(coe_nnreal_lt_top y).ne']
| (some x) (some y) := by simp [coe_nnreal_eq_coe_real]

lemma coe_ennreal_nonneg (x : ℝ≥0∞) : (0 : ereal) ≤ x :=
coe_ennreal_le_coe_ennreal_iff.2 (zero_le x)

@[simp] lemma bot_lt_coe_ennreal (x : ℝ≥0∞) : (⊥ : ereal) < x :=
(bot_lt_coe 0).trans_le (coe_ennreal_nonneg _)

@[simp] lemma coe_ennreal_ne_bot (x : ℝ≥0∞) : (x : ereal) ≠ ⊥ := (bot_lt_coe_ennreal x).ne'

@[simp, norm_cast] lemma coe_ennreal_add : ∀ (x y : ennreal), ((x + y : ℝ≥0∞) : ereal) = x + y
| ⊤ y := rfl
| x ⊤ := by simp
| (some x) (some y) := rfl

@[simp] lemma coe_ennreal_zero : ((0 : ℝ≥0∞) : ereal) = 0 := rfl


/-! ### Order -/

lemma exists_rat_btwn_of_lt : Π {a b : ereal} (hab : a < b),
  ∃ (x : ℚ), a < (x : ℝ) ∧ ((x : ℝ) : ereal) < b
| ⊤ b h := (not_top_lt h).elim
| (a : ℝ) ⊥ h := (lt_irrefl _ ((bot_lt_coe a).trans h)).elim
| (a : ℝ) (b : ℝ) h := by simp [exists_rat_btwn (ereal.coe_lt_coe_iff.1 h)]
| (a : ℝ) ⊤ h := let ⟨b, hab⟩ := exists_rat_gt a in ⟨b, by simpa using hab, coe_lt_top _⟩
| ⊥ ⊥ h := (lt_irrefl _ h).elim
| ⊥ (a : ℝ) h := let ⟨b, hab⟩ := exists_rat_lt a in ⟨b, bot_lt_coe _, by simpa using hab⟩
| ⊥ ⊤ h := ⟨0, bot_lt_coe _, coe_lt_top _⟩

lemma lt_iff_exists_rat_btwn {a b : ereal} :
  a < b ↔ ∃ (x : ℚ), a < (x : ℝ) ∧ ((x : ℝ) : ereal) < b :=
⟨λ hab, exists_rat_btwn_of_lt hab, λ ⟨x, ax, xb⟩, ax.trans xb⟩

<<<<<<< HEAD
/-- The set of numbers in `ℝ≥0∞` that are not equal to `∞` is equivalent to `ℝ≥0`. -/
=======
/-- The set of numbers in `ereal` that are not equal to `±∞` is equivalent to `ℝ`. -/
>>>>>>> 5c6d3bce
def ne_top_bot_equiv_real : ({⊥, ⊤} : set ereal).compl ≃ ℝ :=
{ to_fun := λ x, ereal.to_real x,
  inv_fun := λ x, ⟨x, by simp⟩,
  left_inv := λ ⟨x, hx⟩, subtype.eq $ begin
    lift x to ℝ,
    { simp },
    { simpa [not_or_distrib, and_comm] using hx }
  end,
  right_inv := λ x, by simp }

/-! ### Addition -/

@[simp] lemma add_top (x : ereal) : x + ⊤ = ⊤ := add_top _
@[simp] lemma top_add (x : ereal) : ⊤ + x = ⊤ := top_add _

@[simp] lemma bot_add_bot : (⊥ : ereal) + ⊥ = ⊥ := rfl
@[simp] lemma bot_add_coe (x : ℝ) : (⊥ : ereal) + x = ⊥ := rfl
@[simp] lemma coe_add_bot (x : ℝ) : (x : ereal) + ⊥ = ⊥ := rfl

lemma to_real_add : ∀ {x y : ereal} (hx : x ≠ ⊤) (h'x : x ≠ ⊥) (hy : y ≠ ⊤) (h'y : y ≠ ⊥),
  to_real (x + y) = to_real x + to_real y
| ⊥ y hx h'x hy h'y := (h'x rfl).elim
| ⊤ y hx h'x hy h'y := (hx rfl).elim
| x ⊤ hx h'x hy h'y := (hy rfl).elim
| x ⊥ hx h'x hy h'y := (h'y rfl).elim
| (x : ℝ) (y : ℝ) hx h'x hy h'y := by simp [← ereal.coe_add]

lemma add_lt_add_right_coe {x y : ereal} (h : x < y) (z : ℝ) : x + z < y + z :=
begin
  rcases x.cases with rfl|⟨x, rfl⟩|rfl; rcases y.cases with rfl|⟨y, rfl⟩|rfl,
  { exact (lt_irrefl _ h).elim },
  { simp only [bot_lt_coe, bot_add_coe, ← coe_add] },
  { simp },
  { exact (lt_irrefl _ (h.trans (bot_lt_coe x))).elim },
  { norm_cast at h ⊢, exact add_lt_add_right h _ },
  { simp only [← coe_add, top_add, coe_lt_top] },
  { exact (lt_irrefl _ (h.trans_le le_top)).elim },
  { exact (lt_irrefl _ (h.trans_le le_top)).elim },
  { exact (lt_irrefl _ (h.trans_le le_top)).elim },
end

lemma add_lt_add_of_lt_of_le {x y z t : ereal} (h : x < y) (h' : z ≤ t) (hz : z ≠ ⊥) (ht : t ≠ ⊤) :
  x + z < y + t :=
begin
  rcases z.cases with rfl|⟨z, rfl⟩|rfl,
  { simpa only using hz },
  { calc x + z < y + z : add_lt_add_right_coe h _
           ... ≤ y + t : add_le_add (le_refl _) h' },
  { exact (ht (top_le_iff.1 h')).elim }
end

lemma add_lt_add_left_coe {x y : ereal} (h : x < y) (z : ℝ) : (z : ereal) + x < z + y :=
by simpa [add_comm] using add_lt_add_right_coe h z

lemma add_lt_add {x y z t : ereal} (h1 : x < y) (h2 : z < t) : x + z < y + t :=
begin
  rcases y.cases with rfl|⟨y, rfl⟩|rfl,
  { exact (lt_irrefl _ (bot_le.trans_lt h1)).elim },
  { calc x + z ≤ y + z : add_le_add h1.le (le_refl _)
    ... < y + t : add_lt_add_left_coe h2 _ },
  { simp [lt_top_iff_ne_top, with_top.add_eq_top, h1.ne, (h2.trans_le le_top).ne] }
end

@[simp] lemma ad_eq_top_iff {x y : ereal} : x + y = ⊤ ↔ x = ⊤ ∨ y = ⊤ :=
begin
  rcases x.cases with rfl|⟨x, rfl⟩|rfl; rcases y.cases with rfl|⟨x, rfl⟩|rfl;
  simp [← ereal.coe_add],
end

@[simp] lemma add_lt_top_iff {x y : ereal} : x + y < ⊤ ↔ x < ⊤ ∧ y < ⊤ :=
by simp [lt_top_iff_ne_top, not_or_distrib]

/-! ### Negation -/

/-- negation on `ereal` -/
protected def neg : ereal → ereal
| ⊥       := ⊤
| ⊤       := ⊥
| (x : ℝ) := (-x : ℝ)

instance : has_neg ereal := ⟨ereal.neg⟩

@[norm_cast] protected lemma neg_def (x : ℝ) : ((-x : ℝ) : ereal) = -x := rfl

@[simp] lemma neg_top : - (⊤ : ereal) = ⊥ := rfl
@[simp] lemma neg_bot : - (⊥ : ereal) = ⊤ := rfl
@[simp] lemma neg_zero : - (0 : ereal) = 0 := by { change ((-0 : ℝ) : ereal) = 0, simp }

<<<<<<< HEAD
/-- - -a = a on ereal -/
=======
/-- `- -a = a` on `ereal`. -/
>>>>>>> 5c6d3bce
@[simp] protected theorem neg_neg : ∀ (a : ereal), - (- a) = a
| ⊥ := rfl
| ⊤ := rfl
| (a : ℝ) := by { norm_cast, simp [neg_neg a] }

theorem neg_inj {a b : ereal} (h : -a = -b) : a = b := by rw [←ereal.neg_neg a, h, ereal.neg_neg b]

@[simp] theorem neg_eq_neg_iff (a b : ereal) : - a = - b ↔ a = b :=
⟨λ h, neg_inj h, λ h, by rw [h]⟩

@[simp] lemma to_real_neg : ∀ {a : ereal}, to_real (-a) = - to_real a
| ⊤ := by simp
| ⊥ := by simp
| (x : ℝ) := rfl

/-- Even though `ereal` is not an additive group, `-a = b ↔ -b = a` still holds -/
theorem neg_eq_iff_neg_eq {a b : ereal} : -a = b ↔ -b = a :=
⟨by {intro h, rw ←h, exact ereal.neg_neg a},
 by {intro h, rw ←h, exact ereal.neg_neg b}⟩

@[simp] lemma neg_eg_top_iff {x : ereal} : - x = ⊤ ↔ x = ⊥ :=
by { rw neg_eq_iff_neg_eq, simp [eq_comm] }

@[simp] lemma neg_eg_bot_iff {x : ereal} : - x = ⊥ ↔ x = ⊤ :=
by { rw neg_eq_iff_neg_eq, simp [eq_comm] }

@[simp] lemma neg_eg_zero_iff {x : ereal} : - x = 0 ↔ x = 0 :=
by { rw neg_eq_iff_neg_eq, simp [eq_comm] }

<<<<<<< HEAD
/-- if -a ≤ b then -b ≤ a on ereal -/
=======
/-- if `-a ≤ b` then `-b ≤ a` on `ereal`. -/
>>>>>>> 5c6d3bce
protected theorem neg_le_of_neg_le : ∀ {a b : ereal} (h : -a ≤ b), -b ≤ a
| ⊥ ⊥ h := h
| ⊥ (some b) h := by cases (top_le_iff.1 h)
| ⊤ l h := le_top
| (a : ℝ) ⊥ h := by cases (le_bot_iff.1 h)
| l ⊤ h := bot_le
| (a : ℝ) (b : ℝ) h := by { norm_cast at h ⊢, exact _root_.neg_le_of_neg_le h }

/-- `-a ≤ b ↔ -b ≤ a` on `ereal`. -/
protected theorem neg_le {a b : ereal} : -a ≤ b ↔ -b ≤ a :=
⟨ereal.neg_le_of_neg_le, ereal.neg_le_of_neg_le⟩

/-- `a ≤ -b → b ≤ -a` on ereal -/
theorem le_neg_of_le_neg {a b : ereal} (h : a ≤ -b) : b ≤ -a :=
by rwa [←ereal.neg_neg b, ereal.neg_le, ereal.neg_neg]

@[simp] lemma neg_le_neg_iff {a b : ereal} : - a ≤ - b ↔ b ≤ a :=
by conv_lhs { rw [ereal.neg_le, ereal.neg_neg] }

@[simp, norm_cast] lemma coe_neg (x : ℝ) : ((- x : ℝ) : ereal) = - (x : ereal) := rfl

/-- Negation as an order reversing isomorphism on `ereal`. -/
def neg_order_iso : ereal ≃o (order_dual ereal) :=
{ to_fun := ereal.neg,
  inv_fun := ereal.neg,
  left_inv := ereal.neg_neg,
  right_inv := ereal.neg_neg,
  map_rel_iff' := λ x y, neg_le_neg_iff }

lemma neg_lt_of_neg_lt {a b : ereal} (h : -a < b) : -b < a :=
begin
  apply lt_of_le_of_ne (ereal.neg_le_of_neg_le h.le),
  assume H,
  rw [← H, ereal.neg_neg] at h,
  exact lt_irrefl _ h
end

lemma neg_lt_iff_neg_lt {a b : ereal} : -a < b ↔ -b < a :=
⟨λ h, ereal.neg_lt_of_neg_lt h, λ h, ereal.neg_lt_of_neg_lt h⟩

/-! ### Subtraction -/

/-- Subtraction on `ereal`, defined by `x - y = x + (-y)`. Since addition is badly behaved at some
points, so is subtraction. There is no standard algebraic typeclass involving subtraction that is
registered on `ereal` because of this bad behavior. -/
protected noncomputable def sub (x y : ereal) : ereal := x + (-y)

noncomputable instance : has_sub ereal := ⟨ereal.sub⟩

@[simp] lemma sub_zero (x : ereal) : x - 0 = x := by { change x + (-0) = x, simp }
@[simp] lemma zero_sub (x : ereal) : 0 - x = - x := by { change 0 + (-x) = - x, simp }

lemma sub_eq_add_neg (x y : ereal) : x - y = x + -y := rfl

lemma sub_le_sub {x y z t : ereal} (h : x ≤ y) (h' : t ≤ z) : x - z ≤ y - t :=
add_le_add h (neg_le_neg_iff.2 h')

lemma sub_lt_sub_of_lt_of_le {x y z t : ereal} (h : x < y) (h' : z ≤ t) (hz : z ≠ ⊥) (ht : t ≠ ⊤) :
  x - t < y - z :=
add_lt_add_of_lt_of_le h (neg_le_neg_iff.2 h') (by simp [ht]) (by simp [hz])

lemma coe_real_ereal_eq_coe_to_nnreal_sub_coe_to_nnreal (x : ℝ) :
  (x : ereal) = real.to_nnreal x - real.to_nnreal (-x) :=
begin
  rcases le_or_lt 0 x with h|h,
  { have : real.to_nnreal x = ⟨x, h⟩, by { ext, simp [h] },
    simp only [real.to_nnreal_of_nonpos (neg_nonpos.mpr h), this, sub_zero, ennreal.coe_zero,
      coe_ennreal_zero, coe_coe],
    refl },
  { have : (x : ereal) = - (- x : ℝ), by simp,
    conv_lhs { rw this },
    have : real.to_nnreal (-x) = ⟨-x, neg_nonneg.mpr h.le⟩, by { ext, simp [neg_nonneg.mpr h.le], },
    simp only [real.to_nnreal_of_nonpos h.le, this, zero_sub, neg_eq_neg_iff, coe_neg,
      ennreal.coe_zero, coe_ennreal_zero, coe_coe],
    refl }
end

lemma to_real_sub {x y : ereal} (hx : x ≠ ⊤) (h'x : x ≠ ⊥) (hy : y ≠ ⊤) (h'y : y ≠ ⊥) :
  to_real (x - y) = to_real x - to_real y :=
begin
  rw [ereal.sub_eq_add_neg, to_real_add hx h'x, to_real_neg],
  { refl },
  { simpa using hy },
  { simpa using h'y }
end

end ereal<|MERGE_RESOLUTION|>--- conflicted
+++ resolved
@@ -27,14 +27,10 @@
 the fact that `with_top (with_bot L)` is a complete linear order if `L` is
 a conditionally complete linear order.
 
-<<<<<<< HEAD
-Coercions from `ℝ` and from `ℝ≥0∞` are registered, and their basic properties are proved.
-=======
 Coercions from `ℝ` and from `ℝ≥0∞` are registered, and their basic properties are proved. The main
 one is the real coercion, and is usually referred to just as `coe` (lemmas such as
 `ereal.coe_add` deal with this coercion). The one from `ennreal` is usually called `coe_ennreal`
 in the `ereal` namespace.
->>>>>>> 5c6d3bce
 
 ## Tags
 
@@ -57,11 +53,7 @@
   has_Sup, has_Inf, complete_linear_order, linear_ordered_add_comm_monoid_with_top]]
 def ereal := with_top (with_bot ℝ)
 
-<<<<<<< HEAD
-/-- The canonical inclusion froms reals to ereals. Do not use directly : as this is registered as
-=======
 /-- The canonical inclusion froms reals to ereals. Do not use directly: as this is registered as
->>>>>>> 5c6d3bce
 a coercion, use the coercion instead. -/
 def real.to_ereal : ℝ → ereal := some ∘ some
 
@@ -232,11 +224,7 @@
   a < b ↔ ∃ (x : ℚ), a < (x : ℝ) ∧ ((x : ℝ) : ereal) < b :=
 ⟨λ hab, exists_rat_btwn_of_lt hab, λ ⟨x, ax, xb⟩, ax.trans xb⟩
 
-<<<<<<< HEAD
-/-- The set of numbers in `ℝ≥0∞` that are not equal to `∞` is equivalent to `ℝ≥0`. -/
-=======
 /-- The set of numbers in `ereal` that are not equal to `±∞` is equivalent to `ℝ`. -/
->>>>>>> 5c6d3bce
 def ne_top_bot_equiv_real : ({⊥, ⊤} : set ereal).compl ≃ ℝ :=
 { to_fun := λ x, ereal.to_real x,
   inv_fun := λ x, ⟨x, by simp⟩,
@@ -325,11 +313,7 @@
 @[simp] lemma neg_bot : - (⊥ : ereal) = ⊤ := rfl
 @[simp] lemma neg_zero : - (0 : ereal) = 0 := by { change ((-0 : ℝ) : ereal) = 0, simp }
 
-<<<<<<< HEAD
-/-- - -a = a on ereal -/
-=======
 /-- `- -a = a` on `ereal`. -/
->>>>>>> 5c6d3bce
 @[simp] protected theorem neg_neg : ∀ (a : ereal), - (- a) = a
 | ⊥ := rfl
 | ⊤ := rfl
@@ -359,11 +343,7 @@
 @[simp] lemma neg_eg_zero_iff {x : ereal} : - x = 0 ↔ x = 0 :=
 by { rw neg_eq_iff_neg_eq, simp [eq_comm] }
 
-<<<<<<< HEAD
-/-- if -a ≤ b then -b ≤ a on ereal -/
-=======
 /-- if `-a ≤ b` then `-b ≤ a` on `ereal`. -/
->>>>>>> 5c6d3bce
 protected theorem neg_le_of_neg_le : ∀ {a b : ereal} (h : -a ≤ b), -b ≤ a
 | ⊥ ⊥ h := h
 | ⊥ (some b) h := by cases (top_le_iff.1 h)
