--- conflicted
+++ resolved
@@ -1835,20 +1835,10 @@
 subset.antisymm (range_diff_image_subset f s) $ λ y ⟨x, hx, hy⟩, hy ▸
   ⟨mem_range_self _, λ ⟨x', hx', eq⟩, hx $ H eq ▸ hx'⟩
 
-<<<<<<< HEAD
-/--
-We can use the axiom of choice to pick a preimage for every element of `range f`.
--/
-noncomputable def range_splitting (f : α → β) : range f → α := λ x, x.2.some
-
-@[simp] lemma apply_range_splitting (f : α → β) (x : range f) :
-  f (range_splitting f x) = x :=
-=======
 /-- We can use the axiom of choice to pick a preimage for every element of `range f`. -/
 noncomputable def range_splitting (f : α → β) : range f → α := λ x, x.2.some
 
 lemma apply_range_splitting (f : α → β) (x : range f) : f (range_splitting f x) = x :=
->>>>>>> 6484865b
 x.2.some_spec
 
 attribute [irreducible] range_splitting
