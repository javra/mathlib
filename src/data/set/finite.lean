/-
Copyright (c) 2017 Johannes Hölzl. All rights reserved.
Released under Apache 2.0 license as described in the file LICENSE.
Authors: Johannes Hölzl, Mario Carneiro
-/
import data.finset.sort

/-!
# Finite sets

This file defines predicates `finite : set α → Prop` and `infinite : set α → Prop` and proves some
basic facts about finite sets.
-/

open set function

universes u v w x
variables {α : Type u} {β : Type v} {ι : Sort w} {γ : Type x}

namespace set

/-- A set is finite if the subtype is a fintype, i.e. there is a
  list that enumerates its members. -/
def finite (s : set α) : Prop := nonempty (fintype s)

/-- A set is infinite if it is not finite. -/
def infinite (s : set α) : Prop := ¬ finite s

/-- The subtype corresponding to a finite set is a finite type. Note
that because `finite` isn't a typeclass, this will not fire if it
is made into an instance -/
noncomputable def finite.fintype {s : set α} (h : finite s) : fintype s :=
classical.choice h

/-- Get a finset from a finite set -/
noncomputable def finite.to_finset {s : set α} (h : finite s) : finset α :=
@set.to_finset _ _ h.fintype

@[simp] lemma not_infinite {s : set α} : ¬ s.infinite ↔ s.finite :=
by simp [infinite]

@[simp] theorem finite.mem_to_finset {s : set α} (h : finite s) {a : α} : a ∈ h.to_finset ↔ a ∈ s :=
@mem_to_finset _ _ h.fintype _

@[simp] theorem finite.to_finset.nonempty {s : set α} (h : finite s) :
  h.to_finset.nonempty ↔ s.nonempty :=
show (∃ x, x ∈ h.to_finset) ↔ (∃ x, x ∈ s),
from exists_congr (λ _, h.mem_to_finset)

@[simp] lemma finite.coe_to_finset {s : set α} (h : finite s) : ↑h.to_finset = s :=
@set.coe_to_finset _ s h.fintype

@[simp] lemma finite.coe_sort_to_finset {s : set α} (h : finite s) :
  (h.to_finset : Type*) = s :=
by rw [← finset.coe_sort_coe _, h.coe_to_finset]

@[simp] lemma finite_empty_to_finset (h : finite (∅ : set α)) : h.to_finset = ∅ :=
by rw [← finset.coe_inj, h.coe_to_finset, finset.coe_empty]

@[simp] lemma finite.to_finset_inj {s t : set α} {hs : finite s} {ht : finite t} :
  hs.to_finset = ht.to_finset ↔ s = t :=
by simp [←finset.coe_inj]

@[simp] lemma finite_to_finset_eq_empty_iff {s : set α} {h : finite s} :
  h.to_finset = ∅ ↔ s = ∅ :=
by simp [←finset.coe_inj]

theorem finite.exists_finset {s : set α} : finite s →
  ∃ s' : finset α, ∀ a : α, a ∈ s' ↔ a ∈ s
| ⟨h⟩ := by exactI ⟨to_finset s, λ _, mem_to_finset⟩

theorem finite.exists_finset_coe {s : set α} (hs : finite s) :
  ∃ s' : finset α, ↑s' = s :=
⟨hs.to_finset, hs.coe_to_finset⟩

/-- Finite sets can be lifted to finsets. -/
instance : can_lift (set α) (finset α) :=
{ coe := coe,
  cond := finite,
  prf := λ s hs, hs.exists_finset_coe }

theorem finite_mem_finset (s : finset α) : finite {a | a ∈ s} :=
⟨fintype.of_finset s (λ _, iff.rfl)⟩

theorem finite.of_fintype [fintype α] (s : set α) : finite s :=
by classical; exact ⟨set_fintype s⟩

theorem exists_finite_iff_finset {p : set α → Prop} :
  (∃ s, finite s ∧ p s) ↔ ∃ s : finset α, p ↑s :=
⟨λ ⟨s, hs, hps⟩, ⟨hs.to_finset, hs.coe_to_finset.symm ▸ hps⟩,
  λ ⟨s, hs⟩, ⟨↑s, finite_mem_finset s, hs⟩⟩

lemma finite.fin_embedding {s : set α} (h : finite s) : ∃ (n : ℕ) (f : fin n ↪ α), range f = s :=
⟨_, (fintype.equiv_fin (h.to_finset : set α)).symm.as_embedding, by simp⟩

lemma finite.fin_param {s : set α} (h : finite s) :
  ∃ (n : ℕ) (f : fin n → α), injective f ∧ range f = s :=
let ⟨n, f, hf⟩ := h.fin_embedding in ⟨n, f, f.injective, hf⟩

/-- Membership of a subset of a finite type is decidable.

Using this as an instance leads to potential loops with `subtype.fintype` under certain decidability
assumptions, so it should only be declared a local instance. -/
def decidable_mem_of_fintype [decidable_eq α] (s : set α) [fintype s] (a) : decidable (a ∈ s) :=
decidable_of_iff _ mem_to_finset

instance fintype_empty : fintype (∅ : set α) :=
fintype.of_finset ∅ $ by simp

theorem empty_card : fintype.card (∅ : set α) = 0 := rfl

@[simp] theorem empty_card' {h : fintype.{u} (∅ : set α)} :
  @fintype.card (∅ : set α) h = 0 :=
eq.trans (by congr) empty_card

@[simp] theorem finite_empty : @finite α ∅ := ⟨set.fintype_empty⟩

instance finite.inhabited : inhabited {s : set α // finite s} := ⟨⟨∅, finite_empty⟩⟩

/-- A `fintype` structure on `insert a s`. -/
def fintype_insert' {a : α} (s : set α) [fintype s] (h : a ∉ s) : fintype (insert a s : set α) :=
fintype.of_finset ⟨a ::ₘ s.to_finset.1,
  multiset.nodup_cons_of_nodup (by simp [h]) s.to_finset.2⟩ $ by simp

theorem card_fintype_insert' {a : α} (s : set α) [fintype s] (h : a ∉ s) :
  @fintype.card _ (fintype_insert' s h) = fintype.card s + 1 :=
by rw [fintype_insert', fintype.card_of_finset];
   simp [finset.card, to_finset]; refl

@[simp] theorem card_insert {a : α} (s : set α)
  [fintype s] (h : a ∉ s) {d : fintype.{u} (insert a s : set α)} :
  @fintype.card _ d = fintype.card s + 1 :=
by rw ← card_fintype_insert' s h; congr

lemma card_image_of_inj_on {s : set α} [fintype s]
  {f : α → β} [fintype (f '' s)] (H : ∀x∈s, ∀y∈s, f x = f y → x = y) :
  fintype.card (f '' s) = fintype.card s :=
by haveI := classical.prop_decidable; exact
calc fintype.card (f '' s) = (s.to_finset.image f).card : fintype.card_of_finset' _ (by simp)
... = s.to_finset.card : finset.card_image_of_inj_on
    (λ x hx y hy hxy, H x (mem_to_finset.1 hx) y (mem_to_finset.1 hy) hxy)
... = fintype.card s : (fintype.card_of_finset' _ (λ a, mem_to_finset)).symm

lemma card_image_of_injective (s : set α) [fintype s]
  {f : α → β} [fintype (f '' s)] (H : function.injective f) :
  fintype.card (f '' s) = fintype.card s :=
card_image_of_inj_on $ λ _ _ _ _ h, H h

section

local attribute [instance] decidable_mem_of_fintype

instance fintype_insert [decidable_eq α] (a : α) (s : set α) [fintype s] :
  fintype (insert a s : set α) :=
if h : a ∈ s then by rwa [insert_eq, union_eq_self_of_subset_left (singleton_subset_iff.2 h)]
else fintype_insert' _ h

end

@[simp] theorem finite.insert (a : α) {s : set α} : finite s → finite (insert a s)
| ⟨h⟩ := ⟨@set.fintype_insert _ (classical.dec_eq α) _ _ h⟩

lemma to_finset_insert [decidable_eq α] {a : α} {s : set α} (hs : finite s) :
  (hs.insert a).to_finset = insert a hs.to_finset :=
finset.ext $ by simp

@[simp] lemma insert_to_finset [decidable_eq α] {a : α} {s : set α} [fintype s] :
  (insert a s).to_finset = insert a s.to_finset :=
by simp [finset.ext_iff, mem_insert_iff]

@[elab_as_eliminator]
theorem finite.induction_on {C : set α → Prop} {s : set α} (h : finite s)
  (H0 : C ∅) (H1 : ∀ {a s}, a ∉ s → finite s → C s → C (insert a s)) : C s :=
let ⟨t⟩ := h in by exactI
match s.to_finset, @mem_to_finset _ s _ with
| ⟨l, nd⟩, al := begin
    change ∀ a, a ∈ l ↔ a ∈ s at al,
    clear _let_match _match t h, revert s nd al,
    refine multiset.induction_on l _ (λ a l IH, _); intros s nd al,
    { rw show s = ∅, from eq_empty_iff_forall_not_mem.2 (by simpa using al),
      exact H0 },
    { rw ← show insert a {x | x ∈ l} = s, from set.ext (by simpa using al),
      cases multiset.nodup_cons.1 nd with m nd',
      refine H1 _ ⟨finset.subtype.fintype ⟨l, nd'⟩⟩ (IH nd' (λ _, iff.rfl)),
      exact m }
  end
end

@[elab_as_eliminator]
theorem finite.dinduction_on {C : ∀s:set α, finite s → Prop} {s : set α} (h : finite s)
  (H0 : C ∅ finite_empty)
  (H1 : ∀ {a s}, a ∉ s → ∀h:finite s, C s h → C (insert a s) (h.insert a)) :
  C s h :=
have ∀h:finite s, C s h,
  from finite.induction_on h (assume h, H0) (assume a s has hs ih h, H1 has hs (ih _)),
this h

instance fintype_singleton (a : α) : fintype ({a} : set α) :=
unique.fintype

@[simp] theorem card_singleton (a : α) :
  fintype.card ({a} : set α) = 1 :=
fintype.card_of_subsingleton _

@[simp] theorem finite_singleton (a : α) : finite ({a} : set α) :=
⟨set.fintype_singleton _⟩

lemma subsingleton.finite {s : set α} (h : s.subsingleton) : finite s :=
h.induction_on finite_empty finite_singleton

instance fintype_pure : ∀ a : α, fintype (pure a : set α) :=
set.fintype_singleton

theorem finite_pure (a : α) : finite (pure a : set α) :=
⟨set.fintype_pure a⟩

instance fintype_univ [fintype α] : fintype (@univ α) :=
fintype.of_equiv α $ (equiv.set.univ α).symm

theorem finite_univ [fintype α] : finite (@univ α) := ⟨set.fintype_univ⟩

/-- If `(set.univ : set α)` is finite then `α` is a finite type. -/
noncomputable def fintype_of_univ_finite (H : (univ : set α).finite ) :
  fintype α :=
@fintype.of_equiv _ (univ : set α) H.fintype (equiv.set.univ _)

lemma univ_finite_iff_nonempty_fintype :
  (univ : set α).finite ↔ nonempty (fintype α) :=
begin
  split,
  { intro h, exact ⟨fintype_of_univ_finite h⟩ },
  { rintro ⟨_i⟩, exactI finite_univ }
end

theorem infinite_univ_iff : (@univ α).infinite ↔ _root_.infinite α :=
⟨λ h₁, ⟨λ h₂, h₁ $ @finite_univ α h₂⟩, λ ⟨h₁⟩ h₂, h₁ (fintype_of_univ_finite h₂)⟩

theorem infinite_univ [h : _root_.infinite α] : infinite (@univ α) :=
infinite_univ_iff.2 h

theorem infinite_coe_iff {s : set α} : _root_.infinite s ↔ infinite s :=
⟨λ ⟨h₁⟩ h₂, h₁ h₂.some, λ h₁, ⟨λ h₂, h₁ ⟨h₂⟩⟩⟩

theorem infinite.to_subtype {s : set α} (h : infinite s) : _root_.infinite s :=
infinite_coe_iff.2 h

/-- Embedding of `ℕ` into an infinite set. -/
noncomputable def infinite.nat_embedding (s : set α) (h : infinite s) : ℕ ↪ s :=
by { haveI := h.to_subtype, exact infinite.nat_embedding s }

lemma infinite.exists_subset_card_eq {s : set α} (hs : infinite s) (n : ℕ) :
  ∃ t : finset α, ↑t ⊆ s ∧ t.card = n :=
⟨((finset.range n).map (hs.nat_embedding _)).map (embedding.subtype _), by simp⟩

lemma infinite.nonempty {s : set α} (h : s.infinite) : s.nonempty :=
let a := infinite.nat_embedding s h 37 in ⟨a.1, a.2⟩

instance fintype_union [decidable_eq α] (s t : set α) [fintype s] [fintype t] :
  fintype (s ∪ t : set α) :=
fintype.of_finset (s.to_finset ∪ t.to_finset) $ by simp

theorem finite.union {s t : set α} : finite s → finite t → finite (s ∪ t)
| ⟨hs⟩ ⟨ht⟩ := ⟨@set.fintype_union _ (classical.dec_eq α) _ _ hs ht⟩

lemma finite.sup {s t : set α} : finite s → finite t → finite (s ⊔ t) := finite.union

lemma infinite_of_finite_compl {α : Type} [_root_.infinite α] {s : set α}
  (hs : sᶜ.finite) : s.infinite :=
λ h, set.infinite_univ (by simpa using hs.union h)

lemma finite.infinite_compl {α : Type} [_root_.infinite α] {s : set α}
  (hs : s.finite) : sᶜ.infinite :=
λ h, set.infinite_univ (by simpa using hs.union h)

instance fintype_sep (s : set α) (p : α → Prop) [fintype s] [decidable_pred p] :
  fintype ({a ∈ s | p a} : set α) :=
fintype.of_finset (s.to_finset.filter p) $ by simp

instance fintype_inter (s t : set α) [fintype s] [decidable_pred (∈ t)] : fintype (s ∩ t : set α) :=
set.fintype_sep s t

/-- A `fintype` structure on a set defines a `fintype` structure on its subset. -/
def fintype_subset (s : set α) {t : set α} [fintype s] [decidable_pred (∈ t)] (h : t ⊆ s) :
  fintype t :=
by rw ← inter_eq_self_of_subset_right h; apply_instance

theorem finite.subset {s : set α} : finite s → ∀ {t : set α}, t ⊆ s → finite t
| ⟨hs⟩ t h := ⟨@set.fintype_subset _ _ _ hs (classical.dec_pred t) h⟩

lemma finite.union_iff {s t : set α} : finite (s ∪ t) ↔ finite s ∧ finite t :=
⟨λ h, ⟨h.subset (subset_union_left _ _), h.subset (subset_union_right _ _)⟩,
 λ ⟨hs, ht⟩, hs.union ht⟩

lemma finite.diff {s t u : set α} (hs : s.finite) (ht : t.finite) (h : u \ t ≤ s) : u.finite :=
begin
  refine finite.subset (ht.union hs) _,
  exact diff_subset_iff.mp h
end

theorem finite.inter_of_left {s : set α} (h : finite s) (t : set α) : finite (s ∩ t) :=
h.subset (inter_subset_left _ _)

theorem finite.inter_of_right {s : set α} (h : finite s) (t : set α) : finite (t ∩ s) :=
h.subset (inter_subset_right _ _)

theorem finite.inf_of_left {s : set α} (h : finite s) (t : set α) : finite (s ⊓ t) :=
h.inter_of_left t

theorem finite.inf_of_right {s : set α} (h : finite s) (t : set α) : finite (t ⊓ s) :=
h.inter_of_right t

theorem infinite_mono {s t : set α} (h : s ⊆ t) : infinite s → infinite t :=
mt (λ ht, ht.subset h)

instance fintype_image [decidable_eq β] (s : set α) (f : α → β) [fintype s] : fintype (f '' s) :=
fintype.of_finset (s.to_finset.image f) $ by simp

instance fintype_range [decidable_eq β] (f : α → β) [fintype α] : fintype (range f) :=
fintype.of_finset (finset.univ.image f) $ by simp [range]

theorem finite_range (f : α → β) [fintype α] : finite (range f) :=
by haveI := classical.dec_eq β; exact ⟨by apply_instance⟩

theorem finite.image {s : set α} (f : α → β) : finite s → finite (f '' s)
| ⟨h⟩ := ⟨@set.fintype_image _ _ (classical.dec_eq β) _ _ h⟩

theorem infinite_of_infinite_image (f : α → β) {s : set α} (hs : (f '' s).infinite) :
  s.infinite :=
mt (finite.image f) hs

lemma finite.dependent_image {s : set α} (hs : finite s) (F : Π i ∈ s, β) :
  finite {y : β | ∃ x (hx : x ∈ s), y = F x hx} :=
begin
  letI : fintype s := hs.fintype,
  convert finite_range (λ x : s, F x x.2),
  simp only [set_coe.exists, subtype.coe_mk, eq_comm],
end

theorem finite.of_preimage {f : α → β} {s : set β} (h : finite (f ⁻¹' s)) (hf : surjective f) :
  finite s :=
hf.image_preimage s ▸ h.image _

instance fintype_map {α β} [decidable_eq β] :
  ∀ (s : set α) (f : α → β) [fintype s], fintype (f <$> s) := set.fintype_image

theorem finite.map {α β} {s : set α} :
  ∀ (f : α → β), finite s → finite (f <$> s) := finite.image

/-- If a function `f` has a partial inverse and sends a set `s` to a set with `[fintype]` instance,
then `s` has a `fintype` structure as well. -/
def fintype_of_fintype_image (s : set α)
  {f : α → β} {g} (I : is_partial_inv f g) [fintype (f '' s)] : fintype s :=
fintype.of_finset ⟨_, @multiset.nodup_filter_map β α g _
  (@injective_of_partial_inv_right _ _ f g I) (f '' s).to_finset.2⟩ $ λ a,
begin
  suffices : (∃ b x, f x = b ∧ g b = some a ∧ x ∈ s) ↔ a ∈ s,
  by simpa [exists_and_distrib_left.symm, and.comm, and.left_comm, and.assoc],
  rw exists_swap,
  suffices : (∃ x, x ∈ s ∧ g (f x) = some a) ↔ a ∈ s, {simpa [and.comm, and.left_comm, and.assoc]},
  simp [I _, (injective_of_partial_inv I).eq_iff]
end

theorem finite_of_finite_image {s : set α} {f : α → β} (hi : set.inj_on f s) :
  finite (f '' s) → finite s | ⟨h⟩ :=
⟨@fintype.of_injective _ _ h (λa:s, ⟨f a.1, mem_image_of_mem f a.2⟩) $
  assume a b eq, subtype.eq $ hi a.2 b.2 $ subtype.ext_iff_val.1 eq⟩

theorem finite_image_iff {s : set α} {f : α → β} (hi : inj_on f s) :
  finite (f '' s) ↔ finite s :=
⟨finite_of_finite_image hi, finite.image _⟩

theorem infinite_image_iff {s : set α} {f : α → β} (hi : inj_on f s) :
  infinite (f '' s) ↔ infinite s :=
not_congr $ finite_image_iff hi

theorem infinite_of_inj_on_maps_to {s : set α} {t : set β} {f : α → β}
  (hi : inj_on f s) (hm : maps_to f s t) (hs : infinite s) : infinite t :=
infinite_mono (maps_to'.mp hm) $ (infinite_image_iff hi).2 hs

theorem infinite.exists_ne_map_eq_of_maps_to {s : set α} {t : set β} {f : α → β}
  (hs : infinite s) (hf : maps_to f s t) (ht : finite t) :
  ∃ (x ∈ s) (y ∈ s), x ≠ y ∧ f x = f y :=
begin
  unfreezingI { contrapose! ht },
  exact infinite_of_inj_on_maps_to (λ x hx y hy, not_imp_not.1 (ht x hx y hy)) hf hs
end

theorem infinite.exists_lt_map_eq_of_maps_to [linear_order α] {s : set α} {t : set β} {f : α → β}
  (hs : infinite s) (hf : maps_to f s t) (ht : finite t) :
  ∃ (x ∈ s) (y ∈ s), x < y ∧ f x = f y :=
let ⟨x, hx, y, hy, hxy, hf⟩ := hs.exists_ne_map_eq_of_maps_to hf ht
in hxy.lt_or_lt.elim (λ hxy, ⟨x, hx, y, hy, hxy, hf⟩) (λ hyx, ⟨y, hy, x, hx, hyx, hf.symm⟩)

theorem infinite_range_of_injective [_root_.infinite α] {f : α → β} (hi : injective f) :
  infinite (range f) :=
by { rw [←image_univ, infinite_image_iff (inj_on_of_injective hi _)], exact infinite_univ }

theorem infinite_of_injective_forall_mem [_root_.infinite α] {s : set β} {f : α → β}
  (hi : injective f) (hf : ∀ x : α, f x ∈ s) : infinite s :=
by { rw ←range_subset_iff at hf, exact infinite_mono hf (infinite_range_of_injective hi) }

theorem finite.preimage {s : set β} {f : α → β}
  (I : set.inj_on f (f⁻¹' s)) (h : finite s) : finite (f ⁻¹' s) :=
finite_of_finite_image I (h.subset (image_preimage_subset f s))

theorem finite.preimage_embedding {s : set β} (f : α ↪ β) (h : s.finite) : (f ⁻¹' s).finite :=
finite.preimage (λ _ _ _ _ h', f.injective h') h

lemma finite_option {s : set (option α)} : finite s ↔ finite {x : α | some x ∈ s} :=
⟨λ h, h.preimage_embedding embedding.some,
  λ h, ((h.image some).insert none).subset $
    λ x, option.cases_on x (λ _, or.inl rfl) (λ x hx, or.inr $ mem_image_of_mem _ hx)⟩

instance fintype_Union [decidable_eq α] {ι : Type*} [fintype ι]
  (f : ι → set α) [∀ i, fintype (f i)] : fintype (⋃ i, f i) :=
fintype.of_finset (finset.univ.bUnion (λ i, (f i).to_finset)) $ by simp

theorem finite_Union {ι : Type*} [fintype ι] {f : ι → set α} (H : ∀i, finite (f i)) :
  finite (⋃ i, f i) :=
⟨@set.fintype_Union _ (classical.dec_eq α) _ _ _ (λ i, finite.fintype (H i))⟩

/-- A union of sets with `fintype` structure over a set with `fintype` structure has a `fintype`
structure. -/
def fintype_bUnion [decidable_eq α] {ι : Type*} {s : set ι} [fintype s]
  (f : ι → set α) (H : ∀ i ∈ s, fintype (f i)) : fintype (⋃ i ∈ s, f i) :=
by rw bUnion_eq_Union; exact
@set.fintype_Union _ _ _ _ _ (by rintro ⟨i, hi⟩; exact H i hi)

instance fintype_bUnion' [decidable_eq α] {ι : Type*} {s : set ι} [fintype s]
  (f : ι → set α) [H : ∀ i, fintype (f i)] : fintype (⋃ i ∈ s, f i) :=
fintype_bUnion _ (λ i _, H i)

theorem finite.sUnion {s : set (set α)} (h : finite s) (H : ∀t∈s, finite t) : finite (⋃₀ s) :=
by rw sUnion_eq_Union; haveI := finite.fintype h;
   apply finite_Union; simpa using H

theorem finite.bUnion {α} {ι : Type*} {s : set ι} {f : Π i ∈ s, set α} :
  finite s → (∀ i ∈ s, finite (f i ‹_›)) → finite (⋃ i∈s, f i ‹_›)
| ⟨hs⟩ h := by rw [bUnion_eq_Union]; exactI finite_Union (λ i, h _ _)

theorem finite_Union_Prop {p : Prop} {f : p → set α} (hf : ∀ h, finite (f h)) :
  finite (⋃ h : p, f h) :=
by by_cases p; simp *

instance fintype_lt_nat (n : ℕ) : fintype {i | i < n} :=
fintype.of_finset (finset.range n) $ by simp

instance fintype_le_nat (n : ℕ) : fintype {i | i ≤ n} :=
by simpa [nat.lt_succ_iff] using set.fintype_lt_nat (n+1)

lemma finite_le_nat (n : ℕ) : finite {i | i ≤ n} := ⟨set.fintype_le_nat _⟩

lemma finite_lt_nat (n : ℕ) : finite {i | i < n} := ⟨set.fintype_lt_nat _⟩

instance fintype_prod (s : set α) (t : set β) [fintype s] [fintype t] : fintype (set.prod s t) :=
fintype.of_finset (s.to_finset.product t.to_finset) $ by simp

lemma finite.prod {s : set α} {t : set β} : finite s → finite t → finite (set.prod s t)
| ⟨hs⟩ ⟨ht⟩ := by exactI ⟨set.fintype_prod s t⟩

/-- `image2 f s t` is finitype if `s` and `t` are. -/
instance fintype_image2 [decidable_eq γ] (f : α → β → γ) (s : set α) (t : set β)
  [hs : fintype s] [ht : fintype t] : fintype (image2 f s t : set γ) :=
by { rw ← image_prod, apply set.fintype_image }

lemma finite.image2 (f : α → β → γ) {s : set α} {t : set β} (hs : finite s) (ht : finite t) :
  finite (image2 f s t) :=
by { rw ← image_prod, exact (hs.prod ht).image _ }

/-- If `s : set α` is a set with `fintype` instance and `f : α → set β` is a function such that
each `f a`, `a ∈ s`, has a `fintype` structure, then `s >>= f` has a `fintype` structure. -/
def fintype_bind {α β} [decidable_eq β] (s : set α) [fintype s]
  (f : α → set β) (H : ∀ a ∈ s, fintype (f a)) : fintype (s >>= f) :=
set.fintype_bUnion _ H

instance fintype_bind' {α β} [decidable_eq β] (s : set α) [fintype s]
  (f : α → set β) [H : ∀ a, fintype (f a)] : fintype (s >>= f) :=
fintype_bind _ _ (λ i _, H i)

theorem finite.bind {α β} {s : set α} {f : α → set β} (h : finite s) (hf : ∀ a ∈ s, finite (f a)) :
  finite (s >>= f) :=
h.bUnion hf

instance fintype_seq [decidable_eq β] (f : set (α → β)) (s : set α) [fintype f] [fintype s] :
  fintype (f.seq s) :=
by { rw seq_def, apply set.fintype_bUnion' }

instance fintype_seq' {α β : Type u} [decidable_eq β]
  (f : set (α → β)) (s : set α) [fintype f] [fintype s] :
  fintype (f <*> s) :=
set.fintype_seq f s

theorem finite.seq {f : set (α → β)} {s : set α} (hf : finite f) (hs : finite s) :
  finite (f.seq s) :=
by { rw seq_def, exact hf.bUnion (λ f _, hs.image _) }

theorem finite.seq' {α β : Type u} {f : set (α → β)} {s : set α} (hf : finite f) (hs : finite s) :
  finite (f <*> s) :=
hf.seq hs

/-- There are finitely many subsets of a given finite set -/
lemma finite.finite_subsets {α : Type u} {a : set α} (h : finite a) : finite {b | b ⊆ a} :=
begin
  -- we just need to translate the result, already known for finsets,
  -- to the language of finite sets
  let s : set (set α) := coe '' (↑(finset.powerset (finite.to_finset h)) : set (finset α)),
  have : finite s := (finite_mem_finset _).image _,
  apply this.subset,
  refine λ b hb, ⟨(h.subset hb).to_finset, _, finite.coe_to_finset _⟩,
  simpa [finset.subset_iff]
end

lemma exists_min_image [linear_order β] (s : set α) (f : α → β) (h1 : finite s) :
  s.nonempty → ∃ a ∈ s, ∀ b ∈ s, f a ≤ f b
| ⟨x, hx⟩ := by simpa only [exists_prop, finite.mem_to_finset]
  using h1.to_finset.exists_min_image f ⟨x, h1.mem_to_finset.2 hx⟩

lemma exists_max_image [linear_order β] (s : set α) (f : α → β) (h1 : finite s) :
  s.nonempty → ∃ a ∈ s, ∀ b ∈ s, f b ≤ f a
| ⟨x, hx⟩ := by simpa only [exists_prop, finite.mem_to_finset]
  using h1.to_finset.exists_max_image f ⟨x, h1.mem_to_finset.2 hx⟩

theorem exists_lower_bound_image [hα : nonempty α] [linear_order β] (s : set α) (f : α → β)
  (h : s.finite) : ∃ (a : α), ∀ b ∈ s, f a ≤ f b :=
begin
  by_cases hs : set.nonempty s,
  { exact let ⟨x₀, H, hx₀⟩ := set.exists_min_image s f h hs in ⟨x₀, λ x hx, hx₀ x hx⟩ },
  { exact nonempty.elim hα (λ a, ⟨a, λ x hx, absurd (set.nonempty_of_mem hx) hs⟩) }
end

theorem exists_upper_bound_image [hα : nonempty α] [linear_order β] (s : set α) (f : α → β)
  (h : s.finite) : ∃ (a : α), ∀ b ∈ s, f b ≤ f a :=
begin
  by_cases hs : set.nonempty s,
  { exact let ⟨x₀, H, hx₀⟩ := set.exists_max_image s f h hs in ⟨x₀, λ x hx, hx₀ x hx⟩ },
  { exact nonempty.elim hα (λ a, ⟨a, λ x hx, absurd (set.nonempty_of_mem hx) hs⟩) }
end

end set

namespace finset
variables [decidable_eq β]
variables {s : finset α}

lemma finite_to_set (s : finset α) : set.finite (↑s : set α) :=
set.finite_mem_finset s

@[simp] lemma coe_bUnion {f : α → finset β} : ↑(s.bUnion f) = (⋃x ∈ (↑s : set α), ↑(f x) : set β) :=
by simp [set.ext_iff]

@[simp] lemma finite_to_set_to_finset {α : Type*} (s : finset α) :
  (finite_to_set s).to_finset = s :=
by { ext, rw [set.finite.mem_to_finset, mem_coe] }

end finset

namespace set

/-- Finite product of finite sets is finite -/
lemma finite.pi {δ : Type*} [fintype δ] {κ : δ → Type*} {t : Π d, set (κ d)}
  (ht : ∀ d, (t d).finite) :
  (pi univ t).finite :=
begin
  classical,
  convert (fintype.pi_finset (λ d, (ht d).to_finset)).finite_to_set,
  ext,
  simp,
end

/-- A finite union of finsets is finite. -/
<<<<<<< HEAD
lemma union_finset_finite_of_range_finite
  [decidable_eq β] (f : α → finset β) (h : (range f).finite) : (⋃ a, (f a : set β)).finite :=
begin
=======
lemma union_finset_finite_of_range_finite (f : α → finset β) (h : (range f).finite) :
  (⋃ a, (f a : set β)).finite :=
begin
  classical,
>>>>>>> 1ca7f75b
  have w : (⋃ (a : α), ↑(f a)) = (h.to_finset.bUnion id : set β),
  { ext x,
    simp only [mem_Union, finset.mem_coe, finset.mem_bUnion, id.def],
    use λ ⟨a, ha⟩, ⟨f a, h.mem_to_finset.2 (mem_range_self a), ha⟩,
    rintro ⟨s, hs, hx⟩,
    obtain ⟨a, rfl⟩ := h.mem_to_finset.1 hs,
    exact ⟨a, hx⟩, },
  rw w,
  apply set.finite_mem_finset,
end

lemma finite_subset_Union {s : set α} (hs : finite s)
  {ι} {t : ι → set α} (h : s ⊆ ⋃ i, t i) : ∃ I : set ι, finite I ∧ s ⊆ ⋃ i ∈ I, t i :=
begin
  casesI hs,
  choose f hf using show ∀ x : s, ∃ i, x.1 ∈ t i, {simpa [subset_def] using h},
  refine ⟨range f, finite_range f, _⟩,
  rintro x hx,
  simp,
  exact ⟨x, ⟨hx, hf _⟩⟩,
end

lemma eq_finite_Union_of_finite_subset_Union  {ι} {s : ι → set α} {t : set α} (tfin : finite t)
  (h : t ⊆ ⋃ i, s i) :
  ∃ I : set ι, (finite I) ∧ ∃ σ : {i | i ∈ I} → set α,
     (∀ i, finite (σ i)) ∧ (∀ i, σ i ⊆ s i) ∧ t = ⋃ i, σ i :=
let ⟨I, Ifin, hI⟩ := finite_subset_Union tfin h in
⟨I, Ifin, λ x, s x ∩ t,
    λ i, tfin.subset (inter_subset_right _ _),
    λ i, inter_subset_left _ _,
    begin
      ext x,
      rw mem_Union,
      split,
      { intro x_in,
        rcases mem_Union.mp (hI x_in) with ⟨i, _, ⟨hi, rfl⟩, H⟩,
        use [i, hi, H, x_in] },
      { rintros ⟨i, hi, H⟩,
        exact H }
    end⟩

/-- An increasing union distributes over finite intersection. -/
lemma Union_Inter_of_monotone {ι ι' α : Type*} [fintype ι] [linear_order ι']
  [nonempty ι'] {s : ι → ι' → set α} (hs : ∀ i, monotone (s i)) :
  (⋃ j : ι', ⋂ i : ι, s i j) = ⋂ i : ι, ⋃ j : ι', s i j :=
begin
  ext x, refine ⟨λ hx, Union_Inter_subset hx, λ hx, _⟩,
  simp only [mem_Inter, mem_Union, mem_Inter] at hx ⊢, choose j hj using hx,
  obtain ⟨j₀⟩ := show nonempty ι', by apply_instance,
  refine ⟨finset.univ.fold max j₀ j, λ i, hs i _ (hj i)⟩,
  rw [finset.fold_op_rel_iff_or (@le_max_iff _ _)],
  exact or.inr ⟨i, finset.mem_univ i, le_rfl⟩
end

instance nat.fintype_Iio (n : ℕ) : fintype (Iio n) :=
fintype.of_finset (finset.range n) $ by simp

/--
If `P` is some relation between terms of `γ` and sets in `γ`,
such that every finite set `t : set γ` has some `c : γ` related to it,
then there is a recursively defined sequence `u` in `γ`
so `u n` is related to the image of `{0, 1, ..., n-1}` under `u`.

(We use this later to show sequentially compact sets
are totally bounded.)
-/
lemma seq_of_forall_finite_exists  {γ : Type*}
  {P : γ → set γ → Prop} (h : ∀ t,  finite t → ∃ c, P c t) :
  ∃ u : ℕ → γ, ∀ n, P (u n) (u '' Iio n) :=
⟨λ n, @nat.strong_rec_on' (λ _, γ) n $ λ n ih, classical.some $ h
    (range $ λ m : Iio n, ih m.1 m.2)
    (finite_range _),
λ n, begin
  classical,
  refine nat.strong_rec_on' n (λ n ih, _),
  rw nat.strong_rec_on_beta', convert classical.some_spec (h _ _),
  ext x, split,
  { rintros ⟨m, hmn, rfl⟩, exact ⟨⟨m, hmn⟩, rfl⟩ },
  { rintros ⟨⟨m, hmn⟩, rfl⟩, exact ⟨m, hmn, rfl⟩ }
end⟩

lemma finite_range_ite {p : α → Prop} [decidable_pred p] {f g : α → β} (hf : finite (range f))
  (hg : finite (range g)) : finite (range (λ x, if p x then f x else g x)) :=
(hf.union hg).subset range_ite_subset

lemma finite_range_const {c : β} : finite (range (λ x : α, c)) :=
(finite_singleton c).subset range_const_subset

lemma range_find_greatest_subset {P : α → ℕ → Prop} [∀ x, decidable_pred (P x)] {b : ℕ}:
  range (λ x, nat.find_greatest (P x) b) ⊆ ↑(finset.range (b + 1)) :=
by { rw range_subset_iff, assume x, simp [nat.lt_succ_iff, nat.find_greatest_le] }

lemma finite_range_find_greatest {P : α → ℕ → Prop} [∀ x, decidable_pred (P x)] {b : ℕ} :
  finite (range (λ x, nat.find_greatest (P x) b)) :=
(finset.range (b + 1)).finite_to_set.subset range_find_greatest_subset

lemma card_lt_card {s t : set α} [fintype s] [fintype t] (h : s ⊂ t) :
  fintype.card s < fintype.card t :=
fintype.card_lt_of_injective_not_surjective (set.inclusion h.1) (set.inclusion_injective h.1) $
  λ hst, (ssubset_iff_subset_ne.1 h).2 (eq_of_inclusion_surjective hst)

lemma card_le_of_subset {s t : set α} [fintype s] [fintype t] (hsub : s ⊆ t) :
  fintype.card s ≤ fintype.card t :=
fintype.card_le_of_injective (set.inclusion hsub) (set.inclusion_injective hsub)

lemma eq_of_subset_of_card_le {s t : set α} [fintype s] [fintype t]
   (hsub : s ⊆ t) (hcard : fintype.card t ≤ fintype.card s) : s = t :=
(eq_or_ssubset_of_subset hsub).elim id
  (λ h, absurd hcard $ not_le_of_lt $ card_lt_card h)

lemma subset_iff_to_finset_subset (s t : set α) [fintype s] [fintype t] :
  s ⊆ t ↔ s.to_finset ⊆ t.to_finset :=
by simp

@[simp, mono] lemma finite.to_finset_mono {s t : set α} {hs : finite s} {ht : finite t} :
  hs.to_finset ⊆ ht.to_finset ↔ s ⊆ t :=
begin
  split,
  { intros h x,
    rw [←finite.mem_to_finset hs, ←finite.mem_to_finset ht],
    exact λ hx, h hx },
  { intros h x,
    rw [finite.mem_to_finset hs, finite.mem_to_finset ht],
    exact λ hx, h hx }
end

@[simp, mono] lemma finite.to_finset_strict_mono {s t : set α} {hs : finite s} {ht : finite t} :
  hs.to_finset ⊂ ht.to_finset ↔ s ⊂ t :=
begin
  rw [←lt_eq_ssubset, ←finset.lt_iff_ssubset, lt_iff_le_and_ne, lt_iff_le_and_ne],
  simp
end

lemma card_range_of_injective [fintype α] {f : α → β} (hf : injective f)
  [fintype (range f)] : fintype.card (range f) = fintype.card α :=
eq.symm $ fintype.card_congr $ equiv.of_injective f hf

lemma finite.exists_maximal_wrt [partial_order β] (f : α → β) (s : set α) (h : set.finite s) :
  s.nonempty → ∃a∈s, ∀a'∈s, f a ≤ f a' → f a = f a' :=
begin
  classical,
  refine h.induction_on _ _,
  { assume h, exact absurd h empty_not_nonempty },
  assume a s his _ ih _,
  cases s.eq_empty_or_nonempty with h h,
  { use a, simp [h] },
  rcases ih h with ⟨b, hb, ih⟩,
  by_cases f b ≤ f a,
  { refine ⟨a, set.mem_insert _ _, assume c hc hac, le_antisymm hac _⟩,
    rcases set.mem_insert_iff.1 hc with rfl | hcs,
    { refl },
    { rwa [← ih c hcs (le_trans h hac)] } },
  { refine ⟨b, set.mem_insert_of_mem _ hb, assume c hc hbc, _⟩,
    rcases set.mem_insert_iff.1 hc with rfl | hcs,
    { exact (h hbc).elim },
    { exact ih c hcs hbc } }
end

lemma finite.card_to_finset {s : set α} [fintype s] (h : s.finite) :
  h.to_finset.card = fintype.card s :=
by { rw [← finset.card_attach, finset.attach_eq_univ, ← fintype.card], congr' 2, funext,
     rw set.finite.mem_to_finset }

section decidable_eq

lemma to_finset_compl {α : Type*} [fintype α] [decidable_eq α]
  (s : set α) [fintype (sᶜ : set α)] [fintype s] : sᶜ.to_finset = (s.to_finset)ᶜ :=
by ext; simp

lemma to_finset_inter {α : Type*} [decidable_eq α] (s t : set α) [fintype (s ∩ t : set α)]
  [fintype s] [fintype t] : (s ∩ t).to_finset = s.to_finset ∩ t.to_finset :=
by ext; simp

lemma to_finset_union {α : Type*} [decidable_eq α] (s t : set α) [fintype (s ∪ t : set α)]
  [fintype s] [fintype t] : (s ∪ t).to_finset = s.to_finset ∪ t.to_finset :=
by ext; simp

lemma to_finset_ne_eq_erase {α : Type*} [decidable_eq α] [fintype α] (a : α)
  [fintype {x : α | x ≠ a}] : {x : α | x ≠ a}.to_finset = finset.univ.erase a :=
by ext; simp

lemma card_ne_eq [fintype α] (a : α) [fintype {x : α | x ≠ a}] :
  fintype.card {x : α | x ≠ a} = fintype.card α - 1 :=
begin
  haveI := classical.dec_eq α,
  rw [←to_finset_card, to_finset_ne_eq_erase, finset.card_erase_of_mem (finset.mem_univ _),
      finset.card_univ, nat.pred_eq_sub_one],
end

end decidable_eq

section

variables [semilattice_sup α] [nonempty α] {s : set α}

/--A finite set is bounded above.-/
protected lemma finite.bdd_above (hs : finite s) : bdd_above s :=
finite.induction_on hs bdd_above_empty $ λ a s _ _ h, h.insert a

/--A finite union of sets which are all bounded above is still bounded above.-/
lemma finite.bdd_above_bUnion {I : set β} {S : β → set α} (H : finite I) :
  (bdd_above (⋃i∈I, S i)) ↔ (∀i ∈ I, bdd_above (S i)) :=
finite.induction_on H
  (by simp only [bUnion_empty, bdd_above_empty, ball_empty_iff])
  (λ a s ha _ hs, by simp only [bUnion_insert, ball_insert_iff, bdd_above_union, hs])

end

section

variables [semilattice_inf α] [nonempty α] {s : set α}

/--A finite set is bounded below.-/
protected lemma finite.bdd_below (hs : finite s) : bdd_below s :=
@finite.bdd_above (order_dual α) _ _ _ hs

/--A finite union of sets which are all bounded below is still bounded below.-/
lemma finite.bdd_below_bUnion {I : set β} {S : β → set α} (H : finite I) :
  (bdd_below (⋃i∈I, S i)) ↔ (∀i ∈ I, bdd_below (S i)) :=
@finite.bdd_above_bUnion (order_dual α) _ _ _ _ _ H

end

end set

namespace finset

/-- A finset is bounded above. -/
protected lemma bdd_above [semilattice_sup α] [nonempty α] (s : finset α) :
  bdd_above (↑s : set α) :=
s.finite_to_set.bdd_above

/-- A finset is bounded below. -/
protected lemma bdd_below [semilattice_inf α] [nonempty α] (s : finset α) :
  bdd_below (↑s : set α) :=
s.finite_to_set.bdd_below

end finset

namespace fintype
variables [fintype α] {p q : α → Prop} [decidable_pred p] [decidable_pred q]

@[simp]
lemma card_subtype_compl : fintype.card {x // ¬ p x} = fintype.card α - fintype.card {x // p x} :=
begin
  classical,
  rw [fintype.card_of_subtype (set.to_finset pᶜ), set.to_finset_compl p, finset.card_compl,
      fintype.card_of_subtype (set.to_finset p)];
    intros; simp; refl
end

/-- If two subtypes of a fintype have equal cardinality, so do their complements. -/
lemma card_compl_eq_card_compl (h : fintype.card {x // p x} = fintype.card {x // q x}) :
  fintype.card {x // ¬ p x} = fintype.card {x // ¬ q x} :=
by simp only [card_subtype_compl, h]

end fintype

/--
If a set `s` does not contain any elements between any pair of elements `x, z ∈ s` with `x ≤ z`
(i.e if given `x, y, z ∈ s` such that `x ≤ y ≤ z`, then `y` is either `x` or `z`), then `s` is
finite.
-/
lemma set.finite_of_forall_between_eq_endpoints {α : Type*} [linear_order α] (s : set α)
  (h : ∀ (x ∈ s) (y ∈ s) (z ∈ s), x ≤ y → y ≤ z → x = y ∨ y = z) :
  set.finite s :=
begin
  by_contra hinf,
  change s.infinite at hinf,
  rcases hinf.exists_subset_card_eq 3 with ⟨t, hts, ht⟩,
  let f := t.order_iso_of_fin ht,
  let x := f 0,
  let y := f 1,
  let z := f 2,
  have := h x (hts x.2) y (hts y.2) z (hts z.2)
    (f.monotone $ by dec_trivial) (f.monotone $ by dec_trivial),
  have key₁ : (0 : fin 3) ≠ 1 := by dec_trivial,
  have key₂ : (1 : fin 3) ≠ 2 := by dec_trivial,
  cases this,
  { dsimp only [x, y] at this, exact key₁ (f.injective $ subtype.coe_injective this) },
  { dsimp only [y, z] at this, exact key₂ (f.injective $ subtype.coe_injective this) }
end<|MERGE_RESOLUTION|>--- conflicted
+++ resolved
@@ -568,16 +568,10 @@
 end
 
 /-- A finite union of finsets is finite. -/
-<<<<<<< HEAD
-lemma union_finset_finite_of_range_finite
-  [decidable_eq β] (f : α → finset β) (h : (range f).finite) : (⋃ a, (f a : set β)).finite :=
-begin
-=======
 lemma union_finset_finite_of_range_finite (f : α → finset β) (h : (range f).finite) :
   (⋃ a, (f a : set β)).finite :=
 begin
   classical,
->>>>>>> 1ca7f75b
   have w : (⋃ (a : α), ↑(f a)) = (h.to_finset.bUnion id : set β),
   { ext x,
     simp only [mem_Union, finset.mem_coe, finset.mem_bUnion, id.def],
