/-
Copyright (c) 2017 Robert Y. Lewis. All rights reserved.
Released under Apache 2.0 license as described in the file LICENSE.
Authors: Robert Y. Lewis, Keeley Hoek
-/
import data.nat.basic
/-!
# The finite type with `n` elements

`fin n` is the type whose elements are natural numbers smaller than `n`.
This file expands on the development in the core library.

## Main definitions

### Induction principles

* `fin_zero.elim` : Elimination principle for the empty set `fin 0`, generalizes `fin.elim0`.
* `fin.succ_rec` : Define `C n i` by induction on  `i : fin n` interpreted
  as `(0 : fin (n - i)).succ.succ…`. This function has two arguments: `H0 n` defines
  `0`-th element `C (n+1) 0` of an `(n+1)`-tuple, and `Hs n i` defines `(i+1)`-st element
  of `(n+1)`-tuple based on `n`, `i`, and `i`-th element of `n`-tuple.
* `fin.succ_rec_on` : same as `fin.succ_rec` but `i : fin n` is the first argument;

### Casts

* `cast_lt i h` : embed `i` into a `fin` where `h` proves it belongs into;
* `cast_le h` : embed `fin n` into `fin m`, `h : n ≤ m`;
* `cast eq` : embed `fin n` into `fin m`, `eq : n = m`;
* `cast_add m` : embed `fin n` into `fin (n+m)`;
* `cast_succ` : embed `fin n` into `fin (n+1)`;
* `succ_above p` : embed `fin n` into `fin (n + 1)` with a hole around `p`;
* `pred_above p i h` : embed `i : fin (n+1)` into `fin n` by ignoring `p`;
* `sub_nat i h` : subtract `m` from `i ≥ m`, generalizes `fin.pred`;
* `add_nat i h` : add `m` on `i` on the right, generalizes `fin.succ`;
* `nat_add i h` adds `n` on `i` on the left;
* `clamp n m` : `min n m` as an element of `fin (m + 1)`;

### Operation on tuples

We interpret maps `Π i : fin n, α i` as tuples `(α 0, …, α (n-1))`.
If `α i` is a constant map, then tuples are isomorphic (but not definitionally equal)
to `vector`s.

We define the following operations:

* `tail` : the tail of an `n+1` tuple, i.e., its last `n` entries;
* `cons` : adding an element at the beginning of an `n`-tuple, to get an `n+1`-tuple;
* `init` : the beginning of an `n+1` tuple, i.e., its first `n` entries;
* `snoc` : adding an element at the end of an `n`-tuple, to get an `n+1`-tuple. The name `snoc` comes
  from `cons` (i.e., adding an element to the left of a tuple) read in reverse order.
* `find p` : returns the first index `n` where `p n` is satisfied, and `none` if it is never
  satisfied.

### Misc definitions

* `fin.last n` : The greatest value of `fin (n+1)`.

-/

universe u
open fin nat function

/-- Elimination principle for the empty set `fin 0`, dependent version. -/
def fin_zero_elim {α : fin 0 → Sort u} (x : fin 0) : α x := x.elim0

namespace fin
variables {n m : ℕ} {a b : fin n}

@[simp] protected lemma eta (a : fin n) (h : a.1 < n) : (⟨a.1, h⟩ : fin n) = a :=
by cases a; refl

attribute [ext] eq_of_veq

protected lemma ext_iff (a b : fin n) : a = b ↔ a.val = b.val :=
iff.intro (congr_arg _) fin.eq_of_veq

lemma injective_val {n : ℕ} : injective (val : fin n → ℕ) := λ _ _, fin.eq_of_veq

lemma eq_iff_veq (a b : fin n) : a = b ↔ a.1 = b.1 :=
⟨veq_of_eq, eq_of_veq⟩

@[simp] protected lemma mk.inj_iff {n a b : ℕ} {ha : a < n} {hb : b < n} :
  fin.mk a ha = fin.mk b hb ↔ a = b :=
⟨fin.mk.inj, λ h, by subst h⟩

instance fin_to_nat (n : ℕ) : has_coe (fin n) nat := ⟨fin.val⟩

lemma mk_val {m n : ℕ} (h : m < n) : (⟨m, h⟩ : fin n).val = m := rfl

<<<<<<< HEAD
@[simp, elim_cast] lemma coe_mk {m n : ℕ} (h : m < n) : ((⟨m, h⟩ : fin n) : ℕ) = m := rfl
=======
@[simp, norm_cast] lemma coe_mk {m n : ℕ} (h : m < n) : ((⟨m, h⟩ : fin n) : ℕ) = m := rfl
>>>>>>> 70b75ba4

lemma coe_eq_val (a : fin n) : (a : ℕ) = a.val := rfl

attribute [simp] val_zero
@[simp] lemma val_one  {n : ℕ} : (1 : fin (n+2)).val = 1 := rfl
@[simp] lemma val_two  {n : ℕ} : (2 : fin (n+3)).val = 2 := rfl
@[simp] lemma coe_zero {n : ℕ} : ((0 : fin (n+1)) : ℕ) = 0 := rfl
@[simp] lemma coe_one  {n : ℕ} : ((1 : fin (n+2)) : ℕ) = 1 := rfl
@[simp] lemma coe_two  {n : ℕ} : ((2 : fin (n+3)) : ℕ) = 2 := rfl

/-- Assume `k = l`. If two functions defined on `fin k` and `fin l` are equal on each element,
then they coincide (in the heq sense). -/
protected lemma heq_fun_iff {α : Type*} {k l : ℕ} (h : k = l) {f : fin k → α} {g : fin l → α} :
  f == g ↔ (∀ (i : fin k), f i = g ⟨i.val, h ▸ i.2⟩) :=
by { induction h, simp [heq_iff_eq, function.funext_iff] }

protected lemma heq_ext_iff {k l : ℕ} (h : k = l) {i : fin k} {j : fin l} :
  i == j ↔ i.val = j.val :=
by { induction h, simp [fin.ext_iff] }

instance {n : ℕ} : decidable_linear_order (fin n) :=
decidable_linear_order.lift fin.val (@fin.eq_of_veq _) (by apply_instance)

lemma exists_iff {p : fin n → Prop} : (∃ i, p i) ↔ ∃ i h, p ⟨i, h⟩ :=
⟨λ h, exists.elim h (λ ⟨i, hi⟩ hpi, ⟨i, hi, hpi⟩),
  λ h, exists.elim h (λ i hi, ⟨⟨i, hi.fst⟩, hi.snd⟩)⟩

lemma forall_iff {p : fin n → Prop} : (∀ i, p i) ↔ ∀ i h, p ⟨i, h⟩ :=
⟨λ h i hi, h ⟨i, hi⟩, λ h ⟨i, hi⟩, h i hi⟩

lemma zero_le (a : fin (n + 1)) : 0 ≤ a := zero_le a.1

lemma lt_iff_val_lt_val : a < b ↔ a.val < b.val := iff.rfl

lemma le_iff_val_le_val : a ≤ b ↔ a.val ≤ b.val := iff.rfl

@[simp] lemma succ_val (j : fin n) : j.succ.val = j.val.succ :=
by cases j; simp [fin.succ]

protected theorem succ.inj (p : fin.succ a = fin.succ b) : a = b :=
by cases a; cases b; exact eq_of_veq (nat.succ.inj (veq_of_eq p))

@[simp] lemma succ_inj {a b : fin n} : a.succ = b.succ ↔ a = b :=
⟨λh, succ.inj h, λh, by rw h⟩

lemma injective_succ (n : ℕ) : injective (@fin.succ n) :=
λa b, succ.inj

lemma succ_ne_zero {n} : ∀ k : fin n, fin.succ k ≠ 0
| ⟨k, hk⟩ heq := nat.succ_ne_zero k $ (fin.ext_iff _ _).1 heq

@[simp] lemma pred_val (j : fin (n+1)) (h : j ≠ 0) : (j.pred h).val = j.val.pred :=
by cases j; simp [fin.pred]

@[simp] lemma succ_pred : ∀(i : fin (n+1)) (h : i ≠ 0), (i.pred h).succ = i
| ⟨0,     h⟩ hi := by contradiction
| ⟨n + 1, h⟩ hi := rfl

@[simp] lemma pred_succ (i : fin n) {h : i.succ ≠ 0} : i.succ.pred h = i :=
by cases i; refl

@[simp] lemma pred_inj :
  ∀ {a b : fin (n + 1)} {ha : a ≠ 0} {hb : b ≠ 0}, a.pred ha = b.pred hb ↔ a = b
| ⟨0,   _⟩  b         ha hb := by contradiction
| ⟨i+1, _⟩  ⟨0,   _⟩  ha hb := by contradiction
| ⟨i+1, hi⟩ ⟨j+1, hj⟩ ha hb := by simp [fin.eq_iff_veq]

/-- The greatest value of `fin (n+1)` -/
def last (n : ℕ) : fin (n+1) := ⟨_, n.lt_succ_self⟩

/-- `cast_lt i h` embeds `i` into a `fin` where `h` proves it belongs into.  -/
def cast_lt (i : fin m) (h : i.1 < n) : fin n := ⟨i.1, h⟩

/-- `cast_le h i` embeds `i` into a larger `fin` type.  -/
def cast_le (h : n ≤ m) (a : fin n) : fin m := cast_lt a (lt_of_lt_of_le a.2 h)

/-- `cast eq i` embeds `i` into a equal `fin` type. -/
def cast (eq : n = m) : fin n → fin m := cast_le $ le_of_eq eq

/-- `cast_add m i` embeds `i : fin n` in `fin (n+m)`. -/
def cast_add (m) : fin n → fin (n + m) := cast_le $ le_add_right n m

/-- `cast_succ i` embeds `i : fin n` in `fin (n+1)`. -/
def cast_succ : fin n → fin (n + 1) := cast_add 1

/-- `succ_above p i` embeds `fin n` into `fin (n + 1)` with a hole around `p`. -/
def succ_above (p : fin (n+1)) (i : fin n) : fin (n+1) :=
if i.1 < p.1 then i.cast_succ else i.succ

/-- `pred_above p i h` embeds `i : fin (n+1)` into `fin n` by ignoring `p`. -/
def pred_above (p : fin (n+1)) (i : fin (n+1)) (hi : i ≠ p) : fin n :=
if h : i < p
then i.cast_lt (lt_of_lt_of_le h $ nat.le_of_lt_succ p.2)
else i.pred $
  have p < i, from lt_of_le_of_ne (le_of_not_gt h) hi.symm,
  ne_of_gt (lt_of_le_of_lt (zero_le p) this)

/-- `sub_nat i h` subtracts `m` from `i`, generalizes `fin.pred`. -/
def sub_nat (m) (i : fin (n + m)) (h : m ≤ i.val) : fin n :=
⟨i.val - m, by simp [nat.sub_lt_right_iff_lt_add h, i.is_lt]⟩

/-- `add_nat i h` adds `m` on `i`, generalizes `fin.succ`. -/
def add_nat (m) (i : fin n) : fin (n + m) :=
⟨i.1 + m, add_lt_add_right i.2 _⟩

/-- `nat_add i h` adds `n` on `i` -/
def nat_add (n) {m} (i : fin m) : fin (n + m) :=
⟨n + i.1, add_lt_add_left i.2 _⟩

theorem le_last (i : fin (n+1)) : i ≤ last n :=
le_of_lt_succ i.is_lt

@[simp] lemma cast_val (k : fin n) (h : n = m) : (fin.cast h k).val = k.val := rfl

@[simp] lemma cast_succ_val (k : fin n) : k.cast_succ.val = k.val := rfl

@[simp] lemma cast_lt_val (k : fin m) (h : k.1 < n) : (k.cast_lt h).val = k.val := rfl

@[simp] lemma cast_le_val (k : fin m) (h : m ≤ n) : (k.cast_le h).val = k.val := rfl

@[simp] lemma cast_add_val (k : fin m) : (k.cast_add n).val = k.val := rfl

@[simp] lemma last_val (n : ℕ) : (last n).val = n := rfl

<<<<<<< HEAD
@[simp, elim_cast] lemma coe_last {n : ℕ} : (last n : ℕ) = n := rfl
=======
@[simp, norm_cast] lemma coe_last {n : ℕ} : (last n : ℕ) = n := rfl
>>>>>>> 70b75ba4

@[simp] lemma succ_last (n : ℕ) : (last n).succ = last (n.succ) := rfl

@[simp] lemma cast_succ_cast_lt (i : fin (n + 1)) (h : i.val < n) : cast_succ (cast_lt i h) = i :=
fin.eq_of_veq rfl

@[simp] lemma cast_lt_cast_succ {n : ℕ} (a : fin n) (h : a.1 < n) : cast_lt (cast_succ a) h = a :=
by cases a; refl

@[simp] lemma sub_nat_val (i : fin (n + m)) (h : m ≤ i.val) : (i.sub_nat m h).val = i.val - m :=
rfl

@[simp] lemma add_nat_val (i : fin (n + m)) (h : m ≤ i.val) : (i.add_nat m).val = i.val + m :=
rfl

@[simp] lemma cast_succ_inj {a b : fin n} : a.cast_succ = b.cast_succ ↔ a = b :=
by simp [eq_iff_veq]

lemma cast_succ_ne_last (a : fin n) : cast_succ a ≠ last n :=
by simp [eq_iff_veq, ne_of_lt a.2]

lemma eq_last_of_not_lt {i : fin (n+1)} (h : ¬ i.val < n) : i = last n :=
le_antisymm (le_last i) (not_lt.1 h)

lemma cast_succ_fin_succ (n : ℕ) (j : fin n) :
  cast_succ (fin.succ j) = fin.succ (cast_succ j) :=
by simp [fin.ext_iff]

/-- `min n m` as an element of `fin (m + 1)` -/
def clamp (n m : ℕ) : fin (m + 1) := fin.of_nat $ min n m

@[simp] lemma clamp_val (n m : ℕ) : (clamp n m).val = min n m :=
nat.mod_eq_of_lt $ nat.lt_succ_iff.mpr $ min_le_right _ _

lemma injective_cast_le {n₁ n₂ : ℕ} (h : n₁ ≤ n₂) : injective (fin.cast_le h)
| ⟨i₁, h₁⟩ ⟨i₂, h₂⟩ eq := fin.eq_of_veq $ show i₁ = i₂, from fin.veq_of_eq eq

lemma injective_cast_succ (n : ℕ) : injective (@fin.cast_succ n) :=
injective_cast_le (le_add_right n 1)

theorem succ_above_ne (p : fin (n+1)) (i : fin n) : p.succ_above i ≠ p :=
begin
  assume eq,
  unfold fin.succ_above at eq,
  split_ifs at eq with h;
    simpa [lt_irrefl, nat.lt_succ_self, eq.symm] using h
end

@[simp] lemma succ_above_descend : ∀(p i : fin (n+1)) (h : i ≠ p), p.succ_above (p.pred_above i h) = i
| ⟨p, hp⟩ ⟨0,   hi⟩ h := fin.eq_of_veq $ by simp [succ_above, pred_above]; split_ifs; simp * at *
| ⟨p, hp⟩ ⟨i+1, hi⟩ h := fin.eq_of_veq
  begin
    have : i + 1 ≠ p, by rwa [(≠), fin.ext_iff] at h,
    unfold succ_above pred_above,
    split_ifs with h1 h2;
      simp only [fin.cast_succ_cast_lt, add_right_inj, pred_val, ne.def, cast_succ_val,
                 nat.pred_succ, fin.succ_pred, add_right_inj] at *,
    exact (this (le_antisymm h2 (le_of_not_gt h1))).elim
  end

@[simp] lemma pred_above_succ_above (p : fin (n+1)) (i : fin n) (h : p.succ_above i ≠ p) :
  p.pred_above (p.succ_above i) h = i :=
begin
  unfold fin.succ_above,
  apply eq_of_veq,
  split_ifs with h₀,
  { simp [pred_above, h₀, lt_iff_val_lt_val], },
  { unfold pred_above,
    split_ifs with h₁,
    { exfalso,
      rw [lt_iff_val_lt_val, succ_val] at h₁,
      exact h₀ (lt_trans (nat.lt_succ_self _) h₁) },
    { rw [pred_succ] } }
end

/-- A function `f` on `fin n` is strictly monotone if and only if `f i < f (i+1)` for all `i`. -/
lemma strict_mono_iff_lt_succ {α : Type*} [preorder α] {f : fin n → α} :
  strict_mono f ↔ ∀ i (h : i + 1 < n), f ⟨i, lt_of_le_of_lt (nat.le_succ i) h⟩ < f ⟨i+1, h⟩ :=
begin
  split,
  { assume H i hi,
    apply H,
    exact nat.lt_succ_self _ },
  { assume H,
    have A : ∀ i j (h : i < j) (h' : j < n), f ⟨i, lt_trans h h'⟩ < f ⟨j, h'⟩,
    { assume i j h h',
      induction h with k h IH,
      { exact H _ _ },
      { exact lt_trans (IH (nat.lt_of_succ_lt h')) (H _ _) } },
    assume i j hij,
    convert A (i : ℕ) (j : ℕ) hij j.2;
    simp [fin.ext_iff, fin.coe_eq_val] }
end

section rec

/-- Define `C n i` by induction on  `i : fin n` interpreted as `(0 : fin (n - i)).succ.succ…`.
This function has two arguments: `H0 n` defines `0`-th element `C (n+1) 0` of an `(n+1)`-tuple,
and `Hs n i` defines `(i+1)`-st element of `(n+1)`-tuple based on `n`, `i`, and `i`-th element
of `n`-tuple. -/
@[elab_as_eliminator] def succ_rec
  {C : Π n, fin n → Sort*}
  (H0 : Π n, C (succ n) 0)
  (Hs : Π n i, C n i → C (succ n) i.succ) : Π {n : ℕ} (i : fin n), C n i
| 0        i           := i.elim0
| (succ n) ⟨0, _⟩      := H0 _
| (succ n) ⟨succ i, h⟩ := Hs _ _ (succ_rec ⟨i, lt_of_succ_lt_succ h⟩)

/-- Define `C n i` by induction on  `i : fin n` interpreted as `(0 : fin (n - i)).succ.succ…`.
This function has two arguments: `H0 n` defines `0`-th element `C (n+1) 0` of an `(n+1)`-tuple,
and `Hs n i` defines `(i+1)`-st element of `(n+1)`-tuple based on `n`, `i`, and `i`-th element
of `n`-tuple.

A version of `fin.succ_rec` taking `i : fin n` as the first argument. -/
@[elab_as_eliminator] def succ_rec_on {n : ℕ} (i : fin n)
  {C : Π n, fin n → Sort*}
  (H0 : Π n, C (succ n) 0)
  (Hs : Π n i, C n i → C (succ n) i.succ) : C n i :=
i.succ_rec H0 Hs

@[simp] theorem succ_rec_on_zero {C : ∀ n, fin n → Sort*} {H0 Hs} (n) :
  @fin.succ_rec_on (succ n) 0 C H0 Hs = H0 n :=
rfl

@[simp] theorem succ_rec_on_succ {C : ∀ n, fin n → Sort*} {H0 Hs} {n} (i : fin n) :
  @fin.succ_rec_on (succ n) i.succ C H0 Hs = Hs n i (fin.succ_rec_on i H0 Hs) :=
by cases i; refl

/-- Define `f : Π i : fin n.succ, C i` by separately handling the cases `i = 0` and
`i = j.succ`, `j : fin n`. -/
@[elab_as_eliminator] def cases
  {C : fin (succ n) → Sort*} (H0 : C 0) (Hs : Π i : fin n, C (i.succ)) :
  Π (i : fin (succ n)), C i
| ⟨0, h⟩ := H0
| ⟨succ i, h⟩ := Hs ⟨i, lt_of_succ_lt_succ h⟩

@[simp] theorem cases_zero {n} {C : fin (succ n) → Sort*} {H0 Hs} : @fin.cases n C H0 Hs 0 = H0 :=
rfl

@[simp] theorem cases_succ {n} {C : fin (succ n) → Sort*} {H0 Hs} (i : fin n) :
  @fin.cases n C H0 Hs i.succ = Hs i :=
by cases i; refl

lemma forall_fin_succ {P : fin (n+1) → Prop} :
  (∀ i, P i) ↔ P 0 ∧ (∀ i:fin n, P i.succ) :=
⟨λ H, ⟨H 0, λ i, H _⟩, λ ⟨H0, H1⟩ i, fin.cases H0 H1 i⟩

lemma exists_fin_succ {P : fin (n+1) → Prop} :
  (∃ i, P i) ↔ P 0 ∨ (∃i:fin n, P i.succ) :=
⟨λ ⟨i, h⟩, fin.cases or.inl (λ i hi, or.inr ⟨i, hi⟩) i h,
  λ h, or.elim h (λ h, ⟨0, h⟩) $ λ⟨i, hi⟩, ⟨i.succ, hi⟩⟩

end rec

section tuple
/-!
### Tuples

We can think of the type `Π(i : fin n), α i` as `n`-tuples of elements of possibly varying type
`α i`. A particular case is `fin n → α` of elements with all the same type. Here are some relevant
operations, first about adding or removing elements at the beginning of a tuple.
-/

/-- There is exactly one tuple of size zero. -/
instance tuple0_unique (α : fin 0 → Type u) : unique (Π i : fin 0, α i) :=
{ default := fin_zero_elim, uniq := λ x, funext fin_zero_elim }

variables {α : fin (n+1) → Type u} (x : α 0) (q : Πi, α i) (p : Π(i : fin n), α (i.succ))
(i : fin n) (y : α i.succ) (z : α 0)

/-- The tail of an `n+1` tuple, i.e., its last `n` entries -/
def tail (q : Πi, α i) : (Π(i : fin n), α (i.succ)) := λ i, q i.succ

/-- Adding an element at the beginning of an `n`-tuple, to get an `n+1`-tuple -/
def cons (x : α 0) (p : Π(i : fin n), α (i.succ)) : Πi, α i :=
λ j, fin.cases x p j

@[simp] lemma tail_cons : tail (cons x p) = p :=
by simp [tail, cons]

@[simp] lemma cons_succ : cons x p i.succ = p i :=
by simp [cons]

@[simp] lemma cons_zero : cons x p 0 = x :=
by simp [cons]

/-- Updating a tuple and adding an element at the beginning commute. -/
@[simp] lemma cons_update : cons x (update p i y) = update (cons x p) i.succ y :=
begin
  ext j,
  by_cases h : j = 0,
  { rw h, simp [ne.symm (succ_ne_zero i)] },
  { let j' := pred j h,
    have : j'.succ = j := succ_pred j h,
    rw [← this, cons_succ],
    by_cases h' : j' = i,
    { rw h', simp },
    { have : j'.succ ≠ i.succ, by rwa [ne.def, succ_inj],
      rw [update_noteq h', update_noteq this, cons_succ] } }
end

/-- Adding an element at the beginning of a tuple and then updating it amounts to adding it directly. -/
lemma update_cons_zero : update (cons x p) 0 z = cons z p :=
begin
  ext j,
  by_cases h : j = 0,
  { rw h, simp },
  { simp only [h, update_noteq, ne.def, not_false_iff],
    let j' := pred j h,
    have : j'.succ = j := succ_pred j h,
    rw [← this, cons_succ, cons_succ] }
end

/-- Concatenating the first element of a tuple with its tail gives back the original tuple -/
@[simp] lemma cons_self_tail : cons (q 0) (tail q) = q :=
begin
  ext j,
  by_cases h : j = 0,
  { rw h, simp },
  { let j' := pred j h,
    have : j'.succ = j := succ_pred j h,
    rw [← this, tail, cons_succ] }
end

/-- Updating the first element of a tuple does not change the tail. -/
@[simp] lemma tail_update_zero : tail (update q 0 z) = tail q :=
by { ext j, simp [tail, fin.succ_ne_zero] }

/-- Updating a nonzero element and taking the tail commute. -/
@[simp] lemma tail_update_succ :
  tail (update q i.succ y) = update (tail q) i y :=
begin
  ext j,
  by_cases h : j = i,
  { rw h, simp [tail] },
  { simp [tail, (fin.injective_succ n).ne h, h] }
end

lemma comp_cons {α : Type*} {β : Type*} (g : α → β) (y : α) (q : fin n → α) :
  g ∘ (cons y q) = cons (g y) (g ∘ q) :=
begin
  ext j,
  by_cases h : j = 0,
  { rw h, refl },
  { let j' := pred j h,
    have : j'.succ = j := succ_pred j h,
    rw [← this, cons_succ, comp_app, cons_succ] }
end

lemma comp_tail {α : Type*} {β : Type*} (g : α → β) (q : fin n.succ → α) :
  g ∘ (tail q) = tail (g ∘ q) :=
by { ext j, simp [tail] }

end tuple

section tuple_right
/-! In the previous section, we have discussed inserting or removing elements on the left of a tuple.
In this section, we do the same on the right. A difference is that `fin (n+1)` is constructed
inductively from `fin n` starting from the left, not from the right. This implies that Lean needs
more help to realize that elements belong to the right types, i.e., we need to insert casts at
several places. -/

variables {α : fin (n+1) → Type u} (x : α (last n)) (q : Πi, α i) (p : Π(i : fin n), α i.cast_succ)
(i : fin n) (y : α i.cast_succ) (z : α (last n))

/-- The beginning of an `n+1` tuple, i.e., its first `n` entries -/
def init (q : Πi, α i) (i : fin n) : α i.cast_succ :=
q i.cast_succ

/-- Adding an element at the end of an `n`-tuple, to get an `n+1`-tuple. The name `snoc` comes from
`cons` (i.e., adding an element to the left of a tuple) read in reverse order. -/
def snoc (p : Π(i : fin n), α i.cast_succ) (x : α (last n)) (i : fin (n+1)) : α i :=
if h : i.val < n
then _root_.cast (by rw fin.cast_succ_cast_lt i h) (p (cast_lt i h))
else _root_.cast (by rw eq_last_of_not_lt h) x

@[simp] lemma init_snoc : init (snoc p x) = p :=
begin
  ext i,
  have h' := fin.cast_lt_cast_succ i i.is_lt,
  simp [init, snoc, i.is_lt, h'],
  convert cast_eq rfl (p i)
end

@[simp] lemma snoc_cast_succ : snoc p x i.cast_succ = p i :=
begin
  have : i.cast_succ.val < n := i.is_lt,
  have h' := fin.cast_lt_cast_succ i i.is_lt,
  simp [snoc, this, h'],
  convert cast_eq rfl (p i)
end

@[simp] lemma snoc_last : snoc p x (last n) = x :=
by { simp [snoc], refl }

/-- Updating a tuple and adding an element at the end commute. -/
@[simp] lemma snoc_update : snoc (update p i y) x = update (snoc p x) i.cast_succ y :=
begin
  ext j,
  by_cases h : j.val < n,
  { simp only [snoc, h, dif_pos],
    by_cases h' : j = cast_succ i,
    { have C1 : α i.cast_succ = α j, by rw h',
      have E1 : update (snoc p x) i.cast_succ y j = _root_.cast C1 y,
      { have : update (snoc p x) j (_root_.cast C1 y) j = _root_.cast C1 y, by simp,
        convert this,
        { exact h'.symm },
        { exact heq_of_eq_mp (congr_arg α (eq.symm h')) rfl } },
      have C2 : α i.cast_succ = α (cast_succ (cast_lt j h)),
        by rw [cast_succ_cast_lt, h'],
      have E2 : update p i y (cast_lt j h) = _root_.cast C2 y,
      { have : update p (cast_lt j h) (_root_.cast C2 y) (cast_lt j h) = _root_.cast C2 y,
          by simp,
        convert this,
        { simp [h, h'] },
        { exact heq_of_eq_mp C2 rfl } },
      rw [E1, E2],
      exact eq_rec_compose _ _ _ },
    { have : ¬(cast_lt j h = i),
        by { assume E, apply h', rw [← E, cast_succ_cast_lt] },
      simp [h', this, snoc, h] } },
  { rw eq_last_of_not_lt h,
    simp [ne.symm (cast_succ_ne_last i)] }
end

/-- Adding an element at the beginning of a tuple and then updating it amounts to adding it directly. -/
lemma update_snoc_last : update (snoc p x) (last n) z = snoc p z :=
begin
  ext j,
  by_cases h : j.val < n,
  { have : j ≠ last n := ne_of_lt h,
    simp [h, update_noteq, this, snoc] },
  { rw eq_last_of_not_lt h,
    simp }
end

/-- Concatenating the first element of a tuple with its tail gives back the original tuple -/
@[simp] lemma snoc_init_self : snoc (init q) (q (last n)) = q :=
begin
  ext j,
  by_cases h : j.val < n,
  { have : j ≠ last n := ne_of_lt h,
    simp [h, update_noteq, this, snoc, init, cast_succ_cast_lt],
    have A : cast_succ (cast_lt j h) = j := cast_succ_cast_lt _ _,
    rw ← cast_eq rfl (q j),
    congr' 1; rw A },
  { rw eq_last_of_not_lt h,
    simp }
end

/-- Updating the last element of a tuple does not change the beginning. -/
@[simp] lemma init_update_last : init (update q (last n) z) = init q :=
by { ext j, simp [init, cast_succ_ne_last] }

/-- Updating an element and taking the beginning commute. -/
@[simp] lemma init_update_cast_succ :
  init (update q i.cast_succ y) = update (init q) i y :=
begin
  ext j,
  by_cases h : j = i,
  { rw h, simp [init] },
  { simp [init, h] }
end

/-- `tail` and `init` commute. We state this lemma in a non-dependent setting, as otherwise it
would involve a cast to convince Lean that the two types are equal, making it harder to use. -/
lemma tail_init_eq_init_tail {β : Type*} (q : fin (n+2) → β) :
  tail (init q) = init (tail q) :=
by { ext i, simp [tail, init, cast_succ_fin_succ] }

/-- `cons` and `snoc` commute. We state this lemma in a non-dependent setting, as otherwise it
would involve a cast to convince Lean that the two types are equal, making it harder to use. -/
lemma cons_snoc_eq_snoc_cons {β : Type*} (a : β) (q : fin n → β) (b : β) :
  @cons n.succ (λ i, β) a (snoc q b) = snoc (cons a q) b :=
begin
  ext i,
  by_cases h : i = 0,
  { rw h, refl },
  set j := pred i h with ji,
  have : i = j.succ, by rw [ji, succ_pred],
  rw [this, cons_succ],
  by_cases h' : j.val < n,
  { set k := cast_lt j h' with jk,
    have : j = k.cast_succ, by rw [jk, cast_succ_cast_lt],
    rw [this, ← cast_succ_fin_succ],
    simp },
  rw [eq_last_of_not_lt h', succ_last],
  simp
end


lemma comp_snoc {α : Type*} {β : Type*} (g : α → β) (q : fin n → α) (y : α) :
  g ∘ (snoc q y) = snoc (g ∘ q) (g y) :=
begin
  ext j,
  by_cases h : j.val < n,
  { have : j ≠ last n := ne_of_lt h,
    simp [h, this, snoc, cast_succ_cast_lt],
    refl },
  { rw eq_last_of_not_lt h,
    simp }
end

lemma comp_init {α : Type*} {β : Type*} (g : α → β) (q : fin n.succ → α) :
  g ∘ (init q) = init (g ∘ q) :=
by { ext j, simp [init] }

end tuple_right

section find

/-- `find p` returns the first index `n` where `p n` is satisfied, and `none` if it is never
satisfied. -/
def find : Π {n : ℕ} (p : fin n → Prop) [decidable_pred p], option (fin n)
| 0     p _ := none
| (n+1) p _ := by resetI; exact option.cases_on
  (@find n (λ i, p (i.cast_lt (nat.lt_succ_of_lt i.2))) _)
  (if h : p (fin.last n) then some (fin.last n) else none)
  (λ i, some (i.cast_lt (nat.lt_succ_of_lt i.2)))

/-- If `find p = some i`, then `p i` holds -/
lemma find_spec : Π {n : ℕ} (p : fin n → Prop) [decidable_pred p] {i : fin n}
  (hi : i ∈ by exactI fin.find p), p i
| 0     p I i hi := option.no_confusion hi
| (n+1) p I i hi := begin
  dsimp [find] at hi,
  resetI,
  cases h : find (λ i : fin n, (p (i.cast_lt (nat.lt_succ_of_lt i.2)))) with j,
  { rw h at hi,
    dsimp at hi,
    split_ifs at hi with hl hl,
    { exact option.some_inj.1 hi ▸ hl },
    { exact option.no_confusion hi } },
  { rw h at hi,
    rw [← option.some_inj.1 hi],
    exact find_spec _ h }
end

/-- `find p` does not return `none` if and only if `p i` holds at some index `i`. -/
lemma is_some_find_iff : Π {n : ℕ} {p : fin n → Prop} [decidable_pred p],
  by exactI (find p).is_some ↔ ∃ i, p i
| 0     p _ := iff_of_false (λ h, bool.no_confusion h) (λ ⟨i, _⟩, fin.elim0 i)
| (n+1) p _ := ⟨λ h, begin
  resetI,
  rw [option.is_some_iff_exists] at h,
  cases h with i hi,
  exact ⟨i, find_spec _ hi⟩
end, λ ⟨⟨i, hin⟩, hi⟩,
begin
  resetI,
  dsimp [find],
  cases h : find (λ i : fin n, (p (i.cast_lt (nat.lt_succ_of_lt i.2)))) with j,
  { split_ifs with hl hl,
    { exact option.is_some_some },
    { have := (@is_some_find_iff n (λ x, p (x.cast_lt (nat.lt_succ_of_lt x.2))) _).2
        ⟨⟨i, lt_of_le_of_ne (nat.le_of_lt_succ hin)
        (λ h, by clear_aux_decl; subst h; exact hl hi)⟩, hi⟩,
      rw h at this,
      exact this } },
  { simp }
end⟩

/-- `find p` returns `none` if and only if `p i` never holds. -/
lemma find_eq_none_iff {n : ℕ} {p : fin n → Prop} [decidable_pred p] :
  find p = none ↔ ∀ i, ¬ p i :=
by rw [← not_exists, ← is_some_find_iff]; cases (find p); simp

/-- If `find p` returns `some i`, then `p j` does not hold for `j < i`, i.e., `i` is minimal among
the indices where `p` holds. -/
lemma find_min : Π {n : ℕ} {p : fin n → Prop} [decidable_pred p] {i : fin n}
  (hi : i ∈ by exactI fin.find p) {j : fin n} (hj : j < i), ¬ p j
| 0     p _ i hi j hj hpj := option.no_confusion hi
| (n+1) p _ i hi ⟨j, hjn⟩ hj hpj := begin
  resetI,
  dsimp [find] at hi,
  cases h : find (λ i : fin n, (p (i.cast_lt (nat.lt_succ_of_lt i.2)))) with k,
  { rw [h] at hi,
    split_ifs at hi with hl hl,
    { have := option.some_inj.1 hi,
      subst this,
      rw [find_eq_none_iff] at h,
      exact h ⟨j, hj⟩ hpj },
    { exact option.no_confusion hi } },
  { rw h at hi,
    dsimp at hi,
    have := option.some_inj.1 hi,
    subst this,
    exact find_min h (show (⟨j, lt_trans hj k.2⟩ : fin n) < k, from hj) hpj }
end

lemma find_min' {p : fin n → Prop} [decidable_pred p] {i : fin n}
  (h : i ∈ fin.find p) {j : fin n} (hj : p j) : i ≤ j :=
le_of_not_gt (λ hij, find_min h hij hj)

lemma nat_find_mem_find {p : fin n → Prop} [decidable_pred p]
  (h : ∃ i, ∃ hin : i < n, p ⟨i, hin⟩) :
  (⟨nat.find h, (nat.find_spec h).fst⟩ : fin n) ∈ find p :=
let ⟨i, hin, hi⟩ := h in
begin
  cases hf : find p with f,
  { rw [find_eq_none_iff] at hf,
    exact (hf ⟨i, hin⟩ hi).elim },
  { refine option.some_inj.2 (le_antisymm _ _),
    { exact find_min' hf (nat.find_spec h).snd },
    { exact nat.find_min' _ ⟨f.2, by convert find_spec p hf;
        exact fin.eta _ _⟩ } }
end

lemma mem_find_iff {p : fin n → Prop} [decidable_pred p] {i : fin n} :
  i ∈ fin.find p ↔ p i ∧ ∀ j, p j → i ≤ j :=
⟨λ hi, ⟨find_spec _ hi, λ _, find_min' hi⟩,
  begin
    rintros ⟨hpi, hj⟩,
    cases hfp : fin.find p,
    { rw [find_eq_none_iff] at hfp,
      exact (hfp _ hpi).elim },
    { exact option.some_inj.2 (le_antisymm (find_min' hfp hpi) (hj _ (find_spec _ hfp))) }
  end⟩

lemma find_eq_some_iff {p : fin n → Prop} [decidable_pred p] {i : fin n} :
  fin.find p = some i ↔ p i ∧ ∀ j, p j → i ≤ j :=
 mem_find_iff

lemma mem_find_of_unique {p : fin n → Prop} [decidable_pred p]
  (h : ∀ i j, p i → p j → i = j) {i : fin n} (hi : p i) : i ∈ fin.find p :=
mem_find_iff.2 ⟨hi, λ j hj, le_of_eq $ h i j hi hj⟩

end find

end fin<|MERGE_RESOLUTION|>--- conflicted
+++ resolved
@@ -87,11 +87,7 @@
 
 lemma mk_val {m n : ℕ} (h : m < n) : (⟨m, h⟩ : fin n).val = m := rfl
 
-<<<<<<< HEAD
-@[simp, elim_cast] lemma coe_mk {m n : ℕ} (h : m < n) : ((⟨m, h⟩ : fin n) : ℕ) = m := rfl
-=======
 @[simp, norm_cast] lemma coe_mk {m n : ℕ} (h : m < n) : ((⟨m, h⟩ : fin n) : ℕ) = m := rfl
->>>>>>> 70b75ba4
 
 lemma coe_eq_val (a : fin n) : (a : ℕ) = a.val := rfl
 
@@ -216,11 +212,7 @@
 
 @[simp] lemma last_val (n : ℕ) : (last n).val = n := rfl
 
-<<<<<<< HEAD
-@[simp, elim_cast] lemma coe_last {n : ℕ} : (last n : ℕ) = n := rfl
-=======
 @[simp, norm_cast] lemma coe_last {n : ℕ} : (last n : ℕ) = n := rfl
->>>>>>> 70b75ba4
 
 @[simp] lemma succ_last (n : ℕ) : (last n).succ = last (n.succ) := rfl
 
