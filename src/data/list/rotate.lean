/-
Copyright (c) 2019 Chris Hughes. All rights reserved.
Released under Apache 2.0 license as described in the file LICENSE.
Authors: Chris Hughes, Yakov Pechersky
-/
import data.list.perm
import data.list.range

<<<<<<< HEAD
=======
/-!
# List rotation

This file proves basic results about `list.rotate`, the list rotation.

## Main declarations

* `is_rotated l₁ l₂`: States that `l₁` is a rotated version of `l₂`.

## Tags

rotated, rotation, permutation, cycle
-/

>>>>>>> 0faf0864
universe u
variables {α : Type u}

open nat

namespace list

lemma rotate_mod (l : list α) (n : ℕ) : l.rotate (n % l.length) = l.rotate n :=
by simp [rotate]

@[simp] lemma rotate_nil (n : ℕ) : ([] : list α).rotate n = [] := by cases n; simp [rotate]

@[simp] lemma rotate_zero (l : list α) : l.rotate 0 = l := by simp [rotate]

@[simp] lemma rotate'_nil (n : ℕ) : ([] : list α).rotate' n = [] := by cases n; refl

@[simp] lemma rotate'_zero (l : list α) : l.rotate' 0 = l := by cases l; refl

lemma rotate'_cons_succ (l : list α) (a : α) (n : ℕ) :
  (a :: l : list α).rotate' n.succ = (l ++ [a]).rotate' n := by simp [rotate']

@[simp] lemma length_rotate' : ∀ (l : list α) (n : ℕ), (l.rotate' n).length = l.length
| []     n     := rfl
| (a::l) 0     := rfl
| (a::l) (n+1) := by rw [list.rotate', length_rotate' (l ++ [a]) n]; simp

lemma rotate'_eq_drop_append_take : ∀ {l : list α} {n : ℕ}, n ≤ l.length →
  l.rotate' n = l.drop n ++ l.take n
| []     n     h := by simp [drop_append_of_le_length h]
| l      0     h := by simp [take_append_of_le_length h]
| (a::l) (n+1) h :=
have hnl : n ≤ l.length, from le_of_succ_le_succ h,
have hnl' : n ≤ (l ++ [a]).length,
  by rw [length_append, length_cons, list.length, zero_add];
    exact (le_of_succ_le h),
by rw [rotate'_cons_succ, rotate'_eq_drop_append_take hnl', drop, take,
     drop_append_of_le_length hnl, take_append_of_le_length hnl];
   simp

lemma rotate'_rotate' : ∀ (l : list α) (n m : ℕ), (l.rotate' n).rotate' m = l.rotate' (n + m)
| (a::l) 0     m := by simp
| []     n     m := by simp
| (a::l) (n+1) m := by rw [rotate'_cons_succ, rotate'_rotate', add_right_comm, rotate'_cons_succ]

@[simp] lemma rotate'_length (l : list α) : rotate' l l.length = l :=
by rw rotate'_eq_drop_append_take (le_refl _); simp

@[simp] lemma rotate'_length_mul (l : list α) : ∀ n : ℕ, l.rotate' (l.length * n) = l
| 0     := by simp
| (n+1) :=
calc l.rotate' (l.length * (n + 1)) =
  (l.rotate' (l.length * n)).rotate' (l.rotate' (l.length * n)).length :
    by simp [-rotate'_length, nat.mul_succ, rotate'_rotate']
... = l : by rw [rotate'_length, rotate'_length_mul]

lemma rotate'_mod (l : list α) (n : ℕ) : l.rotate' (n % l.length) = l.rotate' n :=
calc l.rotate' (n % l.length) = (l.rotate' (n % l.length)).rotate'
    ((l.rotate' (n % l.length)).length * (n / l.length)) : by rw rotate'_length_mul
... = l.rotate' n : by rw [rotate'_rotate', length_rotate', nat.mod_add_div]

lemma rotate_eq_rotate' (l : list α) (n : ℕ) : l.rotate n = l.rotate' n :=
if h : l.length = 0 then by simp [length_eq_zero, *] at *
else by
  rw [← rotate'_mod, rotate'_eq_drop_append_take (le_of_lt (nat.mod_lt _ (nat.pos_of_ne_zero h)))];
  simp [rotate]

lemma rotate_cons_succ (l : list α) (a : α) (n : ℕ) :
  (a :: l : list α).rotate n.succ = (l ++ [a]).rotate n :=
by rw [rotate_eq_rotate', rotate_eq_rotate', rotate'_cons_succ]

@[simp] lemma mem_rotate : ∀ {l : list α} {a : α} {n : ℕ}, a ∈ l.rotate n ↔ a ∈ l
| []     _ n     := by simp
| (a::l) _ 0     := by simp
| (a::l) _ (n+1) := by simp [rotate_cons_succ, mem_rotate, or.comm]

@[simp] lemma length_rotate (l : list α) (n : ℕ) : (l.rotate n).length = l.length :=
by rw [rotate_eq_rotate', length_rotate']

lemma rotate_eq_drop_append_take {l : list α} {n : ℕ} : n ≤ l.length →
  l.rotate n = l.drop n ++ l.take n :=
by rw rotate_eq_rotate'; exact rotate'_eq_drop_append_take

lemma rotate_eq_drop_append_take_mod {l : list α} {n : ℕ} :
  l.rotate n = l.drop (n % l.length) ++ l.take (n % l.length) :=
begin
  cases l.length.zero_le.eq_or_lt with hl hl,
  { simp [eq_nil_of_length_eq_zero hl.symm ] },
  rw [←rotate_eq_drop_append_take (n.mod_lt hl).le, rotate_mod]
end

lemma rotate_rotate (l : list α) (n m : ℕ) : (l.rotate n).rotate m = l.rotate (n + m) :=
by rw [rotate_eq_rotate', rotate_eq_rotate', rotate_eq_rotate', rotate'_rotate']

@[simp] lemma rotate_length (l : list α) : rotate l l.length = l :=
by rw [rotate_eq_rotate', rotate'_length]

@[simp] lemma rotate_length_mul (l : list α) (n : ℕ) : l.rotate (l.length * n) = l :=
by rw [rotate_eq_rotate', rotate'_length_mul]

lemma prod_rotate_eq_one_of_prod_eq_one [group α] : ∀ {l : list α} (hl : l.prod = 1) (n : ℕ),
  (l.rotate n).prod = 1
| []     _  _ := by simp
| (a::l) hl n :=
have n % list.length (a :: l) ≤ list.length (a :: l), from le_of_lt (nat.mod_lt _ dec_trivial),
by rw ← list.take_append_drop (n % list.length (a :: l)) (a :: l) at hl;
  rw [← rotate_mod, rotate_eq_drop_append_take this, list.prod_append, mul_eq_one_iff_inv_eq,
    ← one_mul (list.prod _)⁻¹, ← hl, list.prod_append, mul_assoc, mul_inv_self, mul_one]

lemma rotate_perm (l : list α) (n : ℕ) : l.rotate n ~ l :=
begin
  rw rotate_eq_rotate',
  induction n with n hn generalizing l,
  { simp },
  { cases l with hd tl,
    { simp },
    { rw rotate'_cons_succ,
      exact (hn _).trans (perm_append_singleton _ _) } }
end

@[simp] lemma nodup_rotate {l : list α} {n : ℕ} : nodup (l.rotate n) ↔ nodup l :=
(rotate_perm l n).nodup_iff

@[simp] lemma rotate_eq_nil_iff {l : list α} {n : ℕ} : l.rotate n = [] ↔ l = [] :=
begin
  induction n with n hn generalizing l,
  { simp },
  { cases l with hd tl,
    { simp },
    { simp [rotate_cons_succ, hn] } }
end

@[simp] lemma rotate_singleton (x : α) (n : ℕ) :
  [x].rotate n = [x] :=
begin
  induction n with n hn,
  { simp },
  { rwa [rotate_cons_succ] }
end

lemma zip_with_rotate_distrib {α β γ : Type*} (f : α → β → γ) (l : list α) (l' : list β) (n : ℕ)
  (h : l.length = l'.length) :
  (zip_with f l l').rotate n = zip_with f (l.rotate n) (l'.rotate n) :=
begin
  rw [rotate_eq_drop_append_take_mod, rotate_eq_drop_append_take_mod,
      rotate_eq_drop_append_take_mod, h, zip_with_append, ←zip_with_distrib_drop,
      ←zip_with_distrib_take, list.length_zip_with, h, min_self],
  rw [length_drop, length_drop, h]
end

local attribute [simp] rotate_cons_succ

@[simp] lemma zip_with_rotate_one {β : Type*} (f : α → α → β) (x y : α) (l : list α) :
  zip_with f (x :: y :: l) ((x :: y :: l).rotate 1) =
  f x y :: zip_with f (y :: l) (l ++ [x]) :=
by simp

lemma nth_le_rotate_one (l : list α) (k : ℕ) (hk : k < (l.rotate 1).length) :
  (l.rotate 1).nth_le k hk = l.nth_le ((k + 1) % l.length)
<<<<<<< HEAD
    (nat.mod_lt _ (k.zero_le.trans_lt (hk.trans_le (length_rotate _ _).le))) :=
=======
    (mod_lt _ (length_rotate l 1 ▸ k.zero_le.trans_lt hk)) :=
>>>>>>> 0faf0864
begin
  cases l with hd tl,
  { simp },
  { have : k ≤ tl.length,
      { refine nat.le_of_lt_succ _,
        simpa using hk },
    rcases this.eq_or_lt with rfl|hk',
    { simp [nth_le_append_right (le_refl _)] },
    { simpa [nth_le_append _ hk', length_cons, nat.mod_eq_of_lt (nat.succ_lt_succ hk')] } }
end

lemma nth_le_rotate (l : list α) (n k : ℕ) (hk : k < (l.rotate n).length) :
  (l.rotate n).nth_le k hk = l.nth_le ((k + n) % l.length)
<<<<<<< HEAD
    (nat.mod_lt _ (k.zero_le.trans_lt (hk.trans_le (length_rotate _ _).le))) :=
=======
    (mod_lt _ (length_rotate l n ▸ k.zero_le.trans_lt hk)) :=
>>>>>>> 0faf0864
begin
  induction n with n hn generalizing l k,
  { have hk' : k < l.length := by simpa using hk,
    simp [nat.mod_eq_of_lt hk'] },
  { simp [nat.succ_eq_add_one, ←rotate_rotate, nth_le_rotate_one, hn l, add_comm, add_left_comm] }
end

/-- A variant of `nth_le_rotate` useful for rewrites. -/
lemma nth_le_rotate' (l : list α) (n k : ℕ) (hk : k < l.length) :
  (l.rotate n).nth_le ((l.length - n % l.length + k) % l.length)
<<<<<<< HEAD
      ((nat.mod_lt _ (k.zero_le.trans_lt hk)).trans_le (length_rotate _ _).ge)
    = l.nth_le k hk :=
=======
      ((nat.mod_lt _ (k.zero_le.trans_lt hk)).trans_le (length_rotate _ _).ge) = l.nth_le k hk :=
>>>>>>> 0faf0864
begin
  rw nth_le_rotate,
  congr,
  set m := l.length,
  rw [mod_add_mod, add_assoc, add_left_comm, add_comm, add_mod, add_mod _ n],
  cases (n % m).zero_le.eq_or_lt with hn hn,
  { simpa [←hn] using nat.mod_eq_of_lt hk },
  { have mpos : 0 < m := k.zero_le.trans_lt hk,
    have hm : m - n % m < m := nat.sub_lt_self mpos hn,
    have hn' : n % m < m := nat.mod_lt _ mpos,
    simpa [mod_eq_of_lt hm, nat.sub_add_cancel hn'.le] using nat.mod_eq_of_lt hk }
end

lemma rotate_injective (n : ℕ) : function.injective (λ l : list α, l.rotate n) :=
begin
  rintros l l' (h : l.rotate n = l'.rotate n),
  have hle : l.length = l'.length := (l.length_rotate n).symm.trans (h.symm ▸ l'.length_rotate n),
  rw [rotate_eq_drop_append_take_mod, rotate_eq_drop_append_take_mod] at h,
  obtain ⟨hd, ht⟩ := append_inj h _,
  { rw [←take_append_drop _ l, ht, hd, take_append_drop] },
  { rw [length_drop, length_drop, hle] }
end

-- possibly easier to find in doc-gen, otherwise not that useful.
lemma rotate_eq_rotate {l l' : list α} {n : ℕ} :
  l.rotate n = l'.rotate n ↔ l = l' :=
(rotate_injective n).eq_iff

lemma rotate_eq_iff {l l' : list α} {n : ℕ} :
  l.rotate n = l' ↔ l = l'.rotate (l'.length - n % l'.length) :=
begin
  rw [←@rotate_eq_rotate _ l _ n, rotate_rotate, ←rotate_mod l', add_mod],
  cases l'.length.zero_le.eq_or_lt with hl hl,
  { rw [eq_nil_of_length_eq_zero hl.symm, rotate_nil, rotate_eq_nil_iff] },
  { cases (nat.zero_le (n % l'.length)).eq_or_lt with hn hn,
    { simp [←hn] },
    { rw [mod_eq_of_lt (nat.sub_lt_self hl hn), nat.sub_add_cancel, mod_self, rotate_zero],
      exact (nat.mod_lt _ hl).le } }
end

lemma reverse_rotate (l : list α) (n : ℕ) :
  (l.rotate n).reverse = l.reverse.rotate (l.length - (n % l.length)) :=
begin
  rw [←length_reverse l, ←rotate_eq_iff],
  induction n with n hn generalizing l,
  { simp },
  { cases l with hd tl,
    { simp },
    { rw [rotate_cons_succ, nat.succ_eq_add_one, ←rotate_rotate, hn],
      simp } }
end

lemma rotate_reverse (l : list α) (n : ℕ) :
  l.reverse.rotate n = (l.rotate (l.length - (n % l.length))).reverse :=
begin
  rw [←reverse_reverse l],
  simp_rw [reverse_rotate, reverse_reverse, rotate_eq_iff, rotate_rotate, length_rotate,
           length_reverse],
  rw [←length_reverse l],
  set k := n % l.reverse.length with hk,
  cases hk' : k with k',
  { simp [-length_reverse, ←rotate_rotate] },
  { cases l with x l,
    { simp },
    { have : k'.succ < (x :: l).length,
      { simp [←hk', hk, nat.mod_lt] },
      rw [nat.mod_eq_of_lt, nat.sub_add_cancel, rotate_length],
      { exact nat.sub_le_self _ _ },
      { exact nat.sub_lt_self (by simp) nat.succ_pos' } } }
end

<<<<<<< HEAD
lemma map_rotate {β : Type*} (f : α → β) (l : list α) (n : ℕ) :
  map f (l.rotate n) = (map f l).rotate n :=
begin
  induction n with n hn IH generalizing l,
  { simp },
  { cases l with hd tl,
    { simp },
    { simp [hn] } }
end

=======
>>>>>>> 0faf0864
section is_rotated

variables (l l' : list α)

/-- `is_rotated l₁ l₂` or `l₁ ~r l₂` asserts that `l₁` and `l₂` are cyclic permutations
  of each other. This is defined by claiming that `∃ n, l.rotate n = l'`. -/
def is_rotated : Prop := ∃ n, l.rotate n = l'

infixr ` ~r `:1000 := is_rotated

variables {l l'}

@[refl] lemma is_rotated.refl (l : list α) : l ~r l :=
⟨0, by simp⟩

@[symm] lemma is_rotated.symm (h : l ~r l') : l' ~r l :=
begin
  obtain ⟨n, rfl⟩ := h,
  cases l with hd tl,
  { simp },
  { use (hd :: tl).length * n - n,
    rw [rotate_rotate, nat.add_sub_cancel', rotate_length_mul],
    exact nat.le_mul_of_pos_left (by simp) }
end

lemma is_rotated_comm : l ~r l' ↔ l' ~r l :=
⟨is_rotated.symm, is_rotated.symm⟩

@[simp] protected lemma is_rotated.forall (l : list α) (n : ℕ) : l.rotate n ~r l :=
is_rotated.symm ⟨n, rfl⟩

@[trans] lemma is_rotated.trans {l'' : list α} (h : l ~r l') (h' : l' ~r l'') :
  l ~r l'' :=
begin
  obtain ⟨n, rfl⟩ := h,
  obtain ⟨m, rfl⟩ := h',
  rw rotate_rotate,
  use (n + m)
end

lemma is_rotated.eqv : equivalence (@is_rotated α) :=
mk_equivalence _ is_rotated.refl (λ _ _, is_rotated.symm) (λ _ _ _, is_rotated.trans)

/-- The relation `list.is_rotated l l'` forms a `setoid` of cycles. -/
def is_rotated.setoid (α : Type*) : setoid (list α) :=
{ r := is_rotated, iseqv := is_rotated.eqv }

lemma is_rotated.perm (h : l ~r l') : l ~ l' :=
exists.elim h (λ _ hl, hl ▸ (rotate_perm _ _).symm)

lemma is_rotated.nodup_iff (h : l ~r l') : nodup l ↔ nodup l' :=
h.perm.nodup_iff

<<<<<<< HEAD
lemma nodup.of_is_rotated (h : nodup l) (h' : l ~r l') : nodup l' :=
h'.nodup_iff.mp h

=======
>>>>>>> 0faf0864
lemma is_rotated.mem_iff (h : l ~r l') {a : α} : a ∈ l ↔ a ∈ l' :=
h.perm.mem_iff

@[simp] lemma is_rotated_nil_iff : l ~r [] ↔ l = [] :=
⟨λ ⟨n, hn⟩, by simpa using hn, λ h, h ▸ by refl⟩

@[simp] lemma is_rotated_nil_iff' : [] ~r l ↔ l = [] :=
by rw [is_rotated_comm, is_rotated_nil_iff]

lemma is_rotated_concat (hd : α) (tl : list α) :
  (tl ++ [hd]) ~r (hd :: tl) :=
is_rotated.symm ⟨1, by simp⟩

lemma is_rotated.reverse (h : l ~r l') : l.reverse ~r l'.reverse :=
begin
  obtain ⟨n, rfl⟩ := h,
  exact ⟨_, (reverse_rotate _ _).symm⟩
end

lemma is_rotated_reverse_comm_iff :
  l.reverse ~r l' ↔ l ~r l'.reverse :=
begin
  split;
  { intro h,
    simpa using h.reverse }
end

@[simp] lemma is_rotated_reverse_iff :
  l.reverse ~r l'.reverse ↔ l ~r l' :=
by simp [is_rotated_reverse_comm_iff]

lemma is_rotated_iff_mod : l ~r l' ↔ ∃ n ≤ l.length, l.rotate n = l' :=
begin
  refine ⟨λ h, _, λ ⟨n, _, h⟩, ⟨n, h⟩⟩,
  obtain ⟨n, rfl⟩ := h,
  cases l with hd tl,
  { simp },
  { refine ⟨n % (hd :: tl).length, _, rotate_mod _ _⟩,
    refine (nat.mod_lt _ _).le,
    simp }
end

lemma is_rotated_iff_mem_map_range : l ~r l' ↔ l' ∈ (list.range (l.length + 1)).map l.rotate :=
begin
  simp_rw [mem_map, mem_range, is_rotated_iff_mod],
  exact ⟨λ ⟨n, hn, h⟩, ⟨n, nat.lt_succ_of_le hn, h⟩, λ ⟨n, hn, h⟩, ⟨n, nat.le_of_lt_succ hn, h⟩⟩
end

<<<<<<< HEAD
@[congr] theorem is_rotated.map {β : Type*} {l₁ l₂ : list α} (h : l₁ ~r l₂) (f : α → β) :
  map f l₁ ~r map f l₂ :=
begin
  obtain ⟨n, rfl⟩ := h,
  rw map_rotate,
  use n
end

=======
>>>>>>> 0faf0864
section decidable

variables [decidable_eq α]

instance is_rotated_decidable (l l' : list α) : decidable (l ~r l') :=
decidable_of_iff' _ is_rotated_iff_mem_map_range

instance {l l' : list α} : decidable (@setoid.r _ (is_rotated.setoid α) l l') :=
list.is_rotated_decidable _ _

end decidable

end is_rotated

end list<|MERGE_RESOLUTION|>--- conflicted
+++ resolved
@@ -6,8 +6,6 @@
 import data.list.perm
 import data.list.range
 
-<<<<<<< HEAD
-=======
 /-!
 # List rotation
 
@@ -22,7 +20,6 @@
 rotated, rotation, permutation, cycle
 -/
 
->>>>>>> 0faf0864
 universe u
 variables {α : Type u}
 
@@ -181,11 +178,7 @@
 
 lemma nth_le_rotate_one (l : list α) (k : ℕ) (hk : k < (l.rotate 1).length) :
   (l.rotate 1).nth_le k hk = l.nth_le ((k + 1) % l.length)
-<<<<<<< HEAD
-    (nat.mod_lt _ (k.zero_le.trans_lt (hk.trans_le (length_rotate _ _).le))) :=
-=======
     (mod_lt _ (length_rotate l 1 ▸ k.zero_le.trans_lt hk)) :=
->>>>>>> 0faf0864
 begin
   cases l with hd tl,
   { simp },
@@ -199,11 +192,7 @@
 
 lemma nth_le_rotate (l : list α) (n k : ℕ) (hk : k < (l.rotate n).length) :
   (l.rotate n).nth_le k hk = l.nth_le ((k + n) % l.length)
-<<<<<<< HEAD
-    (nat.mod_lt _ (k.zero_le.trans_lt (hk.trans_le (length_rotate _ _).le))) :=
-=======
     (mod_lt _ (length_rotate l n ▸ k.zero_le.trans_lt hk)) :=
->>>>>>> 0faf0864
 begin
   induction n with n hn generalizing l k,
   { have hk' : k < l.length := by simpa using hk,
@@ -214,12 +203,7 @@
 /-- A variant of `nth_le_rotate` useful for rewrites. -/
 lemma nth_le_rotate' (l : list α) (n k : ℕ) (hk : k < l.length) :
   (l.rotate n).nth_le ((l.length - n % l.length + k) % l.length)
-<<<<<<< HEAD
-      ((nat.mod_lt _ (k.zero_le.trans_lt hk)).trans_le (length_rotate _ _).ge)
-    = l.nth_le k hk :=
-=======
       ((nat.mod_lt _ (k.zero_le.trans_lt hk)).trans_le (length_rotate _ _).ge) = l.nth_le k hk :=
->>>>>>> 0faf0864
 begin
   rw nth_le_rotate,
   congr,
@@ -291,7 +275,6 @@
       { exact nat.sub_lt_self (by simp) nat.succ_pos' } } }
 end
 
-<<<<<<< HEAD
 lemma map_rotate {β : Type*} (f : α → β) (l : list α) (n : ℕ) :
   map f (l.rotate n) = (map f l).rotate n :=
 begin
@@ -302,8 +285,6 @@
     { simp [hn] } }
 end
 
-=======
->>>>>>> 0faf0864
 section is_rotated
 
 variables (l l' : list α)
@@ -357,12 +338,9 @@
 lemma is_rotated.nodup_iff (h : l ~r l') : nodup l ↔ nodup l' :=
 h.perm.nodup_iff
 
-<<<<<<< HEAD
 lemma nodup.of_is_rotated (h : nodup l) (h' : l ~r l') : nodup l' :=
 h'.nodup_iff.mp h
 
-=======
->>>>>>> 0faf0864
 lemma is_rotated.mem_iff (h : l ~r l') {a : α} : a ∈ l ↔ a ∈ l' :=
 h.perm.mem_iff
 
@@ -411,17 +389,6 @@
   exact ⟨λ ⟨n, hn, h⟩, ⟨n, nat.lt_succ_of_le hn, h⟩, λ ⟨n, hn, h⟩, ⟨n, nat.le_of_lt_succ hn, h⟩⟩
 end
 
-<<<<<<< HEAD
-@[congr] theorem is_rotated.map {β : Type*} {l₁ l₂ : list α} (h : l₁ ~r l₂) (f : α → β) :
-  map f l₁ ~r map f l₂ :=
-begin
-  obtain ⟨n, rfl⟩ := h,
-  rw map_rotate,
-  use n
-end
-
-=======
->>>>>>> 0faf0864
 section decidable
 
 variables [decidable_eq α]
