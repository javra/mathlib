--- conflicted
+++ resolved
@@ -186,7 +186,6 @@
   { simp [nat.succ_eq_add_one, ←rotate_rotate, nth_le_rotate_one, hn l, add_comm, add_left_comm] }
 end
 
-<<<<<<< HEAD
 /-- A variant of `nth_le_rotate` useful for rewrites. -/
 lemma nth_le_rotate' (l : list α) (n k : ℕ) (hk : k < l.length) :
   (l.rotate n).nth_le ((l.length - n % l.length + k) % l.length)
@@ -205,7 +204,6 @@
     simpa [mod_eq_of_lt hm, nat.sub_add_cancel hn'.le] using nat.mod_eq_of_lt hk }
 end
 
-=======
 lemma rotate_injective (n : ℕ) : function.injective (λ l : list α, l.rotate n) :=
 begin
   rintros l l' (h : l.rotate n = l'.rotate n),
@@ -221,7 +219,6 @@
   l.rotate n = l'.rotate n ↔ l = l' :=
 (rotate_injective n).eq_iff
 
->>>>>>> 3fc2ae63
 lemma rotate_eq_iff {l l' : list α} {n : ℕ} :
   l.rotate n = l' ↔ l = l'.rotate (l'.length - n % l'.length) :=
 begin
