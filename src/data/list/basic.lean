--- conflicted
+++ resolved
@@ -1941,20 +1941,6 @@
     apply hl _ (list.mem_cons_self _ _) }
 end
 
-<<<<<<< HEAD
-/-- Transform a `l : list α` folded via `foldr` across a motive that holds
-for the seed element `b : β` and for all incremental `op : α → β → β`
-performed on the elements `(a : α) ∈ l`. -/
-def foldr_induction {C : β → Sort*} (l : list α) (op : α → β → β) (b : β)
-  (hl : ∀ (b : β) (hb : C b) (a : α) (ha : a ∈ l), C (op a b)) (hb : C b) :
-  C (list.foldr op b l) :=
-begin
-  induction l with hd tl IH,
-  { simpa using hb },
-  { rw list.foldr,
-    refine hl _ _ hd (mem_cons_self hd tl),
-    apply IH,
-=======
 /-- Induction principle for values produced by a `foldr`: if a property holds
 for the seed element `b : β` and for all incremental `op : α → β → β`
 performed on the elements `(a : α) ∈ l`. The principle is given for
@@ -1967,24 +1953,10 @@
   { exact hb },
   { refine hl _ _ hd (mem_cons_self hd tl),
     refine IH _,
->>>>>>> 25edf61b
     intros y hy x hx,
     exact hl y hy x (mem_cons_of_mem hd hx) }
 end
 
-<<<<<<< HEAD
-/-- Transform a `l : list α` folded via `foldl` across a motive that holds
-for the seed element `b : β` and for all incremental `op : β → α → β`
-performed on the elements `(a : α) ∈ l`. -/
-def foldl_induction {C : β → Sort*} (l : list α) (op : β → α → β) (b : β)
-  (hl : ∀ (b : β) (hb : C b) (a : α) (ha : a ∈ l), C (op b a)) (hb : C b) :
-  C (list.foldl op b l) :=
-begin
-  induction l with hd tl IH generalizing b,
-  { simpa using hb },
-  { rw list.foldl,
-    apply IH,
-=======
 /-- Induction principle for values produced by a `foldl`: if a property holds
 for the seed element `b : β` and for all incremental `op : β → α → β`
 performed on the elements `(a : α) ∈ l`. The principle is given for
@@ -1996,14 +1968,11 @@
   induction l with hd tl IH generalizing b,
   { exact hb },
   { refine IH _ _ _,
->>>>>>> 25edf61b
     { intros y hy x hx,
       exact hl y hy x (mem_cons_of_mem hd hx) },
     { exact hl b hb hd (mem_cons_self hd tl) } }
 end
 
-<<<<<<< HEAD
-=======
 @[simp] lemma foldr_rec_on_nil {C : β → Sort*} (op : α → β → β) (b) (hb : C b) (hl) :
   foldr_rec_on [] op b hb hl = hb := rfl
 
@@ -2016,7 +1985,6 @@
 @[simp] lemma foldl_rec_on_nil {C : β → Sort*} (op : β → α → β) (b) (hb : C b) (hl) :
   foldl_rec_on [] op b hb hl = hb := rfl
 
->>>>>>> 25edf61b
 /- scanl -/
 
 section scanl
