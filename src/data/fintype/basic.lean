/-
Copyright (c) 2017 Mario Carneiro. All rights reserved.
Released under Apache 2.0 license as described in the file LICENSE.
Author: Mario Carneiro

Finite types.
-/
import data.finset
import data.array.lemmas
universes u v

variables {α : Type*} {β : Type*} {γ : Type*}

/-- `fintype α` means that `α` is finite, i.e. there are only
  finitely many distinct elements of type `α`. The evidence of this
  is a finset `elems` (a list up to permutation without duplicates),
  together with a proof that everything of type `α` is in the list. -/
class fintype (α : Type*) :=
(elems [] : finset α)
(complete : ∀ x : α, x ∈ elems)

namespace finset
variable [fintype α]

/-- `univ` is the universal finite set of type `finset α` implied from
  the assumption `fintype α`. -/
def univ : finset α := fintype.elems α

@[simp] theorem mem_univ (x : α) : x ∈ (univ : finset α) :=
fintype.complete x

@[simp] theorem mem_univ_val : ∀ x, x ∈ (univ : finset α).1 := mem_univ

@[simp] lemma coe_univ : ↑(univ : finset α) = (set.univ : set α) :=
by ext; simp

theorem subset_univ (s : finset α) : s ⊆ univ := λ a _, mem_univ a

theorem eq_univ_iff_forall {s : finset α} : s = univ ↔ ∀ x, x ∈ s :=
by simp [ext_iff]

@[simp] lemma univ_inter [decidable_eq α] (s : finset α) :
  univ ∩ s = s := ext $ λ a, by simp

@[simp] lemma inter_univ [decidable_eq α] (s : finset α) :
  s ∩ univ = s :=
by rw [inter_comm, univ_inter]

@[simp] lemma piecewise_univ [∀i : α, decidable (i ∈ (univ : finset α))]
  {δ : α → Sort*} (f g : Πi, δ i) : univ.piecewise f g = f :=
by { ext i, simp [piecewise] }

lemma univ_map_equiv_to_embedding {α β : Type*} [fintype α] [fintype β] (e : α ≃ β) :
  univ.map e.to_embedding = univ :=
begin
  apply eq_univ_iff_forall.mpr,
  intro b,
  rw [mem_map],
  use e.symm b,
  simp,
end

end finset

open finset function

namespace fintype

instance decidable_pi_fintype {α} {β : α → Type*} [∀a, decidable_eq (β a)] [fintype α] :
  decidable_eq (Πa, β a) :=
assume f g, decidable_of_iff (∀ a ∈ fintype.elems α, f a = g a)
  (by simp [function.funext_iff, fintype.complete])

instance decidable_forall_fintype {p : α → Prop} [decidable_pred p] [fintype α] :
  decidable (∀ a, p a) :=
decidable_of_iff (∀ a ∈ @univ α _, p a) (by simp)

instance decidable_exists_fintype {p : α → Prop} [decidable_pred p] [fintype α] :
  decidable (∃ a, p a) :=
decidable_of_iff (∃ a ∈ @univ α _, p a) (by simp)

instance decidable_eq_equiv_fintype [decidable_eq β] [fintype α] :
  decidable_eq (α ≃ β) :=
λ a b, decidable_of_iff (a.1 = b.1) ⟨λ h, equiv.ext (congr_fun h), congr_arg _⟩

instance decidable_injective_fintype [decidable_eq α] [decidable_eq β] [fintype α] :
  decidable_pred (injective : (α → β) → Prop) := λ x, by unfold injective; apply_instance

instance decidable_surjective_fintype [decidable_eq β] [fintype α] [fintype β] :
  decidable_pred (surjective : (α → β) → Prop) := λ x, by unfold surjective; apply_instance

instance decidable_bijective_fintype [decidable_eq α] [decidable_eq β] [fintype α] [fintype β] :
  decidable_pred (bijective : (α → β) → Prop) := λ x, by unfold bijective; apply_instance

instance decidable_left_inverse_fintype [decidable_eq α] [fintype α] (f : α → β) (g : β → α) :
  decidable (function.right_inverse f g) :=
show decidable (∀ x, g (f x) = x), by apply_instance

instance decidable_right_inverse_fintype [decidable_eq β] [fintype β] (f : α → β) (g : β → α) :
  decidable (function.left_inverse f g) :=
show decidable (∀ x, f (g x) = x), by apply_instance

/-- Construct a proof of `fintype α` from a universal multiset -/
def of_multiset [decidable_eq α] (s : multiset α)
  (H : ∀ x : α, x ∈ s) : fintype α :=
⟨s.to_finset, by simpa using H⟩

/-- Construct a proof of `fintype α` from a universal list -/
def of_list [decidable_eq α] (l : list α)
  (H : ∀ x : α, x ∈ l) : fintype α :=
⟨l.to_finset, by simpa using H⟩

theorem exists_univ_list (α) [fintype α] :
  ∃ l : list α, l.nodup ∧ ∀ x : α, x ∈ l :=
let ⟨l, e⟩ := quotient.exists_rep (@univ α _).1 in
by have := and.intro univ.2 mem_univ_val;
   exact ⟨_, by rwa ← e at this⟩

/-- `card α` is the number of elements in `α`, defined when `α` is a fintype. -/
def card (α) [fintype α] : ℕ := (@univ α _).card

/-- If `l` lists all the elements of `α` without duplicates, then `α ≃ fin (l.length)`. -/
def equiv_fin_of_forall_mem_list {α} [decidable_eq α]
  {l : list α} (h : ∀ x:α, x ∈ l) (nd : l.nodup) : α ≃ fin (l.length) :=
⟨λ a, ⟨_, list.index_of_lt_length.2 (h a)⟩,
 λ i, l.nth_le i.1 i.2,
 λ a, by simp,
 λ ⟨i, h⟩, fin.eq_of_veq $ list.nodup_iff_nth_le_inj.1 nd _ _
   (list.index_of_lt_length.2 (list.nth_le_mem _ _ _)) h $ by simp⟩

/-- There is (computably) a bijection between `α` and `fin n` where
  `n = card α`. Since it is not unique, and depends on which permutation
  of the universe list is used, the bijection is wrapped in `trunc` to
  preserve computability.  -/
def equiv_fin (α) [fintype α] [decidable_eq α] : trunc (α ≃ fin (card α)) :=
by unfold card finset.card; exact
quot.rec_on_subsingleton (@univ α _).1
  (λ l (h : ∀ x:α, x ∈ l) (nd : l.nodup), trunc.mk (equiv_fin_of_forall_mem_list h nd))
  mem_univ_val univ.2

theorem exists_equiv_fin (α) [fintype α] : ∃ n, nonempty (α ≃ fin n) :=
by haveI := classical.dec_eq α; exact ⟨card α, nonempty_of_trunc (equiv_fin α)⟩

/-- Given a linearly ordered fintype `α` of cardinal `k`, the equiv `mono_equiv_of_fin α h`
is the increasing bijection between `fin k` and `α`. Here, `h` is a proof that
the cardinality of `s` is `k`. We use this instead of a map `fin s.card → α` to avoid
casting issues in further uses of this function. -/
noncomputable def mono_equiv_of_fin (α) [fintype α] [decidable_linear_order α] {k : ℕ}
  (h : fintype.card α = k) : fin k ≃ α :=
equiv.of_bijective (mono_of_fin univ h) begin
  apply set.bijective_iff_bij_on_univ.2,
  rw ← @coe_univ α _,
  exact mono_of_fin_bij_on (univ : finset α) h
end

instance (α : Type*) : subsingleton (fintype α) :=
⟨λ ⟨s₁, h₁⟩ ⟨s₂, h₂⟩, by congr; simp [finset.ext_iff, h₁, h₂]⟩

protected def subtype {p : α → Prop} (s : finset α)
  (H : ∀ x : α, x ∈ s ↔ p x) : fintype {x // p x} :=
⟨⟨multiset.pmap subtype.mk s.1 (λ x, (H x).1),
  multiset.nodup_pmap (λ a _ b _, congr_arg subtype.val) s.2⟩,
λ ⟨x, px⟩, multiset.mem_pmap.2 ⟨x, (H x).2 px, rfl⟩⟩

theorem subtype_card {p : α → Prop} (s : finset α)
  (H : ∀ x : α, x ∈ s ↔ p x) :
  @card {x // p x} (fintype.subtype s H) = s.card :=
multiset.card_pmap _ _ _

theorem card_of_subtype {p : α → Prop} (s : finset α)
  (H : ∀ x : α, x ∈ s ↔ p x) [fintype {x // p x}] :
  card {x // p x} = s.card :=
by rw ← subtype_card s H; congr

/-- Construct a fintype from a finset with the same elements. -/
def of_finset {p : set α} (s : finset α) (H : ∀ x, x ∈ s ↔ x ∈ p) : fintype p :=
fintype.subtype s H

@[simp] theorem card_of_finset {p : set α} (s : finset α) (H : ∀ x, x ∈ s ↔ x ∈ p) :
  @fintype.card p (of_finset s H) = s.card :=
fintype.subtype_card s H

theorem card_of_finset' {p : set α} (s : finset α)
  (H : ∀ x, x ∈ s ↔ x ∈ p) [fintype p] : fintype.card p = s.card :=
by rw ← card_of_finset s H; congr

/-- If `f : α → β` is a bijection and `α` is a fintype, then `β` is also a fintype. -/
def of_bijective [fintype α] (f : α → β) (H : function.bijective f) : fintype β :=
⟨univ.map ⟨f, H.1⟩,
λ b, let ⟨a, e⟩ := H.2 b in e ▸ mem_map_of_mem _ (mem_univ _)⟩

/-- If `f : α → β` is a surjection and `α` is a fintype, then `β` is also a fintype. -/
def of_surjective [fintype α] [decidable_eq β] (f : α → β) (H : function.surjective f) : fintype β :=
⟨univ.image f, λ b, let ⟨a, e⟩ := H b in e ▸ mem_image_of_mem _ (mem_univ _)⟩

noncomputable def of_injective [fintype β] (f : α → β) (H : function.injective f) : fintype α :=
by letI := classical.dec; exact
if hα : nonempty α then by letI := classical.inhabited_of_nonempty hα;
  exact of_surjective (inv_fun f) (inv_fun_surjective H)
else ⟨∅, λ x, (hα ⟨x⟩).elim⟩

/-- If `f : α ≃ β` and `α` is a fintype, then `β` is also a fintype. -/
def of_equiv (α : Type*) [fintype α] (f : α ≃ β) : fintype β := of_bijective _ f.bijective

theorem of_equiv_card [fintype α] (f : α ≃ β) :
  @card β (of_equiv α f) = card α :=
multiset.card_map _ _

theorem card_congr {α β} [fintype α] [fintype β] (f : α ≃ β) : card α = card β :=
by rw ← of_equiv_card f; congr

theorem card_eq {α β} [F : fintype α] [G : fintype β] : card α = card β ↔ nonempty (α ≃ β) :=
⟨λ h, ⟨by classical;
  calc α ≃ fin (card α) : trunc.out (equiv_fin α)
     ... ≃ fin (card β) : by rw h
     ... ≃ β : (trunc.out (equiv_fin β)).symm⟩,
λ ⟨f⟩, card_congr f⟩

def of_subsingleton (a : α) [subsingleton α] : fintype α :=
⟨{a}, λ b, finset.mem_singleton.2 (subsingleton.elim _ _)⟩

@[simp] theorem univ_of_subsingleton (a : α) [subsingleton α] :
  @univ _ (of_subsingleton a) = {a} := rfl

@[simp] theorem card_of_subsingleton (a : α) [subsingleton α] :
  @fintype.card _ (of_subsingleton a) = 1 := rfl

end fintype

namespace set

/-- Construct a finset enumerating a set `s`, given a `fintype` instance.  -/
def to_finset (s : set α) [fintype s] : finset α :=
⟨(@finset.univ s _).1.map subtype.val,
 multiset.nodup_map (λ a b, subtype.eq) finset.univ.2⟩

@[simp] theorem mem_to_finset {s : set α} [fintype s] {a : α} : a ∈ s.to_finset ↔ a ∈ s :=
by simp [to_finset]

@[simp] theorem mem_to_finset_val {s : set α} [fintype s] {a : α} : a ∈ s.to_finset.1 ↔ a ∈ s :=
mem_to_finset

-- We use an arbitrary `[fintype s]` instance here,
-- not necessarily coming from a `[fintype α]`.
@[simp]
lemma to_finset_card {α : Type*} (s : set α) [fintype s] :
  s.to_finset.card = fintype.card s :=
multiset.card_map subtype.val finset.univ.val

@[simp] theorem coe_to_finset (s : set α) [fintype s] : (↑s.to_finset : set α) = s :=
set.ext $ λ _, mem_to_finset

@[simp] theorem to_finset_inj {s t : set α} [fintype s] [fintype t] : s.to_finset = t.to_finset ↔ s = t :=
⟨λ h, by rw [← s.coe_to_finset, h, t.coe_to_finset], λ h, by simp [h]; congr⟩

end set

lemma finset.card_univ [fintype α] : (finset.univ : finset α).card = fintype.card α :=
rfl

lemma finset.card_univ_diff [fintype α] [decidable_eq α] (s : finset α) :
  (finset.univ \ s).card = fintype.card α - s.card :=
finset.card_sdiff (subset_univ s)

instance (n : ℕ) : fintype (fin n) :=
⟨⟨list.fin_range n, list.nodup_fin_range n⟩, list.mem_fin_range⟩

@[simp] theorem fintype.card_fin (n : ℕ) : fintype.card (fin n) = n :=
list.length_fin_range n

@[simp] lemma finset.card_fin (n : ℕ) : finset.card (finset.univ : finset (fin n)) = n :=
by rw [finset.card_univ, fintype.card_fin]

lemma fin.univ_succ (n : ℕ) :
  (univ : finset (fin $ n+1)) = insert 0 (univ.image fin.succ) :=
begin
  ext m,
  simp only [mem_univ, mem_insert, true_iff, mem_image, exists_prop],
  exact fin.cases (or.inl rfl) (λ i, or.inr ⟨i, trivial, rfl⟩) m
end

lemma fin.univ_cast_succ (n : ℕ) :
  (univ : finset (fin $ n+1)) = insert (fin.last n) (univ.image fin.cast_succ) :=
begin
  ext m,
  simp only [mem_univ, mem_insert, true_iff, mem_image, exists_prop, true_and],
  by_cases h : m.val < n,
  { right,
    use fin.cast_lt m h,
    rw fin.cast_succ_cast_lt },
  { left,
    exact fin.eq_last_of_not_lt h }
end

/-- Any increasing map between `fin k` and a finset of cardinality `k` has to coincide with
the increasing bijection `mono_of_fin s h`. -/
lemma finset.mono_of_fin_unique' [decidable_linear_order α] {s : finset α} {k : ℕ} (h : s.card = k)
  {f : fin k → α} (fmap : set.maps_to f set.univ ↑s) (hmono : strict_mono f) :
  f = s.mono_of_fin h :=
begin
  have finj : set.inj_on f set.univ := hmono.injective.inj_on _,
  apply mono_of_fin_unique h (set.bij_on.mk fmap finj (λ y hy, _)) hmono,
  simp only [set.image_univ, set.mem_range],
  rcases surj_on_of_inj_on_of_card_le (λ i (hi : i ∈ finset.univ), f i)
    (λ i hi, fmap (set.mem_univ i)) (λ i j hi hj hij, finj (set.mem_univ i) (set.mem_univ j) hij)
    (by simp [h]) y hy with ⟨x, _, hx⟩,
  exact ⟨x, hx.symm⟩
end

@[instance, priority 10] def unique.fintype {α : Type*} [unique α] : fintype α :=
fintype.of_subsingleton (default α)

@[simp] lemma univ_unique {α : Type*} [unique α] [f : fintype α] : @finset.univ α _ = {default α} :=
by rw [subsingleton.elim f (@unique.fintype α _)]; refl

instance : fintype empty := ⟨∅, empty.rec _⟩

@[simp] theorem fintype.univ_empty : @univ empty _ = ∅ := rfl

@[simp] theorem fintype.card_empty : fintype.card empty = 0 := rfl

instance : fintype pempty := ⟨∅, pempty.rec _⟩

@[simp] theorem fintype.univ_pempty : @univ pempty _ = ∅ := rfl

@[simp] theorem fintype.card_pempty : fintype.card pempty = 0 := rfl

instance : fintype unit := fintype.of_subsingleton ()

theorem fintype.univ_unit : @univ unit _ = {()} := rfl

theorem fintype.card_unit : fintype.card unit = 1 := rfl

instance : fintype punit := fintype.of_subsingleton punit.star

@[simp] theorem fintype.univ_punit : @univ punit _ = {punit.star} := rfl

@[simp] theorem fintype.card_punit : fintype.card punit = 1 := rfl

instance : fintype bool := ⟨⟨tt::ff::0, by simp⟩, λ x, by cases x; simp⟩

@[simp] theorem fintype.univ_bool : @univ bool _ = {tt, ff} := rfl

instance units_int.fintype : fintype (units ℤ) :=
⟨{1, -1}, λ x, by cases int.units_eq_one_or x; simp *⟩

instance additive.fintype : Π [fintype α], fintype (additive α) := id

instance multiplicative.fintype : Π [fintype α], fintype (multiplicative α) := id

@[simp] theorem fintype.card_units_int : fintype.card (units ℤ) = 2 := rfl

noncomputable instance [monoid α] [fintype α] : fintype (units α) :=
by classical; exact fintype.of_injective units.val units.ext

@[simp] theorem fintype.card_bool : fintype.card bool = 2 := rfl

def finset.insert_none (s : finset α) : finset (option α) :=
⟨none :: s.1.map some, multiset.nodup_cons.2
  ⟨by simp, multiset.nodup_map (λ a b, option.some.inj) s.2⟩⟩

@[simp] theorem finset.mem_insert_none {s : finset α} : ∀ {o : option α},
  o ∈ s.insert_none ↔ ∀ a ∈ o, a ∈ s
| none     := iff_of_true (multiset.mem_cons_self _ _) (λ a h, by cases h)
| (some a) := multiset.mem_cons.trans $ by simp; refl

theorem finset.some_mem_insert_none {s : finset α} {a : α} :
  some a ∈ s.insert_none ↔ a ∈ s := by simp

instance {α : Type*} [fintype α] : fintype (option α) :=
⟨univ.insert_none, λ a, by simp⟩

@[simp] theorem fintype.card_option {α : Type*} [fintype α] :
  fintype.card (option α) = fintype.card α + 1 :=
(multiset.card_cons _ _).trans (by rw multiset.card_map; refl)

instance {α : Type*} (β : α → Type*)
  [fintype α] [∀ a, fintype (β a)] : fintype (sigma β) :=
⟨univ.sigma (λ _, univ), λ ⟨a, b⟩, by simp⟩

@[simp] lemma finset.univ_sigma_univ {α : Type*} {β : α → Type*} [fintype α] [∀ a, fintype (β a)] :
  (univ : finset α).sigma (λ a, (univ : finset (β a))) = univ := rfl

instance (α β : Type*) [fintype α] [fintype β] : fintype (α × β) :=
⟨univ.product univ, λ ⟨a, b⟩, by simp⟩

@[simp] theorem fintype.card_prod (α β : Type*) [fintype α] [fintype β] :
  fintype.card (α × β) = fintype.card α * fintype.card β :=
card_product _ _

def fintype.fintype_prod_left {α β} [decidable_eq α] [fintype (α × β)] [nonempty β] : fintype α :=
⟨(fintype.elems (α × β)).image prod.fst,
  assume a, let ⟨b⟩ := ‹nonempty β› in by simp; exact ⟨b, fintype.complete _⟩⟩

def fintype.fintype_prod_right {α β} [decidable_eq β] [fintype (α × β)] [nonempty α] : fintype β :=
⟨(fintype.elems (α × β)).image prod.snd,
  assume b, let ⟨a⟩ := ‹nonempty α› in by simp; exact ⟨a, fintype.complete _⟩⟩

instance (α : Type*) [fintype α] : fintype (ulift α) :=
fintype.of_equiv _ equiv.ulift.symm

@[simp] theorem fintype.card_ulift (α : Type*) [fintype α] :
  fintype.card (ulift α) = fintype.card α :=
fintype.of_equiv_card _

instance (α : Type u) (β : Type v) [fintype α] [fintype β] : fintype (α ⊕ β) :=
@fintype.of_equiv _ _ (@sigma.fintype _
    (λ b, cond b (ulift α) (ulift.{(max u v) v} β)) _
    (λ b, by cases b; apply ulift.fintype))
  ((equiv.sum_equiv_sigma_bool _ _).symm.trans
    (equiv.sum_congr equiv.ulift equiv.ulift))

lemma fintype.card_le_of_injective [fintype α] [fintype β] (f : α → β)
  (hf : function.injective f) : fintype.card α ≤ fintype.card β :=
by haveI := classical.prop_decidable; exact
finset.card_le_card_of_inj_on f (λ _ _, finset.mem_univ _) (λ _ _ _ _ h, hf h)

lemma fintype.card_eq_one_iff [fintype α] : fintype.card α = 1 ↔ (∃ x : α, ∀ y, y = x) :=
by rw [← fintype.card_unit, fintype.card_eq]; exact
⟨λ ⟨a⟩, ⟨a.symm (), λ y, a.injective (subsingleton.elim _ _)⟩,
  λ ⟨x, hx⟩, ⟨⟨λ _, (), λ _, x, λ _, (hx _).trans (hx _).symm,
    λ _, subsingleton.elim _ _⟩⟩⟩

lemma fintype.card_eq_zero_iff [fintype α] : fintype.card α = 0 ↔ (α → false) :=
⟨λ h a, have e : α ≃ empty := classical.choice (fintype.card_eq.1 (by simp [h])), (e a).elim,
  λ h, have e : α ≃ empty := ⟨λ a, (h a).elim, λ a, a.elim, λ a, (h a).elim, λ a, a.elim⟩,
    by simp [fintype.card_congr e]⟩

<<<<<<< HEAD
/-- A `fintype` with cardinality zero is equivalent to `pempty`. -/
def fintype.equiv_pempty {α : Type v} [fintype α] (h : fintype.card α = 0) : α ≃ pempty.{v} :=
{ to_fun := λ a, false.elim (fintype.card_eq_zero_iff.1 h a),
  inv_fun := λ a, pempty.elim a,
  left_inv := λ a, false.elim (fintype.card_eq_zero_iff.1 h a),
  right_inv := λ a, pempty.elim a, }
=======
/-- A `fintype` with cardinality zero is (constructively) equivalent to `pempty`. -/
def fintype.card_eq_zero_equiv_equiv_pempty {α : Type v} [fintype α] :
  fintype.card α = 0 ≃ (α ≃ pempty.{v+1}) :=
{ to_fun := λ h,
  { to_fun := λ a, false.elim (fintype.card_eq_zero_iff.1 h a),
    inv_fun := λ a, pempty.elim a,
    left_inv := λ a, false.elim (fintype.card_eq_zero_iff.1 h a),
    right_inv := λ a, pempty.elim a, },
  inv_fun := λ e,
  by { simp only [←fintype.of_equiv_card e], convert fintype.card_pempty, },
  left_inv := λ h, rfl,
  right_inv := λ e, by { ext x, cases e x, } }
>>>>>>> e7f09f7a

lemma fintype.card_pos_iff [fintype α] : 0 < fintype.card α ↔ nonempty α :=
⟨λ h, classical.by_contradiction (λ h₁,
  have fintype.card α = 0 := fintype.card_eq_zero_iff.2 (λ a, h₁ ⟨a⟩),
  lt_irrefl 0 $ by rwa this at h),
λ ⟨a⟩, nat.pos_of_ne_zero (mt fintype.card_eq_zero_iff.1 (λ h, h a))⟩

lemma fintype.card_le_one_iff [fintype α] : fintype.card α ≤ 1 ↔ (∀ a b : α, a = b) :=
let n := fintype.card α in
have hn : n = fintype.card α := rfl,
match n, hn with
| 0 := λ ha, ⟨λ h, λ a, (fintype.card_eq_zero_iff.1 ha.symm a).elim, λ _, ha ▸ nat.le_succ _⟩
| 1 := λ ha, ⟨λ h, λ a b, let ⟨x, hx⟩ := fintype.card_eq_one_iff.1 ha.symm in
  by rw [hx a, hx b],
    λ _, ha ▸ le_refl _⟩
| (n+2) := λ ha, ⟨λ h, by rw ← ha at h; exact absurd h dec_trivial,
  (λ h, fintype.card_unit ▸ fintype.card_le_of_injective (λ _, ())
    (λ _ _ _, h _ _))⟩
end

lemma fintype.exists_ne_of_one_lt_card [fintype α] (h : 1 < fintype.card α) (a : α) :
  ∃ b : α, b ≠ a :=
let ⟨b, hb⟩ := classical.not_forall.1 (mt fintype.card_le_one_iff.2 (not_le_of_gt h)) in
let ⟨c, hc⟩ := classical.not_forall.1 hb in
by haveI := classical.dec_eq α; exact
if hba : b = a then ⟨c, by cc⟩ else ⟨b, hba⟩

lemma fintype.exists_pair_of_one_lt_card [fintype α] (h : 1 < fintype.card α) :
  ∃ (a b : α), b ≠ a :=
begin
  rcases fintype.card_pos_iff.1 (nat.lt_of_succ_lt h) with a,
  exact ⟨a, fintype.exists_ne_of_one_lt_card h a⟩,
end

lemma fintype.injective_iff_surjective [fintype α] {f : α → α} : injective f ↔ surjective f :=
by haveI := classical.prop_decidable; exact
have ∀ {f : α → α}, injective f → surjective f,
from λ f hinj x,
  have h₁ : image f univ = univ := eq_of_subset_of_card_le (subset_univ _)
    ((card_image_of_injective univ hinj).symm ▸ le_refl _),
  have h₂ : x ∈ image f univ := h₁.symm ▸ mem_univ _,
  exists_of_bex (mem_image.1 h₂),
⟨this,
  λ hsurj, has_left_inverse.injective
    ⟨surj_inv hsurj, left_inverse_of_surjective_of_right_inverse
      (this (injective_surj_inv _)) (right_inverse_surj_inv _)⟩⟩

lemma fintype.injective_iff_bijective [fintype α] {f : α → α} : injective f ↔ bijective f :=
by simp [bijective, fintype.injective_iff_surjective]

lemma fintype.surjective_iff_bijective [fintype α] {f : α → α} : surjective f ↔ bijective f :=
by simp [bijective, fintype.injective_iff_surjective]

lemma fintype.injective_iff_surjective_of_equiv [fintype α] {f : α → β} (e : α ≃ β) :
  injective f ↔ surjective f :=
have injective (e.symm ∘ f) ↔ surjective (e.symm ∘ f), from fintype.injective_iff_surjective,
⟨λ hinj, by simpa [function.comp] using
  e.surjective.comp (this.1 (e.symm.injective.comp hinj)),
λ hsurj, by simpa [function.comp] using
  e.injective.comp (this.2 (e.symm.surjective.comp hsurj))⟩

lemma fintype.coe_image_univ [fintype α] [decidable_eq β] {f : α → β} :
  ↑(finset.image f finset.univ) = set.range f :=
by { ext x, simp }

instance list.subtype.fintype [decidable_eq α] (l : list α) : fintype {x // x ∈ l} :=
fintype.of_list l.attach l.mem_attach

instance multiset.subtype.fintype [decidable_eq α] (s : multiset α) : fintype {x // x ∈ s} :=
fintype.of_multiset s.attach s.mem_attach

instance finset.subtype.fintype (s : finset α) : fintype {x // x ∈ s} :=
⟨s.attach, s.mem_attach⟩

instance finset_coe.fintype (s : finset α) : fintype (↑s : set α) :=
finset.subtype.fintype s

@[simp] lemma fintype.card_coe (s : finset α) :
  fintype.card (↑s : set α) = s.card := card_attach

lemma finset.attach_eq_univ {s : finset α} : s.attach = finset.univ := rfl

lemma finset.card_le_one_iff {s : finset α} :
  s.card ≤ 1 ↔ ∀ {x y}, x ∈ s → y ∈ s → x = y :=
begin
  let t : set α := ↑s,
  letI : fintype t := finset_coe.fintype s,
  have : fintype.card t = s.card := fintype.card_coe s,
  rw [← this, fintype.card_le_one_iff],
  split,
  { assume H x y hx hy,
    exact subtype.mk.inj (H ⟨x, hx⟩ ⟨y, hy⟩) },
  { assume H x y,
    exact subtype.eq (H x.2 y.2) }
end

/-- A `finset` of a subsingleton type has cardinality at most one. -/
lemma finset.card_le_one_of_subsingleton [subsingleton α] (s : finset α) : s.card ≤ 1 :=
finset.card_le_one_iff.2 $ λ _ _ _ _, subsingleton.elim _ _

lemma finset.one_lt_card_iff {s : finset α} :
  1 < s.card ↔ ∃ x y, (x ∈ s) ∧ (y ∈ s) ∧ x ≠ y :=
begin
  classical,
  rw ← not_iff_not,
  push_neg,
  simpa [classical.or_iff_not_imp_left] using finset.card_le_one_iff
end

instance plift.fintype (p : Prop) [decidable p] : fintype (plift p) :=
⟨if h : p then {⟨h⟩} else ∅, λ ⟨h⟩, by simp [h]⟩

instance Prop.fintype : fintype Prop :=
⟨⟨true::false::0, by simp [true_ne_false]⟩,
 classical.cases (by simp) (by simp)⟩

def set_fintype {α} [fintype α] (s : set α) [decidable_pred s] : fintype s :=
fintype.subtype (univ.filter (∈ s)) (by simp)

namespace function.embedding

/-- An embedding from a `fintype` to itself can be promoted to an equivalence. -/
noncomputable def equiv_of_fintype_self_embedding {α : Type*} [fintype α] (e : α ↪ α) : α ≃ α :=
equiv.of_bijective e (fintype.injective_iff_bijective.1 e.2)

@[simp]
lemma equiv_of_fintype_self_embedding_to_embedding {α : Type*} [fintype α] (e : α ↪ α) :
  e.equiv_of_fintype_self_embedding.to_embedding = e :=
by { ext, refl, }

end function.embedding

@[simp]
lemma finset.univ_map_embedding {α : Type*} [fintype α] (e : α ↪ α) :
  univ.map e = univ :=
by rw [← e.equiv_of_fintype_self_embedding_to_embedding, univ_map_equiv_to_embedding]

namespace fintype

variables [fintype α] [decidable_eq α] {δ : α → Type*}

/-- Given for all `a : α` a finset `t a` of `δ a`, then one can define the
finset `fintype.pi_finset t` of all functions taking values in `t a` for all `a`. This is the
analogue of `finset.pi` where the base finset is `univ` (but formally they are not the same, as
there is an additional condition `i ∈ finset.univ` in the `finset.pi` definition). -/
def pi_finset (t : Πa, finset (δ a)) : finset (Πa, δ a) :=
(finset.univ.pi t).map ⟨λ f a, f a (mem_univ a), λ _ _, by simp [function.funext_iff]⟩

@[simp] lemma mem_pi_finset {t : Πa, finset (δ a)} {f : Πa, δ a} :
  f ∈ pi_finset t ↔ (∀a, f a ∈ t a) :=
begin
  split,
  { simp only [pi_finset, mem_map, and_imp, forall_prop_of_true, exists_prop, mem_univ,
               exists_imp_distrib, mem_pi],
    assume g hg hgf a,
    rw ← hgf,
    exact hg a },
  { simp only [pi_finset, mem_map, forall_prop_of_true, exists_prop, mem_univ, mem_pi],
    assume hf,
    exact ⟨λ a ha, f a, hf, rfl⟩ }
end

lemma pi_finset_subset (t₁ t₂ : Πa, finset (δ a)) (h : ∀ a, t₁ a ⊆ t₂ a) :
  pi_finset t₁ ⊆ pi_finset t₂ :=
λ g hg, mem_pi_finset.2 $ λ a, h a $ mem_pi_finset.1 hg a

lemma pi_finset_disjoint_of_disjoint [∀ a, decidable_eq (δ a)]
  (t₁ t₂ : Πa, finset (δ a)) {a : α} (h : disjoint (t₁ a) (t₂ a)) :
  disjoint (pi_finset t₁) (pi_finset t₂) :=
disjoint_iff_ne.2 $ λ f₁ hf₁ f₂ hf₂ eq₁₂,
disjoint_iff_ne.1 h (f₁ a) (mem_pi_finset.1 hf₁ a) (f₂ a) (mem_pi_finset.1 hf₂ a) (congr_fun eq₁₂ a)

end fintype

/-! ### pi -/

/-- A dependent product of fintypes, indexed by a fintype, is a fintype. -/
instance pi.fintype {α : Type*} {β : α → Type*}
  [decidable_eq α] [fintype α] [∀a, fintype (β a)] : fintype (Πa, β a) :=
⟨fintype.pi_finset (λ _, univ), by simp⟩

@[simp] lemma fintype.pi_finset_univ {α : Type*} {β : α → Type*}
  [decidable_eq α] [fintype α] [∀a, fintype (β a)] :
  fintype.pi_finset (λ a : α, (finset.univ : finset (β a))) = (finset.univ : finset (Π a, β a)) :=
rfl

instance d_array.fintype {n : ℕ} {α : fin n → Type*}
  [∀n, fintype (α n)] : fintype (d_array n α) :=
fintype.of_equiv _ (equiv.d_array_equiv_fin _).symm

instance array.fintype {n : ℕ} {α : Type*} [fintype α] : fintype (array n α) :=
d_array.fintype

instance vector.fintype {α : Type*} [fintype α] {n : ℕ} : fintype (vector α n) :=
fintype.of_equiv _ (equiv.vector_equiv_fin _ _).symm

instance quotient.fintype [fintype α] (s : setoid α)
  [decidable_rel ((≈) : α → α → Prop)] : fintype (quotient s) :=
fintype.of_surjective quotient.mk (λ x, quotient.induction_on x (λ x, ⟨x, rfl⟩))

instance finset.fintype [fintype α] : fintype (finset α) :=
⟨univ.powerset, λ x, finset.mem_powerset.2 (finset.subset_univ _)⟩

@[simp] lemma fintype.card_finset [fintype α] :
  fintype.card (finset α) = 2 ^ (fintype.card α) :=
finset.card_powerset finset.univ

instance subtype.fintype (p : α → Prop) [decidable_pred p] [fintype α] : fintype {x // p x} :=
set_fintype _

@[simp] lemma set.to_finset_univ [fintype α] :
  (set.univ : set α).to_finset = finset.univ :=
by { ext, simp only [set.mem_univ, mem_univ, set.mem_to_finset] }

theorem fintype.card_subtype_le [fintype α] (p : α → Prop) [decidable_pred p] :
  fintype.card {x // p x} ≤ fintype.card α :=
by rw fintype.subtype_card; exact card_le_of_subset (subset_univ _)

theorem fintype.card_subtype_lt [fintype α] {p : α → Prop} [decidable_pred p]
  {x : α} (hx : ¬ p x) : fintype.card {x // p x} < fintype.card α :=
by rw [fintype.subtype_card]; exact finset.card_lt_card
  ⟨subset_univ _, classical.not_forall.2 ⟨x, by simp [*, set.mem_def]⟩⟩

instance psigma.fintype {α : Type*} {β : α → Type*} [fintype α] [∀ a, fintype (β a)] :
  fintype (Σ' a, β a) :=
fintype.of_equiv _ (equiv.psigma_equiv_sigma _).symm

instance psigma.fintype_prop_left {α : Prop} {β : α → Type*} [decidable α] [∀ a, fintype (β a)] :
  fintype (Σ' a, β a) :=
if h : α then fintype.of_equiv (β h) ⟨λ x, ⟨h, x⟩, psigma.snd, λ _, rfl, λ ⟨_, _⟩, rfl⟩
else ⟨∅, λ x, h x.1⟩

instance psigma.fintype_prop_right {α : Type*} {β : α → Prop} [∀ a, decidable (β a)] [fintype α] :
  fintype (Σ' a, β a) :=
fintype.of_equiv {a // β a} ⟨λ ⟨x, y⟩, ⟨x, y⟩, λ ⟨x, y⟩, ⟨x, y⟩, λ ⟨x, y⟩, rfl, λ ⟨x, y⟩, rfl⟩

instance psigma.fintype_prop_prop {α : Prop} {β : α → Prop} [decidable α] [∀ a, decidable (β a)] :
  fintype (Σ' a, β a) :=
if h : ∃ a, β a then ⟨{⟨h.fst, h.snd⟩}, λ ⟨_, _⟩, by simp⟩ else ⟨∅, λ ⟨x, y⟩, h ⟨x, y⟩⟩

instance set.fintype [fintype α] : fintype (set α) :=
⟨(@finset.univ α _).powerset.map ⟨coe, coe_injective⟩, λ s, begin
  classical, refine mem_map.2 ⟨finset.univ.filter s, mem_powerset.2 (subset_univ _), _⟩,
  apply (coe_filter _).trans, rw [coe_univ, set.sep_univ], refl
end⟩

instance pfun_fintype (p : Prop) [decidable p] (α : p → Type*)
  [Π hp, fintype (α hp)] : fintype (Π hp : p, α hp) :=
if hp : p then fintype.of_equiv (α hp) ⟨λ a _, a, λ f, f hp, λ _, rfl, λ _, rfl⟩
          else ⟨singleton (λ h, (hp h).elim), by simp [hp, function.funext_iff]⟩

lemma mem_image_univ_iff_mem_range
  {α β : Type*} [fintype α] [decidable_eq β] {f : α → β} {b : β} :
  b ∈ univ.image f ↔ b ∈ set.range f :=
by simp

lemma card_lt_card_of_injective_of_not_mem
  {α β : Type*} [fintype α] [fintype β] (f : α → β) (h : function.injective f)
  {b : β} (w : b ∉ set.range f) : fintype.card α < fintype.card β :=
begin
  classical,
  calc
    fintype.card α = (univ : finset α).card : rfl
  ... = (image f univ).card : (card_image_of_injective univ h).symm
  ... < (insert b (image f univ)).card :
          card_lt_card (ssubset_insert (mt mem_image_univ_iff_mem_range.mp w))
  ... ≤ (univ : finset β).card : card_le_of_subset (subset_univ _)
  ... = fintype.card β : rfl
end

def quotient.fin_choice_aux {ι : Type*} [decidable_eq ι]
  {α : ι → Type*} [S : ∀ i, setoid (α i)] :
  ∀ (l : list ι), (∀ i ∈ l, quotient (S i)) → @quotient (Π i ∈ l, α i) (by apply_instance)
| []     f := ⟦λ i, false.elim⟧
| (i::l) f := begin
  refine quotient.lift_on₂ (f i (list.mem_cons_self _ _))
    (quotient.fin_choice_aux l (λ j h, f j (list.mem_cons_of_mem _ h)))
    _ _,
  exact λ a l, ⟦λ j h,
    if e : j = i then by rw e; exact a else
    l _ (h.resolve_left e)⟧,
  refine λ a₁ l₁ a₂ l₂ h₁ h₂, quotient.sound (λ j h, _),
  by_cases e : j = i; simp [e],
  { subst j, exact h₁ },
  { exact h₂ _ _ }
end

theorem quotient.fin_choice_aux_eq {ι : Type*} [decidable_eq ι]
  {α : ι → Type*} [S : ∀ i, setoid (α i)] :
  ∀ (l : list ι) (f : ∀ i ∈ l, α i), quotient.fin_choice_aux l (λ i h, ⟦f i h⟧) = ⟦f⟧
| []     f := quotient.sound (λ i h, h.elim)
| (i::l) f := begin
  simp [quotient.fin_choice_aux, quotient.fin_choice_aux_eq l],
  refine quotient.sound (λ j h, _),
  by_cases e : j = i; simp [e],
  subst j, refl
end

def quotient.fin_choice {ι : Type*} [fintype ι] [decidable_eq ι]
  {α : ι → Type*} [S : ∀ i, setoid (α i)]
  (f : ∀ i, quotient (S i)) : @quotient (Π i, α i) (by apply_instance) :=
quotient.lift_on (@quotient.rec_on _ _ (λ l : multiset ι,
    @quotient (Π i ∈ l, α i) (by apply_instance))
    finset.univ.1
    (λ l, quotient.fin_choice_aux l (λ i _, f i))
    (λ a b h, begin
      have := λ a, quotient.fin_choice_aux_eq a (λ i h, quotient.out (f i)),
      simp [quotient.out_eq] at this,
      simp [this],
      let g := λ a:multiset ι, ⟦λ (i : ι) (h : i ∈ a), quotient.out (f i)⟧,
      refine eq_of_heq ((eq_rec_heq _ _).trans (_ : g a == g b)),
      congr' 1, exact quotient.sound h,
    end))
  (λ f, ⟦λ i, f i (finset.mem_univ _)⟧)
  (λ a b h, quotient.sound $ λ i, h _ _)

theorem quotient.fin_choice_eq {ι : Type*} [fintype ι] [decidable_eq ι]
  {α : ι → Type*} [∀ i, setoid (α i)]
  (f : ∀ i, α i) : quotient.fin_choice (λ i, ⟦f i⟧) = ⟦f⟧ :=
begin
  let q, swap, change quotient.lift_on q _ _ = _,
  have : q = ⟦λ i h, f i⟧,
  { dsimp [q],
    exact quotient.induction_on
      (@finset.univ ι _).1 (λ l, quotient.fin_choice_aux_eq _ _) },
  simp [this], exact setoid.refl _
end

section equiv

open list equiv equiv.perm

variables [decidable_eq α] [decidable_eq β]

def perms_of_list : list α → list (perm α)
| []       := [1]
| (a :: l) := perms_of_list l ++ l.bind (λ b, (perms_of_list l).map (λ f, swap a b * f))

lemma length_perms_of_list : ∀ l : list α, length (perms_of_list l) = l.length.fact
| []       := rfl
| (a :: l) :=
begin
  rw [length_cons, nat.fact_succ],
  simp [perms_of_list, length_bind, length_perms_of_list, function.comp, nat.succ_mul],
  cc
end

lemma mem_perms_of_list_of_mem : ∀ {l : list α} {f : perm α} (h : ∀ x, f x ≠ x → x ∈ l), f ∈ perms_of_list l
| []     f h := list.mem_singleton.2 $ equiv.ext $ λ x, by simp [imp_false, *] at *
| (a::l) f h :=
if hfa : f a = a
then
  mem_append_left _ $ mem_perms_of_list_of_mem
    (λ x hx, mem_of_ne_of_mem (λ h, by rw h at hx; exact hx hfa) (h x hx))
else
have hfa' : f (f a) ≠ f a, from mt (λ h, f.injective h) hfa,
have ∀ (x : α), (swap a (f a) * f) x ≠ x → x ∈ l,
  from λ x hx, have hxa : x ≠ a, from λ h, by simpa [h, mul_apply] using hx,
    have hfxa : f x ≠ f a, from mt (λ h, f.injective h) hxa,
    list.mem_of_ne_of_mem hxa
      (h x (λ h, by simp [h, mul_apply, swap_apply_def] at hx; split_ifs at hx; cc)),
suffices f ∈ perms_of_list l ∨ ∃ (b : α), b ∈ l ∧ ∃ g : perm α, g ∈ perms_of_list l ∧ swap a b * g = f,
  by simpa [perms_of_list],
(@or_iff_not_imp_left _ _ (classical.prop_decidable _)).2
  (λ hfl, ⟨f a,
    if hffa : f (f a) = a then mem_of_ne_of_mem hfa (h _ (mt (λ h, f.injective h) hfa))
      else this _ $ by simp [mul_apply, swap_apply_def]; split_ifs; cc,
    ⟨swap a (f a) * f, mem_perms_of_list_of_mem this,
      by rw [← mul_assoc, mul_def (swap a (f a)) (swap a (f a)), swap_swap, ← equiv.perm.one_def, one_mul]⟩⟩)

lemma mem_of_mem_perms_of_list : ∀ {l : list α} {f : perm α}, f ∈ perms_of_list l → ∀ {x}, f x ≠ x → x ∈ l
| []     f h := have f = 1 := by simpa [perms_of_list] using h, by rw this; simp
| (a::l) f h :=
(mem_append.1 h).elim
  (λ h x hx, mem_cons_of_mem _ (mem_of_mem_perms_of_list h hx))
  (λ h x hx,
    let ⟨y, hy, hy'⟩ := list.mem_bind.1 h in
    let ⟨g, hg₁, hg₂⟩ := list.mem_map.1 hy' in
    if hxa : x = a then by simp [hxa]
    else if hxy : x = y then mem_cons_of_mem _ $ by rwa hxy
    else mem_cons_of_mem _ $
    mem_of_mem_perms_of_list hg₁ $
      by rw [eq_inv_mul_iff_mul_eq.2 hg₂, mul_apply, swap_inv, swap_apply_def];
        split_ifs; cc)

lemma mem_perms_of_list_iff {l : list α} {f : perm α} : f ∈ perms_of_list l ↔ ∀ {x}, f x ≠ x → x ∈ l :=
⟨mem_of_mem_perms_of_list, mem_perms_of_list_of_mem⟩

lemma nodup_perms_of_list : ∀ {l : list α} (hl : l.nodup), (perms_of_list l).nodup
| []     hl := by simp [perms_of_list]
| (a::l) hl :=
have hl' : l.nodup, from nodup_of_nodup_cons hl,
have hln' : (perms_of_list l).nodup, from nodup_perms_of_list hl',
have hmeml : ∀ {f : perm α}, f ∈ perms_of_list l → f a = a,
  from λ f hf, not_not.1 (mt (mem_of_mem_perms_of_list hf) (nodup_cons.1 hl).1),
by rw [perms_of_list, list.nodup_append, list.nodup_bind, pairwise_iff_nth_le]; exact
⟨hln', ⟨λ _ _, nodup_map (λ _ _, (mul_right_inj _).1) hln',
  λ i j hj hij x hx₁ hx₂,
    let ⟨f, hf⟩ := list.mem_map.1 hx₁ in
    let ⟨g, hg⟩ := list.mem_map.1 hx₂ in
    have hix : x a = nth_le l i (lt_trans hij hj),
      by rw [← hf.2, mul_apply, hmeml hf.1, swap_apply_left],
    have hiy : x a = nth_le l j hj,
      by rw [← hg.2, mul_apply, hmeml hg.1, swap_apply_left],
    absurd (hf.2.trans (hg.2.symm)) $
      λ h, ne_of_lt hij $ nodup_iff_nth_le_inj.1 hl' i j (lt_trans hij hj) hj $
        by rw [← hix, hiy]⟩,
  λ f hf₁ hf₂,
    let ⟨x, hx, hx'⟩ := list.mem_bind.1 hf₂ in
    let ⟨g, hg⟩ := list.mem_map.1 hx' in
    have hgxa : g⁻¹ x = a, from f.injective $
      by rw [hmeml hf₁, ← hg.2]; simp,
    have hxa : x ≠ a, from λ h, (list.nodup_cons.1 hl).1 (h ▸ hx),
    (list.nodup_cons.1 hl).1 $
      hgxa ▸ mem_of_mem_perms_of_list hg.1 (by rwa [apply_inv_self, hgxa])⟩

def perms_of_finset (s : finset α) : finset (perm α) :=
quotient.hrec_on s.1 (λ l hl, ⟨perms_of_list l, nodup_perms_of_list hl⟩)
  (λ a b hab, hfunext (congr_arg _ (quotient.sound hab))
    (λ ha hb _, heq_of_eq $ finset.ext $
      by simp [mem_perms_of_list_iff, hab.mem_iff]))
  s.2

lemma mem_perms_of_finset_iff : ∀ {s : finset α} {f : perm α},
  f ∈ perms_of_finset s ↔ ∀ {x}, f x ≠ x → x ∈ s :=
by rintros ⟨⟨l⟩, hs⟩ f; exact mem_perms_of_list_iff

lemma card_perms_of_finset : ∀ (s : finset α),
  (perms_of_finset s).card = s.card.fact :=
by rintros ⟨⟨l⟩, hs⟩; exact length_perms_of_list l

def fintype_perm [fintype α] : fintype (perm α) :=
⟨perms_of_finset (@finset.univ α _), by simp [mem_perms_of_finset_iff]⟩

instance [fintype α] [fintype β] : fintype (α ≃ β) :=
if h : fintype.card β = fintype.card α
then trunc.rec_on_subsingleton (fintype.equiv_fin α)
  (λ eα, trunc.rec_on_subsingleton (fintype.equiv_fin β)
    (λ eβ, @fintype.of_equiv _ (perm α) fintype_perm
      (equiv_congr (equiv.refl α) (eα.trans (eq.rec_on h eβ.symm)) : (α ≃ α) ≃ (α ≃ β))))
else ⟨∅, λ x, false.elim (h (fintype.card_eq.2 ⟨x.symm⟩))⟩

lemma fintype.card_perm [fintype α] : fintype.card (perm α) = (fintype.card α).fact :=
subsingleton.elim (@fintype_perm α _ _) (@equiv.fintype α α _ _ _ _) ▸
card_perms_of_finset _

lemma fintype.card_equiv [fintype α] [fintype β] (e : α ≃ β) :
  fintype.card (α ≃ β) = (fintype.card α).fact :=
fintype.card_congr (equiv_congr (equiv.refl α) e) ▸ fintype.card_perm

lemma univ_eq_singleton_of_card_one {α} [fintype α] (x : α) (h : fintype.card α = 1) :
  (univ : finset α) = {x} :=
begin
  apply symm,
  apply eq_of_subset_of_card_le (subset_univ ({x})),
  apply le_of_eq,
  simp [h, finset.card_univ]
end

end equiv

namespace fintype

section choose
open fintype
open equiv

variables [fintype α] [decidable_eq α] (p : α → Prop) [decidable_pred p]

def choose_x (hp : ∃! a : α, p a) : {a // p a} :=
⟨finset.choose p univ (by simp; exact hp), finset.choose_property _ _ _⟩

def choose (hp : ∃! a, p a) : α := choose_x p hp

lemma choose_spec (hp : ∃! a, p a) : p (choose p hp) :=
(choose_x p hp).property

end choose

section bijection_inverse
open function

variables [fintype α] [decidable_eq α]
variables [fintype β] [decidable_eq β]
variables {f : α → β}

/-- `
`bij_inv f` is the unique inverse to a bijection `f`. This acts
  as a computable alternative to `function.inv_fun`. -/
def bij_inv (f_bij : bijective f) (b : β) : α :=
fintype.choose (λ a, f a = b)
begin
  rcases f_bij.right b with ⟨a', fa_eq_b⟩,
  rw ← fa_eq_b,
  exact ⟨a', ⟨rfl, (λ a h, f_bij.left h)⟩⟩
end

lemma left_inverse_bij_inv (f_bij : bijective f) : left_inverse (bij_inv f_bij) f :=
λ a, f_bij.left (choose_spec (λ a', f a' = f a) _)

lemma right_inverse_bij_inv (f_bij : bijective f) : right_inverse (bij_inv f_bij) f :=
λ b, choose_spec (λ a', f a' = b) _

lemma bijective_bij_inv (f_bij : bijective f) : bijective (bij_inv f_bij) :=
⟨(right_inverse_bij_inv _).injective, (left_inverse_bij_inv _).surjective⟩

end bijection_inverse

lemma well_founded_of_trans_of_irrefl [fintype α] (r : α → α → Prop)
  [is_trans α r] [is_irrefl α r] : well_founded r :=
by classical; exact
have ∀ x y, r x y → (univ.filter (λ z, r z x)).card < (univ.filter (λ z, r z y)).card,
  from λ x y hxy, finset.card_lt_card $
    by simp only [finset.lt_iff_ssubset.symm, lt_iff_le_not_le,
      finset.le_iff_subset, finset.subset_iff, mem_filter, true_and, mem_univ, hxy];
    exact ⟨λ z hzx, trans hzx hxy, not_forall_of_exists_not ⟨x, not_imp.2 ⟨hxy, irrefl x⟩⟩⟩,
subrelation.wf this (measure_wf _)

lemma preorder.well_founded [fintype α] [preorder α] : well_founded ((<) : α → α → Prop) :=
well_founded_of_trans_of_irrefl _

@[instance, priority 10] lemma linear_order.is_well_order [fintype α] [linear_order α] :
  is_well_order α (<) :=
{ wf := preorder.well_founded }

end fintype

class infinite (α : Type*) : Prop :=
(not_fintype : fintype α → false)

@[simp] lemma not_nonempty_fintype {α : Type*} : ¬nonempty (fintype α) ↔ infinite α :=
⟨λf, ⟨λ x, f ⟨x⟩⟩, λ⟨f⟩ ⟨x⟩, f x⟩

namespace infinite

lemma exists_not_mem_finset [infinite α] (s : finset α) : ∃ x, x ∉ s :=
classical.not_forall.1 $ λ h, not_fintype ⟨s, h⟩

@[priority 100] -- see Note [lower instance priority]
instance nonempty (α : Type*) [infinite α] : nonempty α :=
nonempty_of_exists (exists_not_mem_finset (∅ : finset α))

lemma of_injective [infinite β] (f : β → α) (hf : injective f) : infinite α :=
⟨λ I, by exactI not_fintype (fintype.of_injective f hf)⟩

lemma of_surjective [infinite β] (f : α → β) (hf : surjective f) : infinite α :=
⟨λ I, by classical; exactI not_fintype (fintype.of_surjective f hf)⟩

private noncomputable def nat_embedding_aux (α : Type*) [infinite α] : ℕ → α
| n := by letI := classical.dec_eq α; exact classical.some (exists_not_mem_finset
  ((multiset.range n).pmap (λ m (hm : m < n), nat_embedding_aux m)
    (λ _, multiset.mem_range.1)).to_finset)

private lemma nat_embedding_aux_injective (α : Type*) [infinite α] :
  function.injective (nat_embedding_aux α) :=
begin
  assume m n h,
  letI := classical.dec_eq α,
  wlog hmlen : m ≤ n using m n,
  by_contradiction hmn,
  have hmn : m < n, from lt_of_le_of_ne hmlen hmn,
  refine (classical.some_spec (exists_not_mem_finset
    ((multiset.range n).pmap (λ m (hm : m < n), nat_embedding_aux α m)
      (λ _, multiset.mem_range.1)).to_finset)) _,
  refine multiset.mem_to_finset.2 (multiset.mem_pmap.2
    ⟨m, multiset.mem_range.2 hmn, _⟩),
  rw [h, nat_embedding_aux]
end

noncomputable def nat_embedding (α : Type*) [infinite α] : ℕ ↪ α :=
⟨_, nat_embedding_aux_injective α⟩

end infinite

lemma not_injective_infinite_fintype [infinite α] [fintype β] (f : α → β) :
  ¬ injective f :=
assume (hf : injective f),
have H : fintype α := fintype.of_injective f hf,
infinite.not_fintype H

lemma not_surjective_fintype_infinite [fintype α] [infinite β] (f : α → β) :
  ¬ surjective f :=
assume (hf : surjective f),
have H : infinite α := infinite.of_surjective f hf,
@infinite.not_fintype _ H infer_instance

instance nat.infinite : infinite ℕ :=
⟨λ ⟨s, hs⟩, finset.not_mem_range_self $ s.subset_range_sup_succ (hs _)⟩

instance int.infinite : infinite ℤ :=
infinite.of_injective int.of_nat (λ _ _, int.of_nat.inj)

section trunc

/--
For `s : multiset α`, we can lift the existential statement that `∃ x, x ∈ s` to a `trunc α`.
-/
def trunc_of_multiset_exists_mem {α} (s : multiset α) : (∃ x, x ∈ s) → trunc α :=
quotient.rec_on_subsingleton s $ λ l h,
  match l, h with
    | [],       _ := false.elim (by tauto)
    | (a :: _), _ := trunc.mk a
  end

/--
A `nonempty` `fintype` constructively contains an element.
-/
def trunc_of_nonempty_fintype (α) [nonempty α] [fintype α] : trunc α :=
trunc_of_multiset_exists_mem finset.univ.val (by simp)

/--
A `fintype` with positive cardinality constructively contains an element.
-/
def trunc_of_card_pos {α} [fintype α] (h : 0 < fintype.card α) : trunc α :=
by { letI := (fintype.card_pos_iff.mp h), exact trunc_of_nonempty_fintype α }

/--
By iterating over the elements of a fintype, we can lift an existential statement `∃ a, P a`
to `trunc (Σ' a, P a)`, containing data.
-/
def trunc_sigma_of_exists {α} [fintype α] {P : α → Prop} [decidable_pred P] (h : ∃ a, P a) :
  trunc (Σ' a, P a) :=
@trunc_of_nonempty_fintype (Σ' a, P a) (exists.elim h $ λ a ha, ⟨⟨a, ha⟩⟩) _

end trunc<|MERGE_RESOLUTION|>--- conflicted
+++ resolved
@@ -426,14 +426,6 @@
   λ h, have e : α ≃ empty := ⟨λ a, (h a).elim, λ a, a.elim, λ a, (h a).elim, λ a, a.elim⟩,
     by simp [fintype.card_congr e]⟩
 
-<<<<<<< HEAD
-/-- A `fintype` with cardinality zero is equivalent to `pempty`. -/
-def fintype.equiv_pempty {α : Type v} [fintype α] (h : fintype.card α = 0) : α ≃ pempty.{v} :=
-{ to_fun := λ a, false.elim (fintype.card_eq_zero_iff.1 h a),
-  inv_fun := λ a, pempty.elim a,
-  left_inv := λ a, false.elim (fintype.card_eq_zero_iff.1 h a),
-  right_inv := λ a, pempty.elim a, }
-=======
 /-- A `fintype` with cardinality zero is (constructively) equivalent to `pempty`. -/
 def fintype.card_eq_zero_equiv_equiv_pempty {α : Type v} [fintype α] :
   fintype.card α = 0 ≃ (α ≃ pempty.{v+1}) :=
@@ -446,7 +438,6 @@
   by { simp only [←fintype.of_equiv_card e], convert fintype.card_pempty, },
   left_inv := λ h, rfl,
   right_inv := λ e, by { ext x, cases e x, } }
->>>>>>> e7f09f7a
 
 lemma fintype.card_pos_iff [fintype α] : 0 < fintype.card α ↔ nonempty α :=
 ⟨λ h, classical.by_contradiction (λ h₁,
