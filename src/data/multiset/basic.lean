/-
Copyright (c) 2015 Microsoft Corporation. All rights reserved.
Released under Apache 2.0 license as described in the file LICENSE.
Authors: Mario Carneiro
-/
import data.list.perm

/-!
# Multisets
These are implemented as the quotient of a list by permutations.
## Notation
We define the global infix notation `::ₘ` for `multiset.cons`.
-/

open list subtype nat

variables {α : Type*} {β : Type*} {γ : Type*}

/-- `multiset α` is the quotient of `list α` by list permutation. The result
  is a type of finite sets with duplicates allowed.  -/
def {u} multiset (α : Type u) : Type u :=
quotient (list.is_setoid α)

namespace multiset

instance : has_coe (list α) (multiset α) := ⟨quot.mk _⟩

@[simp] theorem quot_mk_to_coe (l : list α) : @eq (multiset α) ⟦l⟧ l := rfl

@[simp] theorem quot_mk_to_coe' (l : list α) : @eq (multiset α) (quot.mk (≈) l) l := rfl

@[simp] theorem quot_mk_to_coe'' (l : list α) : @eq (multiset α) (quot.mk setoid.r l) l := rfl

@[simp] theorem coe_eq_coe {l₁ l₂ : list α} : (l₁ : multiset α) = l₂ ↔ l₁ ~ l₂ := quotient.eq

instance has_decidable_eq [decidable_eq α] : decidable_eq (multiset α)
| s₁ s₂ := quotient.rec_on_subsingleton₂ s₁ s₂ $ λ l₁ l₂,
  decidable_of_iff' _ quotient.eq

/-- defines a size for a multiset by referring to the size of the underlying list -/
protected def sizeof [has_sizeof α] (s : multiset α) : ℕ :=
quot.lift_on s sizeof $ λ l₁ l₂, perm.sizeof_eq_sizeof

instance has_sizeof [has_sizeof α] : has_sizeof (multiset α) := ⟨multiset.sizeof⟩

/-! ### Empty multiset -/

/-- `0 : multiset α` is the empty set -/
protected def zero : multiset α := @nil α

instance : has_zero (multiset α)   := ⟨multiset.zero⟩
instance : has_emptyc (multiset α) := ⟨0⟩
instance inhabited_multiset : inhabited (multiset α)  := ⟨0⟩

@[simp] theorem coe_nil_eq_zero : (@nil α : multiset α) = 0 := rfl
@[simp] theorem empty_eq_zero : (∅ : multiset α) = 0 := rfl

theorem coe_eq_zero (l : list α) : (l : multiset α) = 0 ↔ l = [] :=
iff.trans coe_eq_coe perm_nil

/-! ### `multiset.cons` -/

/-- `cons a s` is the multiset which contains `s` plus one more
  instance of `a`. -/
def cons (a : α) (s : multiset α) : multiset α :=
quot.lift_on s (λ l, (a :: l : multiset α))
  (λ l₁ l₂ p, quot.sound (p.cons a))

infixr ` ::ₘ `:67  := multiset.cons

instance : has_insert α (multiset α) := ⟨cons⟩

@[simp] theorem insert_eq_cons (a : α) (s : multiset α) :
  insert a s = a ::ₘ s := rfl

@[simp] theorem cons_coe (a : α) (l : list α) :
  (a ::ₘ l : multiset α) = (a::l : list α) := rfl

theorem singleton_coe (a : α) : (a ::ₘ 0 : multiset α) = ([a] : list α) := rfl

@[simp] theorem cons_inj_left {a b : α} (s : multiset α) :
  a ::ₘ s = b ::ₘ s ↔ a = b :=
⟨quot.induction_on s $ λ l e,
  have [a] ++ l ~ [b] ++ l, from quotient.exact e,
  singleton_perm_singleton.1 $ (perm_append_right_iff _).1 this, congr_arg _⟩

@[simp] theorem cons_inj_right (a : α) : ∀{s t : multiset α}, a ::ₘ s = a ::ₘ t ↔ s = t :=
by rintros ⟨l₁⟩ ⟨l₂⟩; simp

@[recursor 5] protected theorem induction {p : multiset α → Prop}
  (h₁ : p 0) (h₂ : ∀ ⦃a : α⦄ {s : multiset α}, p s → p (a ::ₘ s)) : ∀s, p s :=
by rintros ⟨l⟩; induction l with _ _ ih; [exact h₁, exact h₂ ih]

@[elab_as_eliminator] protected theorem induction_on {p : multiset α → Prop}
  (s : multiset α) (h₁ : p 0) (h₂ : ∀ ⦃a : α⦄ {s : multiset α}, p s → p (a ::ₘ s)) : p s :=
multiset.induction h₁ h₂ s

theorem cons_swap (a b : α) (s : multiset α) : a ::ₘ b ::ₘ s = b ::ₘ a ::ₘ s :=
quot.induction_on s $ λ l, quotient.sound $ perm.swap _ _ _

section rec
variables {C : multiset α → Sort*}

/-- Dependent recursor on multisets.
TODO: should be @[recursor 6], but then the definition of `multiset.pi` fails with a stack
overflow in `whnf`.
-/
protected def rec
  (C_0 : C 0)
  (C_cons : Πa m, C m → C (a ::ₘ m))
  (C_cons_heq : ∀ a a' m b, C_cons a (a' ::ₘ m) (C_cons a' m b) ==
    C_cons a' (a ::ₘ m) (C_cons a m b))
  (m : multiset α) : C m :=
quotient.hrec_on m (@list.rec α (λl, C ⟦l⟧) C_0 (λa l b, C_cons a ⟦l⟧ b)) $
  assume l l' h,
  h.rec_heq
    (assume a l l' b b' hl, have ⟦l⟧ = ⟦l'⟧, from quot.sound hl, by cc)
    (assume a a' l, C_cons_heq a a' ⟦l⟧)

@[elab_as_eliminator]
protected def rec_on (m : multiset α)
  (C_0 : C 0)
  (C_cons : Πa m, C m → C (a ::ₘ m))
  (C_cons_heq : ∀a a' m b, C_cons a (a' ::ₘ m) (C_cons a' m b) ==
      C_cons a' (a ::ₘ m) (C_cons a m b)) :
  C m :=
multiset.rec C_0 C_cons C_cons_heq m

variables {C_0 : C 0} {C_cons : Πa m, C m → C (a ::ₘ m)}
  {C_cons_heq : ∀a a' m b, C_cons a (a' ::ₘ m) (C_cons a' m b) ==
    C_cons a' (a ::ₘ m) (C_cons a m b)}

@[simp] lemma rec_on_0 : @multiset.rec_on α C (0:multiset α) C_0 C_cons C_cons_heq = C_0 :=
rfl

@[simp] lemma rec_on_cons (a : α) (m : multiset α) :
  (a ::ₘ m).rec_on C_0 C_cons C_cons_heq = C_cons a m (m.rec_on C_0 C_cons C_cons_heq) :=
quotient.induction_on m $ assume l, rfl

end rec

section mem

/-- `a ∈ s` means that `a` has nonzero multiplicity in `s`. -/
def mem (a : α) (s : multiset α) : Prop :=
quot.lift_on s (λ l, a ∈ l) (λ l₁ l₂ (e : l₁ ~ l₂), propext $ e.mem_iff)

instance : has_mem α (multiset α) := ⟨mem⟩

@[simp] lemma mem_coe {a : α} {l : list α} : a ∈ (l : multiset α) ↔ a ∈ l := iff.rfl

instance decidable_mem [decidable_eq α] (a : α) (s : multiset α) : decidable (a ∈ s) :=
quot.rec_on_subsingleton s $ list.decidable_mem a

@[simp] theorem mem_cons {a b : α} {s : multiset α} : a ∈ b ::ₘ s ↔ a = b ∨ a ∈ s :=
quot.induction_on s $ λ l, iff.rfl

lemma mem_cons_of_mem {a b : α} {s : multiset α} (h : a ∈ s) : a ∈ b ::ₘ s :=
mem_cons.2 $ or.inr h

@[simp] theorem mem_cons_self (a : α) (s : multiset α) : a ∈ a ::ₘ s :=
mem_cons.2 (or.inl rfl)

theorem forall_mem_cons {p : α → Prop} {a : α} {s : multiset α} :
  (∀ x ∈ (a ::ₘ s), p x) ↔ p a ∧ ∀ x ∈ s, p x :=
quotient.induction_on' s $ λ L, list.forall_mem_cons

theorem exists_cons_of_mem {s : multiset α} {a : α} : a ∈ s → ∃ t, s = a ::ₘ t :=
quot.induction_on s $ λ l (h : a ∈ l),
let ⟨l₁, l₂, e⟩ := mem_split h in
e.symm ▸ ⟨(l₁++l₂ : list α), quot.sound perm_middle⟩

@[simp] theorem not_mem_zero (a : α) : a ∉ (0 : multiset α) := id

theorem eq_zero_of_forall_not_mem {s : multiset α} : (∀x, x ∉ s) → s = 0 :=
quot.induction_on s $ λ l H, by rw eq_nil_iff_forall_not_mem.mpr H; refl

theorem eq_zero_iff_forall_not_mem {s : multiset α} : s = 0 ↔ ∀ a, a ∉ s :=
⟨λ h, h.symm ▸ λ _, not_false, eq_zero_of_forall_not_mem⟩

theorem exists_mem_of_ne_zero {s : multiset α} : s ≠ 0 → ∃ a : α, a ∈ s :=
quot.induction_on s $ assume l hl,
  match l, hl with
  | [] := assume h, false.elim $ h rfl
  | (a :: l) := assume _, ⟨a, by simp⟩
  end

@[simp] lemma zero_ne_cons {a : α} {m : multiset α} : 0 ≠ a ::ₘ m :=
assume h, have a ∈ (0:multiset α), from h.symm ▸ mem_cons_self _ _, not_mem_zero _ this

@[simp] lemma cons_ne_zero {a : α} {m : multiset α} : a ::ₘ m ≠ 0 := zero_ne_cons.symm

lemma cons_eq_cons {a b : α} {as bs : multiset α} :
  a ::ₘ as = b ::ₘ bs ↔ ((a = b ∧ as = bs) ∨ (a ≠ b ∧ ∃cs, as = b ::ₘ cs ∧ bs = a ::ₘ cs)) :=
begin
  haveI : decidable_eq α := classical.dec_eq α,
  split,
  { assume eq,
    by_cases a = b,
    { subst h, simp * at * },
    { have : a ∈ b ::ₘ bs, from eq ▸ mem_cons_self _ _,
      have : a ∈ bs, by simpa [h],
      rcases exists_cons_of_mem this with ⟨cs, hcs⟩,
      simp [h, hcs],
      have : a ::ₘ as = b ::ₘ a ::ₘ cs, by simp [eq, hcs],
      have : a ::ₘ as = a ::ₘ b ::ₘ cs, by rwa [cons_swap],
      simpa using this } },
  { assume h,
    rcases h with ⟨eq₁, eq₂⟩ | ⟨h, cs, eq₁, eq₂⟩,
    { simp * },
    { simp [*, cons_swap a b] } }
end

end mem

/-! ### `multiset.subset` -/
section subset

/-- `s ⊆ t` is the lift of the list subset relation. It means that any
  element with nonzero multiplicity in `s` has nonzero multiplicity in `t`,
  but it does not imply that the multiplicity of `a` in `s` is less or equal than in `t`;
  see `s ≤ t` for this relation. -/
protected def subset (s t : multiset α) : Prop := ∀ ⦃a : α⦄, a ∈ s → a ∈ t

instance : has_subset (multiset α) := ⟨multiset.subset⟩

@[simp] theorem coe_subset {l₁ l₂ : list α} : (l₁ : multiset α) ⊆ l₂ ↔ l₁ ⊆ l₂ := iff.rfl

@[simp] theorem subset.refl (s : multiset α) : s ⊆ s := λ a h, h

theorem subset.trans {s t u : multiset α} : s ⊆ t → t ⊆ u → s ⊆ u :=
λ h₁ h₂ a m, h₂ (h₁ m)

theorem subset_iff {s t : multiset α} : s ⊆ t ↔ (∀⦃x⦄, x ∈ s → x ∈ t) := iff.rfl

theorem mem_of_subset {s t : multiset α} {a : α} (h : s ⊆ t) : a ∈ s → a ∈ t := @h _

@[simp] theorem zero_subset (s : multiset α) : 0 ⊆ s :=
λ a, (not_mem_nil a).elim

@[simp] theorem cons_subset {a : α} {s t : multiset α} : (a ::ₘ s) ⊆ t ↔ a ∈ t ∧ s ⊆ t :=
by simp [subset_iff, or_imp_distrib, forall_and_distrib]

theorem eq_zero_of_subset_zero {s : multiset α} (h : s ⊆ 0) : s = 0 :=
eq_zero_of_forall_not_mem h

theorem subset_zero {s : multiset α} : s ⊆ 0 ↔ s = 0 :=
⟨eq_zero_of_subset_zero, λ xeq, xeq.symm ▸ subset.refl 0⟩

lemma induction_on' {p : multiset α → Prop} (S : multiset α)
  (h₁ : p ∅) (h₂ : ∀ {a s}, a ∈ S → s ⊆ S → p s → p (insert a s)) : p S :=
@multiset.induction_on α (λ T, T ⊆ S → p T) S (λ _, h₁) (λ a s hps hs,
  let ⟨hS, sS⟩ := cons_subset.1 hs in h₂ hS sS (hps sS)) (subset.refl S)

end subset

section to_list

/-- Produces a list of the elements in the multiset using choice. -/
@[reducible] noncomputable def to_list {α : Type*} (s : multiset α) :=
classical.some (quotient.exists_rep s)

@[simp] lemma to_list_zero {α : Type*} : (multiset.to_list 0 : list α) = [] :=
(multiset.coe_eq_zero _).1 (classical.some_spec (quotient.exists_rep multiset.zero))

@[simp, norm_cast]
lemma coe_to_list {α : Type*} (s : multiset α) : (s.to_list : multiset α) = s :=
classical.some_spec (quotient.exists_rep _)

@[simp]
lemma mem_to_list {α : Type*} (a : α) (s : multiset α) : a ∈ s.to_list ↔ a ∈ s :=
by rw [←multiset.mem_coe, multiset.coe_to_list]

end to_list

/-! ### Partial order on `multiset`s -/

/-- `s ≤ t` means that `s` is a sublist of `t` (up to permutation).
  Equivalently, `s ≤ t` means that `count a s ≤ count a t` for all `a`. -/
protected def le (s t : multiset α) : Prop :=
quotient.lift_on₂ s t (<+~) $ λ v₁ v₂ w₁ w₂ p₁ p₂,
  propext (p₂.subperm_left.trans p₁.subperm_right)

instance : partial_order (multiset α) :=
{ le          := multiset.le,
  le_refl     := by rintros ⟨l⟩; exact subperm.refl _,
  le_trans    := by rintros ⟨l₁⟩ ⟨l₂⟩ ⟨l₃⟩; exact @subperm.trans _ _ _ _,
  le_antisymm := by rintros ⟨l₁⟩ ⟨l₂⟩ h₁ h₂; exact quot.sound (subperm.antisymm h₁ h₂) }

theorem subset_of_le {s t : multiset α} : s ≤ t → s ⊆ t :=
quotient.induction_on₂ s t $ λ l₁ l₂, subperm.subset

theorem mem_of_le {s t : multiset α} {a : α} (h : s ≤ t) : a ∈ s → a ∈ t :=
mem_of_subset (subset_of_le h)

@[simp] theorem coe_le {l₁ l₂ : list α} : (l₁ : multiset α) ≤ l₂ ↔ l₁ <+~ l₂ := iff.rfl

@[elab_as_eliminator] theorem le_induction_on {C : multiset α → multiset α → Prop}
  {s t : multiset α} (h : s ≤ t)
  (H : ∀ {l₁ l₂ : list α}, l₁ <+ l₂ → C l₁ l₂) : C s t :=
quotient.induction_on₂ s t (λ l₁ l₂ ⟨l, p, s⟩,
  (show ⟦l⟧ = ⟦l₁⟧, from quot.sound p) ▸ H s) h

theorem zero_le (s : multiset α) : 0 ≤ s :=
quot.induction_on s $ λ l, (nil_sublist l).subperm

theorem le_zero {s : multiset α} : s ≤ 0 ↔ s = 0 :=
⟨λ h, le_antisymm h (zero_le _), le_of_eq⟩

theorem lt_cons_self (s : multiset α) (a : α) : s < a ::ₘ s :=
quot.induction_on s $ λ l,
suffices l <+~ a :: l ∧ (¬l ~ a :: l),
  by simpa [lt_iff_le_and_ne],
⟨(sublist_cons _ _).subperm,
 λ p, ne_of_lt (lt_succ_self (length l)) p.length_eq⟩

theorem le_cons_self (s : multiset α) (a : α) : s ≤ a ::ₘ s :=
le_of_lt $ lt_cons_self _ _

theorem cons_le_cons_iff (a : α) {s t : multiset α} : a ::ₘ s ≤ a ::ₘ t ↔ s ≤ t :=
quotient.induction_on₂ s t $ λ l₁ l₂, subperm_cons a

theorem cons_le_cons (a : α) {s t : multiset α} : s ≤ t → a ::ₘ s ≤ a ::ₘ t :=
(cons_le_cons_iff a).2

theorem le_cons_of_not_mem {a : α} {s t : multiset α} (m : a ∉ s) : s ≤ a ::ₘ t ↔ s ≤ t :=
begin
  refine ⟨_, λ h, le_trans h $ le_cons_self _ _⟩,
  suffices : ∀ {t'} (_ : s ≤ t') (_ : a ∈ t'), a ::ₘ s ≤ t',
  { exact λ h, (cons_le_cons_iff a).1 (this h (mem_cons_self _ _)) },
  introv h, revert m, refine le_induction_on h _,
  introv s m₁ m₂,
  rcases mem_split m₂ with ⟨r₁, r₂, rfl⟩,
  exact perm_middle.subperm_left.2 ((subperm_cons _).2 $
    ((sublist_or_mem_of_sublist s).resolve_right m₁).subperm)
end

/-! ### Additive monoid -/

/-- The sum of two multisets is the lift of the list append operation.
  This adds the multiplicities of each element,
  i.e. `count a (s + t) = count a s + count a t`. -/
protected def add (s₁ s₂ : multiset α) : multiset α :=
quotient.lift_on₂ s₁ s₂ (λ l₁ l₂, ((l₁ ++ l₂ : list α) : multiset α)) $
  λ v₁ v₂ w₁ w₂ p₁ p₂, quot.sound $ p₁.append p₂

instance : has_add (multiset α) := ⟨multiset.add⟩

@[simp] theorem coe_add (s t : list α) : (s + t : multiset α) = (s ++ t : list α) := rfl

protected theorem add_comm (s t : multiset α) : s + t = t + s :=
quotient.induction_on₂ s t $ λ l₁ l₂, quot.sound perm_append_comm

protected theorem zero_add (s : multiset α) : 0 + s = s :=
quot.induction_on s $ λ l, rfl

theorem singleton_add (a : α) (s : multiset α) : ↑[a] + s = a ::ₘ s := rfl

protected theorem add_le_add_left (s) {t u : multiset α} : s + t ≤ s + u ↔ t ≤ u :=
quotient.induction_on₃ s t u $ λ l₁ l₂ l₃, subperm_append_left _

protected theorem add_left_cancel (s) {t u : multiset α} (h : s + t = s + u) : t = u :=
le_antisymm ((multiset.add_le_add_left _).1 (le_of_eq h))
  ((multiset.add_le_add_left _).1 (le_of_eq h.symm))

instance : ordered_cancel_add_comm_monoid (multiset α) :=
{ zero                  := 0,
  add                   := (+),
  add_comm              := multiset.add_comm,
  add_assoc             := λ s₁ s₂ s₃, quotient.induction_on₃ s₁ s₂ s₃ $ λ l₁ l₂ l₃,
    congr_arg coe $ append_assoc l₁ l₂ l₃,
  zero_add              := multiset.zero_add,
  add_zero              := λ s, by rw [multiset.add_comm, multiset.zero_add],
  add_left_cancel       := multiset.add_left_cancel,
  add_le_add_left       := λ s₁ s₂ h s₃, (multiset.add_le_add_left _).2 h,
  le_of_add_le_add_left := λ s₁ s₂ s₃, (multiset.add_le_add_left _).1,
  ..@multiset.partial_order α }

theorem le_add_right (s t : multiset α) : s ≤ s + t :=
by simpa using add_le_add_left (zero_le t) s

theorem le_add_left (s t : multiset α) : s ≤ t + s :=
by simpa using add_le_add_right (zero_le t) s
theorem le_iff_exists_add {s t : multiset α} : s ≤ t ↔ ∃ u, t = s + u :=
⟨λ h, le_induction_on h $ λ l₁ l₂ s,
  let ⟨l, p⟩ := s.exists_perm_append in ⟨l, quot.sound p⟩,
 λ ⟨u, e⟩, e.symm ▸ le_add_right _ _⟩

instance : canonically_ordered_add_monoid (multiset α) :=
{ lt_of_add_lt_add_left := λ a b c, (add_lt_add_iff_left a).mp,
  le_iff_exists_add     := @le_iff_exists_add _,
  bot                   := 0,
  bot_le                := multiset.zero_le,
  ..multiset.ordered_cancel_add_comm_monoid }

@[simp] theorem cons_add (a : α) (s t : multiset α) : a ::ₘ s + t = a ::ₘ (s + t) :=
by rw [← singleton_add, ← singleton_add, add_assoc]

@[simp] theorem add_cons (a : α) (s t : multiset α) : s + a ::ₘ t = a ::ₘ (s + t) :=
by rw [add_comm, cons_add, add_comm]

@[simp] theorem mem_add {a : α} {s t : multiset α} : a ∈ s + t ↔ a ∈ s ∨ a ∈ t :=
quotient.induction_on₂ s t $ λ l₁ l₂, mem_append

/-! ### Cardinality -/

/-- The cardinality of a multiset is the sum of the multiplicities
  of all its elements, or simply the length of the underlying list. -/
def card : multiset α →+ ℕ :=
{ to_fun := λ s, quot.lift_on s length $ λ l₁ l₂, perm.length_eq,
  map_zero' := rfl,
  map_add' := λ s t, quotient.induction_on₂ s t length_append }

@[simp] theorem coe_card (l : list α) : card (l : multiset α) = length l := rfl

@[simp] theorem card_zero : @card α 0 = 0 := rfl

theorem card_add (s t : multiset α) : card (s + t) = card s + card t :=
card.map_add s t

lemma card_nsmul (s : multiset α) (n : ℕ) :
  (n • s).card = n * s.card :=
by rw [card.map_nsmul s n, nat.nsmul_eq_mul]

@[simp] theorem card_cons (a : α) (s : multiset α) : card (a ::ₘ s) = card s + 1 :=
quot.induction_on s $ λ l, rfl

@[simp] theorem card_singleton (a : α) : card (a ::ₘ 0) = 1 := by simp

theorem card_le_of_le {s t : multiset α} (h : s ≤ t) : card s ≤ card t :=
le_induction_on h $ λ l₁ l₂, length_le_of_sublist

theorem eq_of_le_of_card_le {s t : multiset α} (h : s ≤ t) : card t ≤ card s → s = t :=
le_induction_on h $ λ l₁ l₂ s h₂, congr_arg coe $ eq_of_sublist_of_length_le s h₂

theorem card_lt_of_lt {s t : multiset α} (h : s < t) : card s < card t :=
lt_of_not_ge $ λ h₂, ne_of_lt h $ eq_of_le_of_card_le (le_of_lt h) h₂

theorem lt_iff_cons_le {s t : multiset α} : s < t ↔ ∃ a, a ::ₘ s ≤ t :=
⟨quotient.induction_on₂ s t $ λ l₁ l₂ h,
  subperm.exists_of_length_lt (le_of_lt h) (card_lt_of_lt h),
λ ⟨a, h⟩, lt_of_lt_of_le (lt_cons_self _ _) h⟩

@[simp] theorem card_eq_zero {s : multiset α} : card s = 0 ↔ s = 0 :=
⟨λ h, (eq_of_le_of_card_le (zero_le _) (le_of_eq h)).symm, λ e, by simp [e]⟩

theorem card_pos {s : multiset α} : 0 < card s ↔ s ≠ 0 :=
pos_iff_ne_zero.trans $ not_congr card_eq_zero

theorem card_pos_iff_exists_mem {s : multiset α} : 0 < card s ↔ ∃ a, a ∈ s :=
quot.induction_on s $ λ l, length_pos_iff_exists_mem

@[elab_as_eliminator] def strong_induction_on {p : multiset α → Sort*} :
  ∀ (s : multiset α), (∀ s, (∀t < s, p t) → p s) → p s
| s := λ ih, ih s $ λ t h,
  have card t < card s, from card_lt_of_lt h,
  strong_induction_on t ih
using_well_founded {rel_tac := λ _ _, `[exact ⟨_, measure_wf card⟩]}

theorem strong_induction_eq {p : multiset α → Sort*}
  (s : multiset α) (H) : @strong_induction_on _ p s H =
    H s (λ t h, @strong_induction_on _ p t H) :=
by rw [strong_induction_on]
@[elab_as_eliminator] lemma case_strong_induction_on {p : multiset α → Prop}
  (s : multiset α) (h₀ : p 0) (h₁ : ∀ a s, (∀t ≤ s, p t) → p (a ::ₘ s)) : p s :=
multiset.strong_induction_on s $ assume s,
multiset.induction_on s (λ _, h₀) $ λ a s _ ih, h₁ _ _ $
λ t h, ih _ $ lt_of_le_of_lt h $ lt_cons_self _ _

/-- Suppose that, given that `p t` can be defined on all supersets of `s` of cardinality less than
`n`, one knows how to define `p s`. Then one can inductively define `p s` for all multisets `s` of
cardinality less than `n`, starting from multisets of card `n` and iterating. This
can be used either to define data, or to prove properties. -/
def strong_downward_induction {p : multiset α → Sort*} {n : ℕ} (H : ∀ t₁, (∀ {t₂ : multiset α},
  t₂.card ≤ n → t₁ < t₂ → p t₂) → t₁.card ≤ n → p t₁) :
  ∀ (s : multiset α), s.card ≤ n → p s
| s := H s (λ t ht h, have n - card t < n - card s,
     from (nat.sub_lt_sub_left_iff ht).2 (card_lt_of_lt h),
  strong_downward_induction t ht)
using_well_founded {rel_tac := λ _ _, `[exact ⟨_, measure_wf (λ (t : multiset α), n - t.card)⟩]}

lemma strong_downward_induction_eq {p : multiset α → Sort*} {n : ℕ} (H : ∀ t₁, (∀ {t₂ : multiset α},
  t₂.card ≤ n → t₁ < t₂ → p t₂) → t₁.card ≤ n → p t₁) (s : multiset α) :
  strong_downward_induction H s = H s (λ t ht hst, strong_downward_induction H t ht) :=
by rw strong_downward_induction

/-- Analogue of `strong_downward_induction` with order of arguments swapped. -/
@[elab_as_eliminator] def strong_downward_induction_on {p : multiset α → Sort*} {n : ℕ} :
  ∀ (s : multiset α), (∀ t₁, (∀ {t₂ : multiset α}, t₂.card ≤ n → t₁ < t₂ → p t₂) → t₁.card ≤ n →
  p t₁) → s.card ≤ n → p s :=
λ s H, strong_downward_induction H s

lemma strong_downward_induction_on_eq {p : multiset α → Sort*} (s : multiset α) {n : ℕ} (H : ∀ t₁,
  (∀ {t₂ : multiset α}, t₂.card ≤ n → t₁ < t₂ → p t₂) → t₁.card ≤ n → p t₁) :
  s.strong_downward_induction_on H = H s (λ t ht h, t.strong_downward_induction_on H ht) :=
by { dunfold strong_downward_induction_on, rw strong_downward_induction }

/-! ### Singleton -/
instance : has_singleton α (multiset α) := ⟨λ a, a ::ₘ 0⟩

instance : is_lawful_singleton α (multiset α) := ⟨λ a, rfl⟩

@[simp] theorem singleton_eq_singleton (a : α) : singleton a = a ::ₘ 0 := rfl

@[simp] theorem mem_singleton {a b : α} : b ∈ a ::ₘ 0 ↔ b = a := by simp

theorem mem_singleton_self (a : α) : a ∈ (a ::ₘ 0 : multiset α) := mem_cons_self _ _

theorem singleton_inj {a b : α} : a ::ₘ 0 = b ::ₘ 0 ↔ a = b := cons_inj_left _

@[simp] theorem singleton_ne_zero (a : α) : a ::ₘ 0 ≠ 0 :=
ne_of_gt (lt_cons_self _ _)

@[simp] theorem singleton_le {a : α} {s : multiset α} : a ::ₘ 0 ≤ s ↔ a ∈ s :=
⟨λ h, mem_of_le h (mem_singleton_self _),
 λ h, let ⟨t, e⟩ := exists_cons_of_mem h in e.symm ▸ cons_le_cons _ (zero_le _)⟩

theorem card_eq_one {s : multiset α} : card s = 1 ↔ ∃ a, s = a ::ₘ 0 :=
⟨quot.induction_on s $ λ l h,
  (list.length_eq_one.1 h).imp $ λ a, congr_arg coe,
 λ ⟨a, e⟩, e.symm ▸ rfl⟩

/-! ### `multiset.repeat` -/

/-- `repeat a n` is the multiset containing only `a` with multiplicity `n`. -/
def repeat (a : α) (n : ℕ) : multiset α := repeat a n

@[simp] lemma repeat_zero (a : α) : repeat a 0 = 0 := rfl

@[simp] lemma repeat_succ (a : α) (n) : repeat a (n+1) = a ::ₘ repeat a n := by simp [repeat]

@[simp] lemma repeat_one (a : α) : repeat a 1 = a ::ₘ 0 := by simp

@[simp] lemma card_repeat : ∀ (a : α) n, card (repeat a n) = n := length_repeat

theorem eq_of_mem_repeat {a b : α} {n} : b ∈ repeat a n → b = a := eq_of_mem_repeat

theorem eq_repeat' {a : α} {s : multiset α} : s = repeat a s.card ↔ ∀ b ∈ s, b = a :=
quot.induction_on s $ λ l, iff.trans ⟨λ h,
  (perm_repeat.1 $ (quotient.exact h)), congr_arg coe⟩ eq_repeat'

theorem eq_repeat_of_mem {a : α} {s : multiset α} : (∀ b ∈ s, b = a) → s = repeat a s.card :=
eq_repeat'.2

theorem eq_repeat {a : α} {n} {s : multiset α} : s = repeat a n ↔ card s = n ∧ ∀ b ∈ s, b = a :=
⟨λ h, h.symm ▸ ⟨card_repeat _ _, λ b, eq_of_mem_repeat⟩,
 λ ⟨e, al⟩, e ▸ eq_repeat_of_mem al⟩

theorem repeat_subset_singleton : ∀ (a : α) n, repeat a n ⊆ a ::ₘ 0 := repeat_subset_singleton

theorem repeat_le_coe {a : α} {n} {l : list α} : repeat a n ≤ l ↔ list.repeat a n <+ l :=
⟨λ ⟨l', p, s⟩, (perm_repeat.1 p) ▸ s, sublist.subperm⟩

/-! ### Erasing one copy of an element -/
section erase
variables [decidable_eq α] {s t : multiset α} {a b : α}

/-- `erase s a` is the multiset that subtracts 1 from the
  multiplicity of `a`. -/
def erase (s : multiset α) (a : α) : multiset α :=
quot.lift_on s (λ l, (l.erase a : multiset α))
  (λ l₁ l₂ p, quot.sound (p.erase a))

@[simp] theorem coe_erase (l : list α) (a : α) :
  erase (l : multiset α) a = l.erase a := rfl

@[simp] theorem erase_zero (a : α) : (0 : multiset α).erase a = 0 := rfl

@[simp] theorem erase_cons_head (a : α) (s : multiset α) : (a ::ₘ s).erase a = s :=
quot.induction_on s $ λ l, congr_arg coe $ erase_cons_head a l

@[simp, priority 990]
theorem erase_cons_tail {a b : α} (s : multiset α) (h : b ≠ a) :
  (b ::ₘ s).erase a = b ::ₘ s.erase a :=
quot.induction_on s $ λ l, congr_arg coe $ erase_cons_tail l h

@[simp, priority 980]
theorem erase_of_not_mem {a : α} {s : multiset α} : a ∉ s → s.erase a = s :=
quot.induction_on s $ λ l h, congr_arg coe $ erase_of_not_mem h

@[simp, priority 980]
theorem cons_erase {s : multiset α} {a : α} : a ∈ s → a ::ₘ s.erase a = s :=
quot.induction_on s $ λ l h, quot.sound (perm_cons_erase h).symm

theorem le_cons_erase (s : multiset α) (a : α) : s ≤ a ::ₘ s.erase a :=
if h : a ∈ s then le_of_eq (cons_erase h).symm
else by rw erase_of_not_mem h; apply le_cons_self

theorem erase_add_left_pos {a : α} {s : multiset α} (t) : a ∈ s → (s + t).erase a = s.erase a + t :=
quotient.induction_on₂ s t $ λ l₁ l₂ h, congr_arg coe $ erase_append_left l₂ h

theorem erase_add_right_pos {a : α} (s) {t : multiset α} (h : a ∈ t) :
  (s + t).erase a = s + t.erase a :=
by rw [add_comm, erase_add_left_pos s h, add_comm]

theorem erase_add_right_neg {a : α} {s : multiset α} (t) :
  a ∉ s → (s + t).erase a = s + t.erase a :=
quotient.induction_on₂ s t $ λ l₁ l₂ h, congr_arg coe $ erase_append_right l₂ h

theorem erase_add_left_neg {a : α} (s) {t : multiset α} (h : a ∉ t) :
  (s + t).erase a = s.erase a + t :=
by rw [add_comm, erase_add_right_neg s h, add_comm]

theorem erase_le (a : α) (s : multiset α) : s.erase a ≤ s :=
quot.induction_on s $ λ l, (erase_sublist a l).subperm

@[simp] theorem erase_lt {a : α} {s : multiset α} : s.erase a < s ↔ a ∈ s :=
⟨λ h, not_imp_comm.1 erase_of_not_mem (ne_of_lt h),
 λ h, by simpa [h] using lt_cons_self (s.erase a) a⟩

theorem erase_subset (a : α) (s : multiset α) : s.erase a ⊆ s :=
subset_of_le (erase_le a s)

theorem mem_erase_of_ne {a b : α} {s : multiset α} (ab : a ≠ b) : a ∈ s.erase b ↔ a ∈ s :=
quot.induction_on s $ λ l, list.mem_erase_of_ne ab

theorem mem_of_mem_erase {a b : α} {s : multiset α} : a ∈ s.erase b → a ∈ s :=
mem_of_subset (erase_subset _ _)

theorem erase_comm (s : multiset α) (a b : α) : (s.erase a).erase b = (s.erase b).erase a :=
quot.induction_on s $ λ l, congr_arg coe $ l.erase_comm a b

theorem erase_le_erase {s t : multiset α} (a : α) (h : s ≤ t) : s.erase a ≤ t.erase a :=
le_induction_on h $ λ l₁ l₂ h, (h.erase _).subperm

theorem erase_le_iff_le_cons {s t : multiset α} {a : α} : s.erase a ≤ t ↔ s ≤ a ::ₘ t :=
⟨λ h, le_trans (le_cons_erase _ _) (cons_le_cons _ h),
 λ h, if m : a ∈ s
  then by rw ← cons_erase m at h; exact (cons_le_cons_iff _).1 h
  else le_trans (erase_le _ _) ((le_cons_of_not_mem m).1 h)⟩

@[simp] theorem card_erase_of_mem {a : α} {s : multiset α} :
  a ∈ s → card (s.erase a) = pred (card s) :=
quot.induction_on s $ λ l, length_erase_of_mem

theorem card_erase_lt_of_mem {a : α} {s : multiset α} : a ∈ s → card (s.erase a) < card s :=
λ h, card_lt_of_lt (erase_lt.mpr h)

theorem card_erase_le {a : α} {s : multiset α} : card (s.erase a) ≤ card s :=
card_le_of_le (erase_le a s)

end erase

@[simp] theorem coe_reverse (l : list α) : (reverse l : multiset α) = l :=
quot.sound $ reverse_perm _

/-! ### `multiset.map` -/

/-- `map f s` is the lift of the list `map` operation. The multiplicity
  of `b` in `map f s` is the number of `a ∈ s` (counting multiplicity)
  such that `f a = b`. -/
def map (f : α → β) (s : multiset α) : multiset β :=
quot.lift_on s (λ l : list α, (l.map f : multiset β))
  (λ l₁ l₂ p, quot.sound (p.map f))

theorem forall_mem_map_iff {f : α → β} {p : β → Prop} {s : multiset α} :
  (∀ y ∈ s.map f, p y) ↔ (∀ x ∈ s, p (f x)) :=
quotient.induction_on' s $ λ L, list.forall_mem_map_iff

@[simp] theorem coe_map (f : α → β) (l : list α) : map f ↑l = l.map f := rfl

@[simp] theorem map_zero (f : α → β) : map f 0 = 0 := rfl

@[simp] theorem map_cons (f : α → β) (a s) : map f (a ::ₘ s) = f a ::ₘ map f s :=
quot.induction_on s $ λ l, rfl

lemma map_singleton (f : α → β) (a : α) : ({a} : multiset α).map f = {f a} := rfl

theorem map_repeat (f : α → β) (a : α) (k : ℕ) : (repeat a k).map f = repeat (f a) k := by
{ induction k, simp, simpa }

@[simp] theorem map_add (f : α → β) (s t) : map f (s + t) = map f s + map f t :=
quotient.induction_on₂ s t $ λ l₁ l₂, congr_arg coe $ map_append _ _ _

instance (f : α → β) : is_add_monoid_hom (map f) :=
{ map_add := map_add _, map_zero := map_zero _ }

theorem map_nsmul (f : α → β) (n : ℕ) (s) : map f (n • s) = n • (map f s) :=
(add_monoid_hom.of (map f)).map_nsmul _ _

@[simp] theorem mem_map {f : α → β} {b : β} {s : multiset α} :
  b ∈ map f s ↔ ∃ a, a ∈ s ∧ f a = b :=
quot.induction_on s $ λ l, mem_map

@[simp] theorem card_map (f : α → β) (s) : card (map f s) = card s :=
quot.induction_on s $ λ l, length_map _ _

@[simp] theorem map_eq_zero {s : multiset α} {f : α → β} : s.map f = 0 ↔ s = 0 :=
by rw [← multiset.card_eq_zero, multiset.card_map, multiset.card_eq_zero]

theorem mem_map_of_mem (f : α → β) {a : α} {s : multiset α} (h : a ∈ s) : f a ∈ map f s :=
mem_map.2 ⟨_, h, rfl⟩

theorem mem_map_of_injective {f : α → β} (H : function.injective f) {a : α} {s : multiset α} :
  f a ∈ map f s ↔ a ∈ s :=
quot.induction_on s $ λ l, mem_map_of_injective H

@[simp] theorem map_map (g : β → γ) (f : α → β) (s : multiset α) :
  map g (map f s) = map (g ∘ f) s :=
quot.induction_on s $ λ l, congr_arg coe $ list.map_map _ _ _

theorem map_id (s : multiset α) : map id s = s :=
quot.induction_on s $ λ l, congr_arg coe $ map_id _

@[simp] lemma map_id' (s : multiset α) : map (λx, x) s = s := map_id s

@[simp] theorem map_const (s : multiset α) (b : β) : map (function.const α b) s = repeat b s.card :=
quot.induction_on s $ λ l, congr_arg coe $ map_const _ _

@[congr] theorem map_congr {f g : α → β} {s : multiset α} :
  (∀ x ∈ s, f x = g x) → map f s = map g s :=
quot.induction_on s $ λ l H, congr_arg coe $ map_congr H

lemma map_hcongr {β' : Type*} {m : multiset α} {f : α → β} {f' : α → β'}
  (h : β = β') (hf : ∀a∈m, f a == f' a) : map f m == map f' m :=
begin subst h, simp at hf, simp [map_congr hf] end

theorem eq_of_mem_map_const {b₁ b₂ : β} {l : list α} (h : b₁ ∈ map (function.const α b₂) l) :
  b₁ = b₂ :=
eq_of_mem_repeat $ by rwa map_const at h

@[simp] theorem map_le_map {f : α → β} {s t : multiset α} (h : s ≤ t) : map f s ≤ map f t :=
le_induction_on h $ λ l₁ l₂ h, (h.map f).subperm

@[simp] theorem map_subset_map {f : α → β} {s t : multiset α} (H : s ⊆ t) : map f s ⊆ map f t :=
λ b m, let ⟨a, h, e⟩ := mem_map.1 m in mem_map.2 ⟨a, H h, e⟩

/-! ### `multiset.fold` -/

/-- `foldl f H b s` is the lift of the list operation `foldl f b l`,
  which folds `f` over the multiset. It is well defined when `f` is right-commutative,
  that is, `f (f b a₁) a₂ = f (f b a₂) a₁`. -/
def foldl (f : β → α → β) (H : right_commutative f) (b : β) (s : multiset α) : β :=
quot.lift_on s (λ l, foldl f b l)
  (λ l₁ l₂ p, p.foldl_eq H b)

@[simp] theorem foldl_zero (f : β → α → β) (H b) : foldl f H b 0 = b := rfl

@[simp] theorem foldl_cons (f : β → α → β) (H b a s) :
  foldl f H b (a ::ₘ s) = foldl f H (f b a) s :=
quot.induction_on s $ λ l, rfl

@[simp] theorem foldl_add (f : β → α → β) (H b s t) :
  foldl f H b (s + t) = foldl f H (foldl f H b s) t :=
quotient.induction_on₂ s t $ λ l₁ l₂, foldl_append _ _ _ _

/-- `foldr f H b s` is the lift of the list operation `foldr f b l`,
  which folds `f` over the multiset. It is well defined when `f` is left-commutative,
  that is, `f a₁ (f a₂ b) = f a₂ (f a₁ b)`. -/
def foldr (f : α → β → β) (H : left_commutative f) (b : β) (s : multiset α) : β :=
quot.lift_on s (λ l, foldr f b l)
  (λ l₁ l₂ p, p.foldr_eq H b)

@[simp] theorem foldr_zero (f : α → β → β) (H b) : foldr f H b 0 = b := rfl

@[simp] theorem foldr_cons (f : α → β → β) (H b a s) :
  foldr f H b (a ::ₘ s) = f a (foldr f H b s) :=
quot.induction_on s $ λ l, rfl

@[simp] theorem foldr_add (f : α → β → β) (H b s t) :
  foldr f H b (s + t) = foldr f H (foldr f H b t) s :=
quotient.induction_on₂ s t $ λ l₁ l₂, foldr_append _ _ _ _

@[simp] theorem coe_foldr (f : α → β → β) (H : left_commutative f) (b : β) (l : list α) :
  foldr f H b l = l.foldr f b := rfl

@[simp] theorem coe_foldl (f : β → α → β) (H : right_commutative f) (b : β) (l : list α) :
  foldl f H b l = l.foldl f b := rfl

theorem coe_foldr_swap (f : α → β → β) (H : left_commutative f) (b : β) (l : list α) :
  foldr f H b l = l.foldl (λ x y, f y x) b :=
(congr_arg (foldr f H b) (coe_reverse l)).symm.trans $ foldr_reverse _ _ _

theorem foldr_swap (f : α → β → β) (H : left_commutative f) (b : β) (s : multiset α) :
  foldr f H b s = foldl (λ x y, f y x) (λ x y z, (H _ _ _).symm) b s :=
quot.induction_on s $ λ l, coe_foldr_swap _ _ _ _

theorem foldl_swap (f : β → α → β) (H : right_commutative f) (b : β) (s : multiset α) :
  foldl f H b s = foldr (λ x y, f y x) (λ x y z, (H _ _ _).symm) b s :=
(foldr_swap _ _ _ _).symm

lemma foldr_induction' (f : α → β → β) (H : left_commutative f) (x : β) (q : α → Prop)
  (p : β → Prop) (s : multiset α) (hpqf : ∀ a b, q a → p b → p (f a b)) (px : p x)
  (q_s : ∀ a ∈ s, q a) :
  p (foldr f H x s) :=
begin
  revert s,
  refine multiset.induction (by simp [px]) _,
  intros a s hs hsa,
  rw foldr_cons,
  have hps : ∀ (x : α), x ∈ s → q x, from λ x hxs, hsa x (mem_cons_of_mem hxs),
  exact hpqf a (foldr f H x s) (hsa a (mem_cons_self a s)) (hs hps),
end

lemma foldr_induction (f : α → α → α) (H : left_commutative f) (x : α) (p : α → Prop)
  (s : multiset α) (p_f : ∀ a b, p a → p b → p (f a b)) (px : p x) (p_s : ∀ a ∈ s, p a) :
  p (foldr f H x s) :=
foldr_induction' f H x p p s p_f px p_s

lemma foldl_induction' (f : β → α → β) (H : right_commutative f) (x : β) (q : α → Prop)
  (p : β → Prop) (s : multiset α) (hpqf : ∀ a b, q a → p b → p (f b a)) (px : p x)
  (q_s : ∀ a ∈ s, q a) :
  p (foldl f H x s) :=
begin
  rw foldl_swap,
  exact foldr_induction' (λ x y, f y x) (λ x y z, (H _ _ _).symm) x q p s hpqf px q_s,
end

lemma foldl_induction (f : α → α → α) (H : right_commutative f) (x : α) (p : α → Prop)
  (s : multiset α) (p_f : ∀ a b, p a → p b → p (f b a)) (px : p x) (p_s : ∀ a ∈ s, p a) :
  p (foldl f H x s) :=
foldl_induction' f H x p p s p_f px p_s

/-- Product of a multiset given a commutative monoid structure on `α`.
  `prod {a, b, c} = a * b * c` -/
@[to_additive]
def prod [comm_monoid α] : multiset α → α :=
foldr (*) (λ x y z, by simp [mul_left_comm]) 1

@[to_additive]
theorem prod_eq_foldr [comm_monoid α] (s : multiset α) :
  prod s = foldr (*) (λ x y z, by simp [mul_left_comm]) 1 s := rfl

@[to_additive]
theorem prod_eq_foldl [comm_monoid α] (s : multiset α) :
  prod s = foldl (*) (λ x y z, by simp [mul_right_comm]) 1 s :=
(foldr_swap _ _ _ _).trans (by simp [mul_comm])

@[simp, to_additive]
theorem coe_prod [comm_monoid α] (l : list α) : prod ↑l = l.prod :=
prod_eq_foldl _

attribute [norm_cast] coe_prod coe_sum

@[simp, to_additive] theorem prod_to_list [comm_monoid α] (s : multiset α) :
  s.to_list.prod = s.prod :=
begin
  conv_rhs { rw ←coe_to_list s, },
  rw coe_prod,
end

@[simp, to_additive]
theorem prod_zero [comm_monoid α] : @prod α _ 0 = 1 := rfl

@[simp, to_additive]
theorem prod_cons [comm_monoid α] (a : α) (s) : prod (a ::ₘ s) = a * prod s :=
foldr_cons _ _ _ _ _

@[to_additive]
theorem prod_singleton [comm_monoid α] (a : α) : prod (a ::ₘ 0) = a := by simp

@[simp, to_additive]
theorem prod_add [comm_monoid α] (s t : multiset α) : prod (s + t) = prod s * prod t :=
quotient.induction_on₂ s t $ λ l₁ l₂, by simp

instance sum.is_add_monoid_hom [add_comm_monoid α] : is_add_monoid_hom (sum : multiset α → α) :=
{ map_add := sum_add, map_zero := sum_zero }

lemma prod_nsmul {α : Type*} [comm_monoid α] (m : multiset α) :
  ∀ (n : ℕ), (n • m).prod = m.prod ^ n
| 0       := by { rw [zero_nsmul, pow_zero], refl }
| (n + 1) :=
  by rw [add_nsmul, one_nsmul, pow_add, pow_one, prod_add, prod_nsmul n]

@[simp, to_additive] theorem prod_repeat [comm_monoid α] (a : α) (n : ℕ) :
  prod (multiset.repeat a n) = a ^ n :=
by simp [repeat, list.prod_repeat]

@[to_additive]
lemma prod_map_one [comm_monoid γ] {m : multiset α} :
  prod (m.map (λa, (1 : γ))) = (1 : γ) :=
by simp

@[simp, to_additive]
lemma prod_map_mul [comm_monoid γ] {m : multiset α} {f g : α → γ} :
  prod (m.map $ λa, f a * g a) = prod (m.map f) * prod (m.map g) :=
multiset.induction_on m (by simp) (assume a m ih, by simp [ih]; cc)

@[to_additive]
lemma prod_map_prod_map [comm_monoid γ] (m : multiset α) (n : multiset β) {f : α → β → γ} :
  prod (m.map $ λa, prod $ n.map $ λb, f a b) = prod (n.map $ λb, prod $ m.map $ λa, f a b) :=
multiset.induction_on m (by simp) (assume a m ih, by simp [ih])

lemma sum_map_mul_left [semiring β] {b : β} {s : multiset α} {f : α → β} :
  sum (s.map (λa, b * f a)) = b * sum (s.map f) :=
multiset.induction_on s (by simp) (assume a s ih, by simp [ih, mul_add])

lemma sum_map_mul_right [semiring β] {b : β} {s : multiset α} {f : α → β} :
  sum (s.map (λa, f a * b)) = sum (s.map f) * b :=
multiset.induction_on s (by simp) (assume a s ih, by simp [ih, add_mul])

lemma prod_eq_zero {M₀ : Type*} [comm_monoid_with_zero M₀] {s : multiset M₀} (h : (0 : M₀) ∈ s) :
  multiset.prod s = 0 :=
begin
  rcases multiset.exists_cons_of_mem h with ⟨s', hs'⟩,
  simp [hs', multiset.prod_cons]
end

lemma prod_eq_zero_iff {M₀ : Type*} [comm_monoid_with_zero M₀] [no_zero_divisors M₀] [nontrivial M₀]
  {s : multiset M₀} :
  multiset.prod s = 0 ↔ (0 : M₀) ∈ s :=
by { rcases s with ⟨l⟩, simp }

theorem prod_ne_zero {M₀ : Type*} [comm_monoid_with_zero M₀] [no_zero_divisors M₀] [nontrivial M₀]
  {m : multiset M₀} (h : (0 : M₀) ∉ m) : m.prod ≠ 0 :=
mt prod_eq_zero_iff.1 h

@[to_additive]
lemma prod_hom [comm_monoid α] [comm_monoid β] (s : multiset α) (f : α →* β) :
  (s.map f).prod = f s.prod :=
quotient.induction_on s $ λ l, by simp only [l.prod_hom f, quot_mk_to_coe, coe_map, coe_prod]

@[to_additive]
theorem prod_hom_rel [comm_monoid β] [comm_monoid γ] (s : multiset α) {r : β → γ → Prop}
  {f : α → β} {g : α → γ} (h₁ : r 1 1) (h₂ : ∀⦃a b c⦄, r b c → r (f a * b) (g a * c)) :
  r (s.map f).prod (s.map g).prod :=
quotient.induction_on s $ λ l,
  by simp only [l.prod_hom_rel h₁ h₂, quot_mk_to_coe, coe_map, coe_prod]

@[simp, to_additive]
lemma prod_map_inv {G : Type*} [comm_group G] (m : multiset G) :
  (m.map has_inv.inv).prod = m.prod⁻¹ :=
m.prod_hom (monoid_hom.of has_inv.inv)

lemma dvd_prod [comm_monoid α] {a : α} {s : multiset α} : a ∈ s → a ∣ s.prod :=
quotient.induction_on s (λ l a h, by simpa using list.dvd_prod h) a

lemma prod_dvd_prod [comm_monoid α] {s t : multiset α} (h : s ≤ t) :
  s.prod ∣ t.prod :=
begin
  rcases multiset.le_iff_exists_add.1 h with ⟨z, rfl⟩,
  simp,
end

@[to_additive sum_nonneg]
lemma one_le_prod_of_one_le [ordered_comm_monoid α] {m : multiset α} :
  (∀ x ∈ m, (1 : α) ≤ x) → 1 ≤ m.prod :=
quotient.induction_on m $ λ l hl, by simpa using list.one_le_prod_of_one_le hl

@[to_additive]
lemma single_le_prod [ordered_comm_monoid α] {m : multiset α} :
  (∀ x ∈ m, (1 : α) ≤ x) → ∀ x ∈ m, x ≤ m.prod :=
quotient.induction_on m $ λ l hl x hx, by simpa using list.single_le_prod hl x hx

@[to_additive all_zero_of_le_zero_le_of_sum_eq_zero]
lemma all_one_of_le_one_le_of_prod_eq_one [ordered_comm_monoid α] {m : multiset α} :
  (∀ x ∈ m, (1 : α) ≤ x) → m.prod = 1 → (∀ x ∈ m, x = (1 : α)) :=
begin
  apply quotient.induction_on m,
  simp only [quot_mk_to_coe, coe_prod, mem_coe],
  intros l hl₁ hl₂ x hx,
  apply all_one_of_le_one_le_of_prod_eq_one hl₁ hl₂ _ hx,
end

lemma sum_eq_zero_iff [canonically_ordered_add_monoid α] {m : multiset α} :
  m.sum = 0 ↔ ∀ x ∈ m, x = (0 : α) :=
quotient.induction_on m $ λ l, by simpa using list.sum_eq_zero_iff l

@[to_additive]
lemma prod_induction {M : Type*} [comm_monoid M] (p : M → Prop) (s : multiset M)
  (p_mul : ∀ a b, p a → p b → p (a * b)) (p_one : p 1) (p_s : ∀ a ∈ s, p a) :
  p s.prod :=
begin
  rw prod_eq_foldr,
  exact foldr_induction (*) (λ x y z, by simp [mul_left_comm]) 1 p s p_mul p_one p_s,
end

@[to_additive le_sum_of_subadditive_on_pred]
lemma le_prod_of_submultiplicative_on_pred [comm_monoid α] [ordered_comm_monoid β]
  (f : α → β) (p : α → Prop) (h_one : f 1 = 1) (hp_one : p 1)
  (h_mul : ∀ a b, p a → p b → f (a * b) ≤ f a * f b)
  (hp_mul : ∀ a b, p a → p b → p (a * b)) (s : multiset α) (hps : ∀ a, a ∈ s → p a) :
  f s.prod ≤ (s.map f).prod :=
begin
  revert s,
  refine multiset.induction _ _,
  { simp [le_of_eq h_one], },
  intros a s hs hpsa,
  have hps : ∀ x, x ∈ s → p x, from λ x hx, hpsa x (mem_cons_of_mem hx),
  have hp_prod : p s.prod, from prod_induction p s hp_mul hp_one hps,
  rw [prod_cons, map_cons, prod_cons],
  exact (h_mul a s.prod (hpsa a (mem_cons_self a s)) hp_prod).trans (mul_le_mul_left' (hs hps) _),
end

@[to_additive le_sum_of_subadditive]
lemma le_prod_of_submultiplicative [comm_monoid α] [ordered_comm_monoid β]
  (f : α → β) (h_one : f 1 = 1) (h_mul : ∀ a b, f (a * b) ≤ f a * f b) (s : multiset α) :
  f s.prod ≤ (s.map f).prod :=
le_prod_of_submultiplicative_on_pred f (λ i, true) h_one trivial (λ x y _ _ , h_mul x y) (by simp)
  s (by simp)

@[to_additive]
lemma prod_induction_nonempty {M : Type*} [comm_monoid M] (p : M → Prop)
  (p_mul : ∀ a b, p a → p b → p (a * b)) {s : multiset M} (hs_nonempty : s ≠ ∅)
  (p_s : ∀ a ∈ s, p a) :
  p s.prod :=
begin
  revert s,
  refine multiset.induction _ _,
  { intro h,
    exfalso,
    simpa using h, },
  intros a s hs hsa hpsa,
  rw prod_cons,
  by_cases hs_empty : s = ∅,
  { simp [hs_empty, hpsa a], },
  have hps : ∀ (x : M), x ∈ s → p x, from λ x hxs, hpsa x (mem_cons_of_mem hxs),
  exact p_mul a s.prod (hpsa a (mem_cons_self a s)) (hs hs_empty hps),
end

@[to_additive le_sum_nonempty_of_subadditive_on_pred]
lemma le_prod_nonempty_of_submultiplicative_on_pred [comm_monoid α] [ordered_comm_monoid β]
  (f : α → β) (p : α → Prop) (h_mul : ∀ a b, p a → p b → f (a * b) ≤ f a * f b)
  (hp_mul : ∀ a b, p a → p b → p (a * b)) (s : multiset α) (hs_nonempty : s ≠ ∅)
  (hs : ∀ a, a ∈ s → p a) :
  f s.prod ≤ (s.map f).prod :=
begin
  revert s,
  refine multiset.induction _ _,
  { intro h,
    exfalso,
    exact h rfl, },
  rintros a s hs hsa_nonempty hsa_prop,
  rw [prod_cons, map_cons, prod_cons],
  by_cases hs_empty : s = ∅,
  { simp [hs_empty], },
  have hsa_restrict : (∀ x, x ∈ s → p x), from λ x hx, hsa_prop x (mem_cons_of_mem hx),
  have hp_sup : p s.prod,
    from prod_induction_nonempty p hp_mul hs_empty hsa_restrict,
  have hp_a : p a, from hsa_prop a (mem_cons_self a s),
  exact (h_mul a _ hp_a hp_sup).trans (mul_le_mul_left' (hs hs_empty hsa_restrict) _),
end

@[to_additive le_sum_nonempty_of_subadditive]
lemma le_prod_nonempty_of_submultiplicative [comm_monoid α] [ordered_comm_monoid β]
  (f : α → β) (h_mul : ∀ a b, f (a * b) ≤ f a * f b) (s : multiset α) (hs_nonempty : s ≠ ∅) :
  f s.prod ≤ (s.map f).prod :=
le_prod_nonempty_of_submultiplicative_on_pred f (λ i, true) (by simp [h_mul]) (by simp) s
  hs_nonempty (by simp)

theorem dvd_sum [comm_semiring α] {a : α} {s : multiset α} : (∀ x ∈ s, a ∣ x) → a ∣ s.sum :=
multiset.induction_on s (λ _, dvd_zero _)
  (λ x s ih h, by rw sum_cons; exact dvd_add
    (h _ (mem_cons_self _ _)) (ih (λ y hy, h _ (mem_cons.2 (or.inr hy)))))

@[simp] theorem sum_map_singleton (s : multiset α) : (s.map (λ a, a ::ₘ 0)).sum = s :=
multiset.induction_on s (by simp) (by simp)

/-! ### Join -/

/-- `join S`, where `S` is a multiset of multisets, is the lift of the list join
  operation, that is, the union of all the sets.
     join {{1, 2}, {1, 2}, {0, 1}} = {0, 1, 1, 1, 2, 2} -/
def join : multiset (multiset α) → multiset α := sum

theorem coe_join : ∀ L : list (list α),
  join (L.map (@coe _ (multiset α) _) : multiset (multiset α)) = L.join
| []       := rfl
| (l :: L) := congr_arg (λ s : multiset α, ↑l + s) (coe_join L)

@[simp] theorem join_zero : @join α 0 = 0 := rfl

@[simp] theorem join_cons (s S) : @join α (s ::ₘ S) = s + join S :=
sum_cons _ _

@[simp] theorem join_add (S T) : @join α (S + T) = join S + join T :=
sum_add _ _

@[simp] theorem mem_join {a S} : a ∈ @join α S ↔ ∃ s ∈ S, a ∈ s :=
multiset.induction_on S (by simp) $
  by simp [or_and_distrib_right, exists_or_distrib] {contextual := tt}

@[simp] theorem card_join (S) : card (@join α S) = sum (map card S) :=
multiset.induction_on S (by simp) (by simp)

/-! ### `multiset.bind` -/

/-- `bind s f` is the monad bind operation, defined as `join (map f s)`.
  It is the union of `f a` as `a` ranges over `s`. -/
def bind (s : multiset α) (f : α → multiset β) : multiset β :=
join (map f s)

@[simp] theorem coe_bind (l : list α) (f : α → list β) :
  @bind α β l (λ a, f a) = l.bind f :=
by rw [list.bind, ← coe_join, list.map_map]; refl

@[simp] theorem zero_bind (f : α → multiset β) : bind 0 f = 0 := rfl

@[simp] theorem cons_bind (a s) (f : α → multiset β) : bind (a ::ₘ s) f = f a + bind s f :=
by simp [bind]

@[simp] theorem add_bind (s t) (f : α → multiset β) : bind (s + t) f = bind s f + bind t f :=
by simp [bind]

@[simp] theorem bind_zero (s : multiset α) : bind s (λa, 0 : α → multiset β) = 0 :=
by simp [bind, join, nsmul_zero]

@[simp] theorem bind_add (s : multiset α) (f g : α → multiset β) :
  bind s (λa, f a + g a) = bind s f + bind s g :=
by simp [bind, join]

@[simp] theorem bind_cons (s : multiset α) (f : α → β) (g : α → multiset β) :
  bind s (λa, f a ::ₘ g a) = map f s + bind s g :=
multiset.induction_on s (by simp) (by simp [add_comm, add_left_comm] {contextual := tt})

@[simp] theorem mem_bind {b s} {f : α → multiset β} : b ∈ bind s f ↔ ∃ a ∈ s, b ∈ f a :=
by simp [bind]; simp [-exists_and_distrib_right, exists_and_distrib_right.symm];
   rw exists_swap; simp [and_assoc]

@[simp] theorem card_bind (s) (f : α → multiset β) : card (bind s f) = sum (map (card ∘ f) s) :=
by simp [bind]

lemma bind_congr {f g : α → multiset β} {m : multiset α} :
  (∀a∈m, f a = g a) → bind m f = bind m g :=
by simp [bind] {contextual := tt}

lemma bind_hcongr {β' : Type*} {m : multiset α} {f : α → multiset β} {f' : α → multiset β'}
  (h : β = β') (hf : ∀a∈m, f a == f' a) : bind m f == bind m f' :=
begin subst h, simp at hf, simp [bind_congr hf] end

lemma map_bind (m : multiset α) (n : α → multiset β) (f : β → γ) :
  map f (bind m n) = bind m (λa, map f (n a)) :=
multiset.induction_on m (by simp) (by simp {contextual := tt})

lemma bind_map (m : multiset α) (n : β → multiset γ) (f : α → β) :
  bind (map f m) n = bind m (λa, n (f a)) :=
multiset.induction_on m (by simp) (by simp {contextual := tt})

lemma bind_assoc {s : multiset α} {f : α → multiset β} {g : β → multiset γ} :
  (s.bind f).bind g = s.bind (λa, (f a).bind g) :=
multiset.induction_on s (by simp) (by simp {contextual := tt})

lemma bind_bind (m : multiset α) (n : multiset β) {f : α → β → multiset γ} :
  (bind m $ λa, bind n $ λb, f a b) = (bind n $ λb, bind m $ λa, f a b) :=
multiset.induction_on m (by simp) (by simp {contextual := tt})

lemma bind_map_comm (m : multiset α) (n : multiset β) {f : α → β → γ} :
  (bind m $ λa, n.map $ λb, f a b) = (bind n $ λb, m.map $ λa, f a b) :=
multiset.induction_on m (by simp) (by simp {contextual := tt})

@[simp, to_additive]
lemma prod_bind [comm_monoid β] (s : multiset α) (t : α → multiset β) :
  prod (bind s t) = prod (s.map $ λa, prod (t a)) :=
multiset.induction_on s (by simp) (assume a s ih, by simp [ih, cons_bind])

/-! ### Product of two `multiset`s -/

/-- The multiplicity of `(a, b)` in `product s t` is
  the product of the multiplicity of `a` in `s` and `b` in `t`. -/
def product (s : multiset α) (t : multiset β) : multiset (α × β) :=
s.bind $ λ a, t.map $ prod.mk a

@[simp] theorem coe_product (l₁ : list α) (l₂ : list β) :
  @product α β l₁ l₂ = l₁.product l₂ :=
by rw [product, list.product, ← coe_bind]; simp

@[simp] theorem zero_product (t) : @product α β 0 t = 0 := rfl

@[simp] theorem cons_product (a : α) (s : multiset α) (t : multiset β) :
  product (a ::ₘ s) t = map (prod.mk a) t + product s t :=
by simp [product]

@[simp] theorem product_singleton (a : α) (b : β) : product (a ::ₘ 0) (b ::ₘ 0) = (a,b) ::ₘ 0 := rfl

@[simp] theorem add_product (s t : multiset α) (u : multiset β) :
  product (s + t) u = product s u + product t u :=
by simp [product]

@[simp] theorem product_add (s : multiset α) : ∀ t u : multiset β,
  product s (t + u) = product s t + product s u :=
multiset.induction_on s (λ t u, rfl) $ λ a s IH t u,
  by rw [cons_product, IH]; simp; cc

@[simp] theorem mem_product {s t} : ∀ {p : α × β}, p ∈ @product α β s t ↔ p.1 ∈ s ∧ p.2 ∈ t
| (a, b) := by simp [product, and.left_comm]

@[simp] theorem card_product (s : multiset α) (t : multiset β) :
  card (product s t) = card s * card t :=
by simp [product, repeat, (∘), mul_comm]

/-! ### Sigma multiset -/
section
variable {σ : α → Type*}

/-- `sigma s t` is the dependent version of `product`. It is the sum of
  `(a, b)` as `a` ranges over `s` and `b` ranges over `t a`. -/
protected def sigma (s : multiset α) (t : Π a, multiset (σ a)) : multiset (Σ a, σ a) :=
s.bind $ λ a, (t a).map $ sigma.mk a

@[simp] theorem coe_sigma (l₁ : list α) (l₂ : Π a, list (σ a)) :
  @multiset.sigma α σ l₁ (λ a, l₂ a) = l₁.sigma l₂ :=
by rw [multiset.sigma, list.sigma, ← coe_bind]; simp

@[simp] theorem zero_sigma (t) : @multiset.sigma α σ 0 t = 0 := rfl

@[simp] theorem cons_sigma (a : α) (s : multiset α) (t : Π a, multiset (σ a)) :
  (a ::ₘ s).sigma t = map (sigma.mk a) (t a) + s.sigma t :=
by simp [multiset.sigma]

@[simp] theorem sigma_singleton (a : α) (b : α → β) :
  (a ::ₘ 0).sigma (λ a, b a ::ₘ 0) = ⟨a, b a⟩ ::ₘ 0 := rfl

@[simp] theorem add_sigma (s t : multiset α) (u : Π a, multiset (σ a)) :
  (s + t).sigma u = s.sigma u + t.sigma u :=
by simp [multiset.sigma]

@[simp] theorem sigma_add (s : multiset α) : ∀ t u : Π a, multiset (σ a),
  s.sigma (λ a, t a + u a) = s.sigma t + s.sigma u :=
multiset.induction_on s (λ t u, rfl) $ λ a s IH t u,
  by rw [cons_sigma, IH]; simp; cc

@[simp] theorem mem_sigma {s t} : ∀ {p : Σ a, σ a},
  p ∈ @multiset.sigma α σ s t ↔ p.1 ∈ s ∧ p.2 ∈ t p.1
| ⟨a, b⟩ := by simp [multiset.sigma, and_assoc, and.left_comm]

@[simp] theorem card_sigma (s : multiset α) (t : Π a, multiset (σ a)) :
  card (s.sigma t) = sum (map (λ a, card (t a)) s) :=
by simp [multiset.sigma, (∘)]

end

/-! ### Map for partial functions -/

/-- Lift of the list `pmap` operation. Map a partial function `f` over a multiset
  `s` whose elements are all in the domain of `f`. -/
def pmap {p : α → Prop} (f : Π a, p a → β) (s : multiset α) : (∀ a ∈ s, p a) → multiset β :=
quot.rec_on s (λ l H, ↑(pmap f l H)) $ λ l₁ l₂ (pp : l₁ ~ l₂),
funext $ λ (H₂ : ∀ a ∈ l₂, p a),
have H₁ : ∀ a ∈ l₁, p a, from λ a h, H₂ a (pp.subset h),
have ∀ {s₂ e H}, @eq.rec (multiset α) l₁
  (λ s, (∀ a ∈ s, p a) → multiset β) (λ _, ↑(pmap f l₁ H₁))
  s₂ e H = ↑(pmap f l₁ H₁), by intros s₂ e _; subst e,
this.trans $ quot.sound $ pp.pmap f

@[simp] theorem coe_pmap {p : α → Prop} (f : Π a, p a → β)
  (l : list α) (H : ∀ a ∈ l, p a) : pmap f l H = l.pmap f H := rfl

@[simp] lemma pmap_zero {p : α → Prop} (f : Π a, p a → β) (h : ∀a∈(0:multiset α), p a) :
  pmap f 0 h = 0 := rfl

@[simp] lemma pmap_cons {p : α → Prop} (f : Π a, p a → β) (a : α) (m : multiset α) :
  ∀(h : ∀b∈a ::ₘ m, p b), pmap f (a ::ₘ m) h =
    f a (h a (mem_cons_self a m)) ::ₘ pmap f m (λa ha, h a $ mem_cons_of_mem ha) :=
quotient.induction_on m $ assume l h, rfl

/-- "Attach" a proof that `a ∈ s` to each element `a` in `s` to produce
  a multiset on `{x // x ∈ s}`. -/
def attach (s : multiset α) : multiset {x // x ∈ s} := pmap subtype.mk s (λ a, id)

@[simp] theorem coe_attach (l : list α) :
 @eq (multiset {x // x ∈ l}) (@attach α l) l.attach := rfl

theorem sizeof_lt_sizeof_of_mem [has_sizeof α] {x : α} {s : multiset α} (hx : x ∈ s) :
  sizeof x < sizeof s := by
{ induction s with l a b, exact list.sizeof_lt_sizeof_of_mem hx, refl }

theorem pmap_eq_map (p : α → Prop) (f : α → β) (s : multiset α) :
  ∀ H, @pmap _ _ p (λ a _, f a) s H = map f s :=
quot.induction_on s $ λ l H, congr_arg coe $ pmap_eq_map p f l H

theorem pmap_congr {p q : α → Prop} {f : Π a, p a → β} {g : Π a, q a → β}
  (s : multiset α) {H₁ H₂} (h : ∀ a h₁ h₂, f a h₁ = g a h₂) :
  pmap f s H₁ = pmap g s H₂ :=
quot.induction_on s (λ l H₁ H₂, congr_arg coe $ pmap_congr l h) H₁ H₂

theorem map_pmap {p : α → Prop} (g : β → γ) (f : Π a, p a → β)
  (s) : ∀ H, map g (pmap f s H) = pmap (λ a h, g (f a h)) s H :=
quot.induction_on s $ λ l H, congr_arg coe $ map_pmap g f l H

theorem pmap_eq_map_attach {p : α → Prop} (f : Π a, p a → β)
  (s) : ∀ H, pmap f s H = s.attach.map (λ x, f x.1 (H _ x.2)) :=
quot.induction_on s $ λ l H, congr_arg coe $ pmap_eq_map_attach f l H

theorem attach_map_val (s : multiset α) : s.attach.map subtype.val = s :=
quot.induction_on s $ λ l, congr_arg coe $ attach_map_val l

@[simp] theorem mem_attach (s : multiset α) : ∀ x, x ∈ s.attach :=
quot.induction_on s $ λ l, mem_attach _

@[simp] theorem mem_pmap {p : α → Prop} {f : Π a, p a → β}
  {s H b} : b ∈ pmap f s H ↔ ∃ a (h : a ∈ s), f a (H a h) = b :=
quot.induction_on s (λ l H, mem_pmap) H

@[simp] theorem card_pmap {p : α → Prop} (f : Π a, p a → β)
  (s H) : card (pmap f s H) = card s :=
quot.induction_on s (λ l H, length_pmap) H

@[simp] theorem card_attach {m : multiset α} : card (attach m) = card m := card_pmap _ _ _

@[simp] lemma attach_zero : (0 : multiset α).attach = 0 := rfl

lemma attach_cons (a : α) (m : multiset α) :
  (a ::ₘ m).attach = ⟨a, mem_cons_self a m⟩ ::ₘ (m.attach.map $ λp, ⟨p.1, mem_cons_of_mem p.2⟩) :=
quotient.induction_on m $ assume l, congr_arg coe $ congr_arg (list.cons _) $
  by rw [list.map_pmap]; exact list.pmap_congr _ (assume a' h₁ h₂, subtype.eq rfl)

section decidable_pi_exists
variables {m : multiset α}

protected def decidable_forall_multiset {p : α → Prop} [hp : ∀a, decidable (p a)] :
  decidable (∀a∈m, p a) :=
quotient.rec_on_subsingleton m (λl, decidable_of_iff (∀a∈l, p a) $ by simp)

instance decidable_dforall_multiset {p : Πa∈m, Prop} [hp : ∀a (h : a ∈ m), decidable (p a h)] :
  decidable (∀a (h : a ∈ m), p a h) :=
decidable_of_decidable_of_iff
  (@multiset.decidable_forall_multiset {a // a ∈ m} m.attach (λa, p a.1 a.2) _)
  (iff.intro (assume h a ha, h ⟨a, ha⟩ (mem_attach _ _)) (assume h ⟨a, ha⟩ _, h _ _))

/-- decidable equality for functions whose domain is bounded by multisets -/
instance decidable_eq_pi_multiset {β : α → Type*} [h : ∀a, decidable_eq (β a)] :
  decidable_eq (Πa∈m, β a) :=
assume f g, decidable_of_iff (∀a (h : a ∈ m), f a h = g a h) (by simp [function.funext_iff])

def decidable_exists_multiset {p : α → Prop} [decidable_pred p] :
  decidable (∃ x ∈ m, p x) :=
quotient.rec_on_subsingleton m list.decidable_exists_mem

instance decidable_dexists_multiset {p : Πa∈m, Prop} [hp : ∀a (h : a ∈ m), decidable (p a h)] :
  decidable (∃a (h : a ∈ m), p a h) :=
decidable_of_decidable_of_iff
  (@multiset.decidable_exists_multiset {a // a ∈ m} m.attach (λa, p a.1 a.2) _)
  (iff.intro (λ ⟨⟨a, ha₁⟩, _, ha₂⟩, ⟨a, ha₁, ha₂⟩)
    (λ ⟨a, ha₁, ha₂⟩, ⟨⟨a, ha₁⟩, mem_attach _ _, ha₂⟩))

end decidable_pi_exists

/-! ### Subtraction -/
section
variables [decidable_eq α] {s t u : multiset α} {a b : α}

/-- `s - t` is the multiset such that
  `count a (s - t) = count a s - count a t` for all `a`. -/
protected def sub (s t : multiset α) : multiset α :=
quotient.lift_on₂ s t (λ l₁ l₂, (l₁.diff l₂ : multiset α)) $ λ v₁ v₂ w₁ w₂ p₁ p₂,
  quot.sound $ p₁.diff p₂

instance : has_sub (multiset α) := ⟨multiset.sub⟩

@[simp] theorem coe_sub (s t : list α) : (s - t : multiset α) = (s.diff t : list α) := rfl

theorem sub_eq_fold_erase (s t : multiset α) : s - t = foldl erase erase_comm s t :=
quotient.induction_on₂ s t $ λ l₁ l₂,
show ↑(l₁.diff l₂) = foldl erase erase_comm ↑l₁ ↑l₂,
by { rw diff_eq_foldl l₁ l₂, symmetry, exact foldl_hom _ _ _ _ _ (λ x y, rfl) }

@[simp] theorem sub_zero (s : multiset α) : s - 0 = s :=
quot.induction_on s $ λ l, rfl

@[simp] theorem sub_cons (a : α) (s t : multiset α) : s - a ::ₘ t = s.erase a - t :=
quotient.induction_on₂ s t $ λ l₁ l₂, congr_arg coe $ diff_cons _ _ _

theorem add_sub_of_le (h : s ≤ t) : s + (t - s) = t :=
begin
  revert t,
  refine multiset.induction_on s (by simp) (λ a s IH t h, _),
  have := cons_erase (mem_of_le h (mem_cons_self _ _)),
  rw [cons_add, sub_cons, IH, this],
  exact (cons_le_cons_iff a).1 (this.symm ▸ h)
end

theorem sub_add' : s - (t + u) = s - t - u :=
quotient.induction_on₃ s t u $
λ l₁ l₂ l₃, congr_arg coe $ diff_append _ _ _

theorem sub_add_cancel (h : t ≤ s) : s - t + t = s :=
by rw [add_comm, add_sub_of_le h]

@[simp] theorem add_sub_cancel_left (s : multiset α) : ∀ t, s + t - s = t :=
multiset.induction_on s (by simp)
  (λ a s IH t, by rw [cons_add, sub_cons, erase_cons_head, IH])

@[simp] theorem add_sub_cancel (s t : multiset α) : s + t - t = s :=
by rw [add_comm, add_sub_cancel_left]

theorem sub_le_sub_right (h : s ≤ t) (u) : s - u ≤ t - u :=
by revert s t h; exact
multiset.induction_on u (by simp {contextual := tt})
  (λ a u IH s t h, by simp [IH, erase_le_erase a h])

theorem sub_le_sub_left (h : s ≤ t) : ∀ u, u - t ≤ u - s :=
le_induction_on h $ λ l₁ l₂ h, begin
  induction h with l₁ l₂ a s IH l₁ l₂ a s IH; intro u,
  { refl },
  { rw [← cons_coe, sub_cons],
    exact le_trans (sub_le_sub_right (erase_le _ _) _) (IH u) },
  { rw [← cons_coe, sub_cons, ← cons_coe, sub_cons],
    exact IH _ }
end

theorem sub_le_iff_le_add : s - t ≤ u ↔ s ≤ u + t :=
by revert s; exact
multiset.induction_on t (by simp)
  (λ a t IH s, by simp [IH, erase_le_iff_le_cons])

theorem le_sub_add (s t : multiset α) : s ≤ s - t + t :=
sub_le_iff_le_add.1 (le_refl _)

theorem sub_le_self (s t : multiset α) : s - t ≤ s :=
sub_le_iff_le_add.2 (le_add_right _ _)

@[simp] theorem card_sub {s t : multiset α} (h : t ≤ s) : card (s - t) = card s - card t :=
(nat.sub_eq_of_eq_add $ by rw [add_comm, ← card_add, sub_add_cancel h]).symm

/-! ### Union -/

/-- `s ∪ t` is the lattice join operation with respect to the
  multiset `≤`. The multiplicity of `a` in `s ∪ t` is the maximum
  of the multiplicities in `s` and `t`. -/
def union (s t : multiset α) : multiset α := s - t + t

instance : has_union (multiset α) := ⟨union⟩

theorem union_def (s t : multiset α) : s ∪ t = s - t + t := rfl

theorem le_union_left (s t : multiset α) : s ≤ s ∪ t := le_sub_add _ _

theorem le_union_right (s t : multiset α) : t ≤ s ∪ t := le_add_left _ _

theorem eq_union_left : t ≤ s → s ∪ t = s := sub_add_cancel

theorem union_le_union_right (h : s ≤ t) (u) : s ∪ u ≤ t ∪ u :=
add_le_add_right (sub_le_sub_right h _) u

theorem union_le (h₁ : s ≤ u) (h₂ : t ≤ u) : s ∪ t ≤ u :=
by rw ← eq_union_left h₂; exact union_le_union_right h₁ t

@[simp] theorem mem_union : a ∈ s ∪ t ↔ a ∈ s ∨ a ∈ t :=
⟨λ h, (mem_add.1 h).imp_left (mem_of_le $ sub_le_self _ _),
 or.rec (mem_of_le $ le_union_left _ _) (mem_of_le $ le_union_right _ _)⟩

@[simp] theorem map_union [decidable_eq β] {f : α → β} (finj : function.injective f)
  {s t : multiset α} :
  map f (s ∪ t) = map f s ∪ map f t :=
quotient.induction_on₂ s t $ λ l₁ l₂,
congr_arg coe (by rw [list.map_append f, list.map_diff finj])

/-! ### Intersection -/

/-- `s ∩ t` is the lattice meet operation with respect to the
  multiset `≤`. The multiplicity of `a` in `s ∩ t` is the minimum
  of the multiplicities in `s` and `t`. -/
def inter (s t : multiset α) : multiset α :=
quotient.lift_on₂ s t (λ l₁ l₂, (l₁.bag_inter l₂ : multiset α)) $ λ v₁ v₂ w₁ w₂ p₁ p₂,
  quot.sound $ p₁.bag_inter p₂

instance : has_inter (multiset α) := ⟨inter⟩

@[simp] theorem inter_zero (s : multiset α) : s ∩ 0 = 0 :=
quot.induction_on s $ λ l, congr_arg coe l.bag_inter_nil

@[simp] theorem zero_inter (s : multiset α) : 0 ∩ s = 0 :=
quot.induction_on s $ λ l, congr_arg coe l.nil_bag_inter

@[simp] theorem cons_inter_of_pos {a} (s : multiset α) {t} :
  a ∈ t → (a ::ₘ s) ∩ t = a ::ₘ s ∩ t.erase a :=
quotient.induction_on₂ s t $ λ l₁ l₂ h,
congr_arg coe $ cons_bag_inter_of_pos _ h

@[simp] theorem cons_inter_of_neg {a} (s : multiset α) {t} :
  a ∉ t → (a ::ₘ s) ∩ t = s ∩ t :=
quotient.induction_on₂ s t $ λ l₁ l₂ h,
congr_arg coe $ cons_bag_inter_of_neg _ h

theorem inter_le_left (s t : multiset α) : s ∩ t ≤ s :=
quotient.induction_on₂ s t $ λ l₁ l₂,
(bag_inter_sublist_left _ _).subperm

theorem inter_le_right (s : multiset α) : ∀ t, s ∩ t ≤ t :=
multiset.induction_on s (λ t, (zero_inter t).symm ▸ zero_le _) $
λ a s IH t, if h : a ∈ t
  then by simpa [h] using cons_le_cons a (IH (t.erase a))
  else by simp [h, IH]

theorem le_inter (h₁ : s ≤ t) (h₂ : s ≤ u) : s ≤ t ∩ u :=
begin
  revert s u, refine multiset.induction_on t _ (λ a t IH, _); intros,
  { simp [h₁] },
  by_cases a ∈ u,
  { rw [cons_inter_of_pos _ h, ← erase_le_iff_le_cons],
    exact IH (erase_le_iff_le_cons.2 h₁) (erase_le_erase _ h₂) },
  { rw cons_inter_of_neg _ h,
    exact IH ((le_cons_of_not_mem $ mt (mem_of_le h₂) h).1 h₁) h₂ }
end

@[simp] theorem mem_inter : a ∈ s ∩ t ↔ a ∈ s ∧ a ∈ t :=
⟨λ h, ⟨mem_of_le (inter_le_left _ _) h, mem_of_le (inter_le_right _ _) h⟩,
 λ ⟨h₁, h₂⟩, by rw [← cons_erase h₁, cons_inter_of_pos _ h₂]; apply mem_cons_self⟩

instance : lattice (multiset α) :=
{ sup          := (∪),
  sup_le       := @union_le _ _,
  le_sup_left  := le_union_left,
  le_sup_right := le_union_right,
  inf          := (∩),
  le_inf       := @le_inter _ _,
  inf_le_left  := inter_le_left,
  inf_le_right := inter_le_right,
  ..@multiset.partial_order α }

@[simp] theorem sup_eq_union (s t : multiset α) : s ⊔ t = s ∪ t := rfl
@[simp] theorem inf_eq_inter (s t : multiset α) : s ⊓ t = s ∩ t := rfl

@[simp] theorem le_inter_iff : s ≤ t ∩ u ↔ s ≤ t ∧ s ≤ u := le_inf_iff
@[simp] theorem union_le_iff : s ∪ t ≤ u ↔ s ≤ u ∧ t ≤ u := sup_le_iff

instance : semilattice_inf_bot (multiset α) :=
{ bot := 0, bot_le := zero_le, ..multiset.lattice }

theorem union_comm (s t : multiset α) : s ∪ t = t ∪ s := sup_comm
theorem inter_comm (s t : multiset α) : s ∩ t = t ∩ s := inf_comm

theorem eq_union_right (h : s ≤ t) : s ∪ t = t :=
by rw [union_comm, eq_union_left h]

theorem union_le_union_left (h : s ≤ t) (u) : u ∪ s ≤ u ∪ t :=
sup_le_sup_left h _

theorem union_le_add (s t : multiset α) : s ∪ t ≤ s + t :=
union_le (le_add_right _ _) (le_add_left _ _)

theorem union_add_distrib (s t u : multiset α) : (s ∪ t) + u = (s + u) ∪ (t + u) :=
by simpa [(∪), union, eq_comm, add_assoc] using show s + u - (t + u) = s - t,
by rw [add_comm t, sub_add', add_sub_cancel]

theorem add_union_distrib (s t u : multiset α) : s + (t ∪ u) = (s + t) ∪ (s + u) :=
by rw [add_comm, union_add_distrib, add_comm s, add_comm s]

theorem cons_union_distrib (a : α) (s t : multiset α) : a ::ₘ (s ∪ t) = (a ::ₘ s) ∪ (a ::ₘ t) :=
by simpa using add_union_distrib (a ::ₘ 0) s t

theorem inter_add_distrib (s t u : multiset α) : (s ∩ t) + u = (s + u) ∩ (t + u) :=
begin
  by_contra h,
  cases lt_iff_cons_le.1 (lt_of_le_of_ne (le_inter
    (add_le_add_right (inter_le_left s t) u)
    (add_le_add_right (inter_le_right s t) u)) h) with a hl,
  rw ← cons_add at hl,
  exact not_le_of_lt (lt_cons_self (s ∩ t) a) (le_inter
    (le_of_add_le_add_right (le_trans hl (inter_le_left _ _)))
    (le_of_add_le_add_right (le_trans hl (inter_le_right _ _))))
end

theorem add_inter_distrib (s t u : multiset α) : s + (t ∩ u) = (s + t) ∩ (s + u) :=
by rw [add_comm, inter_add_distrib, add_comm s, add_comm s]

theorem cons_inter_distrib (a : α) (s t : multiset α) : a ::ₘ (s ∩ t) = (a ::ₘ s) ∩ (a ::ₘ t) :=
by simp

theorem union_add_inter (s t : multiset α) : s ∪ t + s ∩ t = s + t :=
begin
  apply le_antisymm,
  { rw union_add_distrib,
    refine union_le (add_le_add_left (inter_le_right _ _) _) _,
    rw add_comm, exact add_le_add_right (inter_le_left _ _) _ },
  { rw [add_comm, add_inter_distrib],
    refine le_inter (add_le_add_right (le_union_right _ _) _) _,
    rw add_comm, exact add_le_add_right (le_union_left _ _) _ }
end

theorem sub_add_inter (s t : multiset α) : s - t + s ∩ t = s :=
begin
  rw [inter_comm],
  revert s, refine multiset.induction_on t (by simp) (λ a t IH s, _),
  by_cases a ∈ s,
  { rw [cons_inter_of_pos _ h, sub_cons, add_cons, IH, cons_erase h] },
  { rw [cons_inter_of_neg _ h, sub_cons, erase_of_not_mem h, IH] }
end

theorem sub_inter (s t : multiset α) : s - (s ∩ t) = s - t :=
add_right_cancel $
by rw [sub_add_inter s t, sub_add_cancel (inter_le_left _ _)]

end

/-! ### `multiset.filter` -/
section
variables (p : α → Prop) [decidable_pred p]

/-- `filter p s` returns the elements in `s` (with the same multiplicities)
  which satisfy `p`, and removes the rest. -/
def filter (s : multiset α) : multiset α :=
quot.lift_on s (λ l, (filter p l : multiset α))
  (λ l₁ l₂ h, quot.sound $ h.filter p)

@[simp] theorem coe_filter (l : list α) : filter p (↑l) = l.filter p := rfl

@[simp] theorem filter_zero : filter p 0 = 0 := rfl

lemma filter_congr {p q : α → Prop} [decidable_pred p] [decidable_pred q]
  {s : multiset α} : (∀ x ∈ s, p x ↔ q x) → filter p s = filter q s :=
quot.induction_on s $ λ l h, congr_arg coe $ filter_congr h

@[simp] theorem filter_add (s t : multiset α) : filter p (s + t) = filter p s + filter p t :=
quotient.induction_on₂ s t $ λ l₁ l₂, congr_arg coe $ filter_append _ _

@[simp] theorem filter_le (s : multiset α) : filter p s ≤ s :=
quot.induction_on s $ λ l, (filter_sublist _).subperm

@[simp] theorem filter_subset (s : multiset α) : filter p s ⊆ s :=
subset_of_le $ filter_le _ _

theorem filter_le_filter {s t} (h : s ≤ t) : filter p s ≤ filter p t :=
le_induction_on h $ λ l₁ l₂ h, (filter_sublist_filter p h).subperm

variable {p}

@[simp] theorem filter_cons_of_pos {a : α} (s) : p a → filter p (a ::ₘ s) = a ::ₘ filter p s :=
quot.induction_on s $ λ l h, congr_arg coe $ filter_cons_of_pos l h

@[simp] theorem filter_cons_of_neg {a : α} (s) : ¬ p a → filter p (a ::ₘ s) = filter p s :=
quot.induction_on s $ λ l h, @congr_arg _ _ _ _ coe $ filter_cons_of_neg l h

@[simp] theorem mem_filter {a : α} {s} : a ∈ filter p s ↔ a ∈ s ∧ p a :=
quot.induction_on s $ λ l, mem_filter

theorem of_mem_filter {a : α} {s} (h : a ∈ filter p s) : p a :=
(mem_filter.1 h).2

theorem mem_of_mem_filter {a : α} {s} (h : a ∈ filter p s) : a ∈ s :=
(mem_filter.1 h).1

theorem mem_filter_of_mem {a : α} {l} (m : a ∈ l) (h : p a) : a ∈ filter p l :=
mem_filter.2 ⟨m, h⟩

theorem filter_eq_self {s} : filter p s = s ↔ ∀ a ∈ s, p a :=
quot.induction_on s $ λ l, iff.trans ⟨λ h,
  eq_of_sublist_of_length_eq (filter_sublist _) (@congr_arg _ _ _ _ card h),
  congr_arg coe⟩ filter_eq_self

theorem filter_eq_nil {s} : filter p s = 0 ↔ ∀ a ∈ s, ¬p a :=
quot.induction_on s $ λ l, iff.trans ⟨λ h,
  eq_nil_of_length_eq_zero (@congr_arg _ _ _ _ card h),
  congr_arg coe⟩ filter_eq_nil

theorem le_filter {s t} : s ≤ filter p t ↔ s ≤ t ∧ ∀ a ∈ s, p a :=
⟨λ h, ⟨le_trans h (filter_le _ _), λ a m, of_mem_filter (mem_of_le h m)⟩,
 λ ⟨h, al⟩, filter_eq_self.2 al ▸ filter_le_filter p h⟩

variable (p)

@[simp] theorem filter_sub [decidable_eq α] (s t : multiset α) :
  filter p (s - t) = filter p s - filter p t :=
begin
  revert s, refine multiset.induction_on t (by simp) (λ a t IH s, _),
  rw [sub_cons, IH],
  by_cases p a,
  { rw [filter_cons_of_pos _ h, sub_cons], congr,
    by_cases m : a ∈ s,
    { rw [← cons_inj_right a, ← filter_cons_of_pos _ h,
          cons_erase (mem_filter_of_mem m h), cons_erase m] },
    { rw [erase_of_not_mem m, erase_of_not_mem (mt mem_of_mem_filter m)] } },
  { rw [filter_cons_of_neg _ h],
    by_cases m : a ∈ s,
    { rw [(by rw filter_cons_of_neg _ h : filter p (erase s a) = filter p (a ::ₘ erase s a)),
          cons_erase m] },
    { rw [erase_of_not_mem m] } }
end

@[simp] theorem filter_union [decidable_eq α] (s t : multiset α) :
  filter p (s ∪ t) = filter p s ∪ filter p t :=
by simp [(∪), union]

@[simp] theorem filter_inter [decidable_eq α] (s t : multiset α) :
  filter p (s ∩ t) = filter p s ∩ filter p t :=
le_antisymm (le_inter
    (filter_le_filter _ $ inter_le_left _ _)
    (filter_le_filter _ $ inter_le_right _ _)) $ le_filter.2
⟨inf_le_inf (filter_le _ _) (filter_le _ _),
  λ a h, of_mem_filter (mem_of_le (inter_le_left _ _) h)⟩

@[simp] theorem filter_filter (q) [decidable_pred q] (s : multiset α) :
  filter p (filter q s) = filter (λ a, p a ∧ q a) s :=
quot.induction_on s $ λ l, congr_arg coe $ filter_filter p q l

theorem filter_add_filter (q) [decidable_pred q] (s : multiset α) :
  filter p s + filter q s = filter (λ a, p a ∨ q a) s + filter (λ a, p a ∧ q a) s :=
multiset.induction_on s rfl $ λ a s IH,
by by_cases p a; by_cases q a; simp *

theorem filter_add_not (s : multiset α) :
  filter p s + filter (λ a, ¬ p a) s = s :=
by rw [filter_add_filter, filter_eq_self.2, filter_eq_nil.2]; simp [decidable.em]

theorem map_filter (f : β → α) (s : multiset β) :
  filter p (map f s) = map f (filter (p ∘ f) s) :=
quot.induction_on s (λ l, by simp [map_filter])

/-! ### Simultaneously filter and map elements of a multiset -/

/-- `filter_map f s` is a combination filter/map operation on `s`.
  The function `f : α → option β` is applied to each element of `s`;
  if `f a` is `some b` then `b` is added to the result, otherwise
  `a` is removed from the resulting multiset. -/
def filter_map (f : α → option β) (s : multiset α) : multiset β :=
quot.lift_on s (λ l, (filter_map f l : multiset β))
  (λ l₁ l₂ h, quot.sound $ h.filter_map f)

@[simp] theorem coe_filter_map (f : α → option β) (l : list α) :
  filter_map f l = l.filter_map f := rfl

@[simp] theorem filter_map_zero (f : α → option β) : filter_map f 0 = 0 := rfl

@[simp] theorem filter_map_cons_none {f : α → option β} (a : α) (s : multiset α) (h : f a = none) :
  filter_map f (a ::ₘ s) = filter_map f s :=
quot.induction_on s $ λ l, @congr_arg _ _ _ _ coe $ filter_map_cons_none a l h

@[simp] theorem filter_map_cons_some (f : α → option β)
  (a : α) (s : multiset α) {b : β} (h : f a = some b) :
  filter_map f (a ::ₘ s) = b ::ₘ filter_map f s :=
quot.induction_on s $ λ l, @congr_arg _ _ _ _ coe $ filter_map_cons_some f a l h

theorem filter_map_eq_map (f : α → β) : filter_map (some ∘ f) = map f :=
funext $ λ s, quot.induction_on s $ λ l,
@congr_arg _ _ _ _ coe $ congr_fun (filter_map_eq_map f) l

theorem filter_map_eq_filter : filter_map (option.guard p) = filter p :=
funext $ λ s, quot.induction_on s $ λ l,
@congr_arg _ _ _ _ coe $ congr_fun (filter_map_eq_filter p) l

theorem filter_map_filter_map (f : α → option β) (g : β → option γ) (s : multiset α) :
  filter_map g (filter_map f s) = filter_map (λ x, (f x).bind g) s :=
quot.induction_on s $ λ l, congr_arg coe $ filter_map_filter_map f g l

theorem map_filter_map (f : α → option β) (g : β → γ) (s : multiset α) :
  map g (filter_map f s) = filter_map (λ x, (f x).map g) s :=
quot.induction_on s $ λ l, congr_arg coe $ map_filter_map f g l

theorem filter_map_map (f : α → β) (g : β → option γ) (s : multiset α) :
  filter_map g (map f s) = filter_map (g ∘ f) s :=
quot.induction_on s $ λ l, congr_arg coe $ filter_map_map f g l

theorem filter_filter_map (f : α → option β) (p : β → Prop) [decidable_pred p] (s : multiset α) :
  filter p (filter_map f s) = filter_map (λ x, (f x).filter p) s :=
quot.induction_on s $ λ l, congr_arg coe $ filter_filter_map f p l

theorem filter_map_filter (f : α → option β) (s : multiset α) :
  filter_map f (filter p s) = filter_map (λ x, if p x then f x else none) s :=
quot.induction_on s $ λ l, congr_arg coe $ filter_map_filter p f l

@[simp] theorem filter_map_some (s : multiset α) : filter_map some s = s :=
quot.induction_on s $ λ l, congr_arg coe $ filter_map_some l

@[simp] theorem mem_filter_map (f : α → option β) (s : multiset α) {b : β} :
  b ∈ filter_map f s ↔ ∃ a, a ∈ s ∧ f a = some b :=
quot.induction_on s $ λ l, mem_filter_map f l

theorem map_filter_map_of_inv (f : α → option β) (g : β → α)
  (H : ∀ x : α, (f x).map g = some x) (s : multiset α) :
  map g (filter_map f s) = s :=
quot.induction_on s $ λ l, congr_arg coe $ map_filter_map_of_inv f g H l

theorem filter_map_le_filter_map (f : α → option β) {s t : multiset α}
  (h : s ≤ t) : filter_map f s ≤ filter_map f t :=
le_induction_on h $ λ l₁ l₂ h, (h.filter_map _).subperm

/-! ### countp -/

/-- `countp p s` counts the number of elements of `s` (with multiplicity) that
  satisfy `p`. -/
def countp (s : multiset α) : ℕ :=
quot.lift_on s (countp p) (λ l₁ l₂, perm.countp_eq p)

@[simp] theorem coe_countp (l : list α) : countp p l = l.countp p := rfl

@[simp] theorem countp_zero : countp p 0 = 0 := rfl

variable {p}

@[simp] theorem countp_cons_of_pos {a : α} (s) : p a → countp p (a ::ₘ s) = countp p s + 1 :=
quot.induction_on s $ countp_cons_of_pos p

@[simp] theorem countp_cons_of_neg {a : α} (s) : ¬ p a → countp p (a ::ₘ s) = countp p s :=
quot.induction_on s $ countp_cons_of_neg p

variable (p)

theorem countp_eq_card_filter (s) : countp p s = card (filter p s) :=
quot.induction_on s $ λ l, countp_eq_length_filter _ _

@[simp] theorem countp_add (s t) : countp p (s + t) = countp p s + countp p t :=
by simp [countp_eq_card_filter]

instance countp.is_add_monoid_hom : is_add_monoid_hom (countp p : multiset α → ℕ) :=
{ map_add := countp_add _, map_zero := countp_zero _ }

@[simp] theorem countp_sub [decidable_eq α] {s t : multiset α} (h : t ≤ s) :
  countp p (s - t) = countp p s - countp p t :=
by simp [countp_eq_card_filter, h, filter_le_filter]

theorem countp_le_of_le {s t} (h : s ≤ t) : countp p s ≤ countp p t :=
by simpa [countp_eq_card_filter] using card_le_of_le (filter_le_filter p h)

@[simp] theorem countp_filter (q) [decidable_pred q] (s : multiset α) :
  countp p (filter q s) = countp (λ a, p a ∧ q a) s :=
by simp [countp_eq_card_filter]

variable {p}

theorem countp_pos {s} : 0 < countp p s ↔ ∃ a ∈ s, p a :=
by simp [countp_eq_card_filter, card_pos_iff_exists_mem]

theorem countp_pos_of_mem {s a} (h : a ∈ s) (pa : p a) : 0 < countp p s :=
countp_pos.2 ⟨_, h, pa⟩

end

/-! ### Multiplicity of an element -/

section
variable [decidable_eq α]

/-- `count a s` is the multiplicity of `a` in `s`. -/
def count (a : α) : multiset α → ℕ := countp (eq a)

@[simp] theorem coe_count (a : α) (l : list α) : count a (↑l) = l.count a := coe_countp _ _

@[simp] theorem count_zero (a : α) : count a 0 = 0 := rfl

@[simp] theorem count_cons_self (a : α) (s : multiset α) : count a (a ::ₘ s) = succ (count a s) :=
countp_cons_of_pos _ rfl

@[simp, priority 990]
theorem count_cons_of_ne {a b : α} (h : a ≠ b) (s : multiset α) : count a (b ::ₘ s) = count a s :=
countp_cons_of_neg _ h

theorem count_le_of_le (a : α) {s t} : s ≤ t → count a s ≤ count a t :=
countp_le_of_le _

theorem count_le_count_cons (a b : α) (s : multiset α) : count a s ≤ count a (b ::ₘ s) :=
count_le_of_le _ (le_cons_self _ _)

theorem count_cons (a b : α) (s : multiset α) :
  count a (b ::ₘ s) = count a s + (if a = b then 1 else 0) :=
by by_cases h : a = b; simp [h]

theorem count_singleton (a : α) : count a (a ::ₘ 0) = 1 :=
by simp

@[simp] theorem count_add (a : α) : ∀ s t, count a (s + t) = count a s + count a t :=
countp_add _

instance count.is_add_monoid_hom (a : α) : is_add_monoid_hom (count a : multiset α → ℕ) :=
countp.is_add_monoid_hom _

@[simp] theorem count_nsmul (a : α) (n s) : count a (n • s) = n * count a s :=
by induction n; simp [*, succ_nsmul', succ_mul, zero_nsmul]

theorem count_pos {a : α} {s : multiset α} : 0 < count a s ↔ a ∈ s :=
by simp [count, countp_pos]

@[simp, priority 980]
theorem count_eq_zero_of_not_mem {a : α} {s : multiset α} (h : a ∉ s) : count a s = 0 :=
by_contradiction $ λ h', h $ count_pos.1 (nat.pos_of_ne_zero h')

@[simp] theorem count_eq_zero {a : α} {s : multiset α} : count a s = 0 ↔ a ∉ s :=
iff_not_comm.1 $ count_pos.symm.trans pos_iff_ne_zero

theorem count_ne_zero {a : α} {s : multiset α} : count a s ≠ 0 ↔ a ∈ s :=
by simp [ne.def, count_eq_zero]

@[simp] theorem count_repeat_self (a : α) (n : ℕ) : count a (repeat a n) = n :=
by simp [repeat]

theorem count_repeat (a b : α) (n : ℕ)  :
  count a (repeat b n) = if (a = b) then n else 0 :=
begin
  split_ifs with h₁,
  { rw [h₁, count_repeat_self] },
  { rw [count_eq_zero],
    apply mt eq_of_mem_repeat h₁ },
end

@[simp] theorem count_erase_self (a : α) (s : multiset α) :
  count a (erase s a) = pred (count a s) :=
begin
  by_cases a ∈ s,
  { rw [(by rw cons_erase h : count a s = count a (a ::ₘ erase s a)),
        count_cons_self]; refl },
  { rw [erase_of_not_mem h, count_eq_zero.2 h]; refl }
end

@[simp, priority 980] theorem count_erase_of_ne {a b : α} (ab : a ≠ b) (s : multiset α) :
  count a (erase s b) = count a s :=
begin
  by_cases b ∈ s,
  { rw [← count_cons_of_ne ab, cons_erase h] },
  { rw [erase_of_not_mem h] }
end

@[simp] theorem count_sub (a : α) (s t : multiset α) : count a (s - t) = count a s - count a t :=
begin
  revert s, refine multiset.induction_on t (by simp) (λ b t IH s, _),
  rw [sub_cons, IH],
  by_cases ab : a = b,
  { subst b, rw [count_erase_self, count_cons_self, sub_succ, pred_sub] },
  { rw [count_erase_of_ne ab, count_cons_of_ne ab] }
end

@[simp] theorem count_union (a : α) (s t : multiset α) :
  count a (s ∪ t) = max (count a s) (count a t) :=
by simp [(∪), union, sub_add_eq_max, -add_comm]

@[simp] theorem count_inter (a : α) (s t : multiset α) :
  count a (s ∩ t) = min (count a s) (count a t) :=
begin
  apply @nat.add_left_cancel (count a (s - t)),
  rw [← count_add, sub_add_inter, count_sub, sub_add_min],
end

lemma count_sum {m : multiset β} {f : β → multiset α} {a : α} :
  count a (map f m).sum = sum (m.map $ λb, count a $ f b) :=
multiset.induction_on m (by simp) ( by simp)

lemma count_bind {m : multiset β} {f : β → multiset α} {a : α} :
  count a (bind m f) = sum (m.map $ λb, count a $ f b) := count_sum

theorem le_count_iff_repeat_le {a : α} {s : multiset α} {n : ℕ} : n ≤ count a s ↔ repeat a n ≤ s :=
quot.induction_on s $ λ l, le_count_iff_repeat_sublist.trans repeat_le_coe.symm

@[simp] theorem count_filter_of_pos {p} [decidable_pred p]
  {a} {s : multiset α} (h : p a) : count a (filter p s) = count a s :=
quot.induction_on s $ λ l, count_filter h

@[simp] theorem count_filter_of_neg {p} [decidable_pred p]
  {a} {s : multiset α} (h : ¬ p a) : count a (filter p s) = 0 :=
multiset.count_eq_zero_of_not_mem (λ t, h (of_mem_filter t))

theorem ext {s t : multiset α} : s = t ↔ ∀ a, count a s = count a t :=
quotient.induction_on₂ s t $ λ l₁ l₂, quotient.eq.trans perm_iff_count

@[ext]
theorem ext' {s t : multiset α} : (∀ a, count a s = count a t) → s = t :=
ext.2

@[simp] theorem coe_inter (s t : list α) : (s ∩ t : multiset α) = (s.bag_inter t : list α) :=
by ext; simp

theorem le_iff_count {s t : multiset α} : s ≤ t ↔ ∀ a, count a s ≤ count a t :=
⟨λ h a, count_le_of_le a h, λ al,
 by rw ← (ext.2 (λ a, by simp [max_eq_right (al a)]) : s ∪ t = t);
    apply le_union_left⟩

instance : distrib_lattice (multiset α) :=
{ le_sup_inf := λ s t u, le_of_eq $ eq.symm $
    ext.2 $ λ a, by simp only [max_min_distrib_left,
      multiset.count_inter, multiset.sup_eq_union, multiset.count_union, multiset.inf_eq_inter],
  ..multiset.lattice }

instance : semilattice_sup_bot (multiset α) :=
{ bot := 0,
  bot_le := zero_le,
  ..multiset.lattice }

end

@[simp]
lemma mem_nsmul {a : α} {s : multiset α} {n : ℕ} (h0 : n ≠ 0) :
  a ∈ n • s ↔ a ∈ s :=
begin
  classical,
  cases n,
  { exfalso, apply h0 rfl },
  rw [← not_iff_not, ← count_eq_zero, ← count_eq_zero],
  simp [h0],
end

/-! ### Lift a relation to `multiset`s -/

section rel

/-- `rel r s t` -- lift the relation `r` between two elements to a relation between `s` and `t`,
s.t. there is a one-to-one mapping betweem elements in `s` and `t` following `r`. -/
@[mk_iff] inductive rel (r : α → β → Prop) : multiset α → multiset β → Prop
| zero : rel 0 0
| cons {a b as bs} : r a b → rel as bs → rel (a ::ₘ as) (b ::ₘ bs)

variables {δ : Type*} {r : α → β → Prop} {p : γ → δ → Prop}

private lemma rel_flip_aux {s t} (h : rel r s t) : rel (flip r) t s :=
rel.rec_on h rel.zero (assume _ _ _ _ h₀ h₁ ih, rel.cons h₀ ih)

lemma rel_flip {s t} : rel (flip r) s t ↔ rel r t s :=
⟨rel_flip_aux, rel_flip_aux⟩

lemma rel_refl_of_refl_on {m : multiset α} {r : α → α → Prop} :
  (∀ x ∈ m, r x x) → rel r m m :=
begin
  apply m.induction_on,
  { intros, apply rel.zero },
  { intros a m ih h,
    exact rel.cons (h _ (mem_cons_self _ _)) (ih (λ _ ha, h _ (mem_cons_of_mem ha))) }
end

lemma rel_eq_refl {s : multiset α} : rel (=) s s :=
rel_refl_of_refl_on (λ x hx, rfl)

lemma rel_eq {s t : multiset α} : rel (=) s t ↔ s = t :=
begin
  split,
  { assume h, induction h; simp * },
  { assume h, subst h, exact rel_eq_refl }
end

lemma rel.mono {r p : α → β → Prop} {s t} (hst : rel r s t) (h : ∀(a ∈ s) (b ∈ t), r a b → p a b) :
  rel p s t :=
begin
  induction hst,
  case rel.zero { exact rel.zero },
  case rel.cons : a b s t hab hst ih {
    apply rel.cons (h a (mem_cons_self _ _) b (mem_cons_self _ _) hab),
    exact ih (λ a' ha' b' hb' h', h a' (mem_cons_of_mem ha') b' (mem_cons_of_mem hb') h') }
end

lemma rel.add {s t u v} (hst : rel r s t) (huv : rel r u v) : rel r (s + u) (t + v) :=
begin
  induction hst,
  case rel.zero { simpa using huv },
  case rel.cons : a b s t hab hst ih { simpa using ih.cons hab }
end

lemma rel_flip_eq  {s t : multiset α} : rel (λa b, b = a) s t ↔ s = t :=
show rel (flip (=)) s t ↔ s = t, by rw [rel_flip, rel_eq, eq_comm]

@[simp] lemma rel_zero_left {b : multiset β} : rel r 0 b ↔ b = 0 :=
by rw [rel_iff]; simp

@[simp] lemma rel_zero_right {a : multiset α} : rel r a 0 ↔ a = 0 :=
by rw [rel_iff]; simp

lemma rel_cons_left {a as bs} :
  rel r (a ::ₘ as) bs ↔ (∃b bs', r a b ∧ rel r as bs' ∧ bs = b ::ₘ bs') :=
begin
  split,
  { generalize hm : a ::ₘ as = m,
    assume h,
    induction h generalizing as,
    case rel.zero { simp at hm, contradiction },
    case rel.cons : a' b as' bs ha'b h ih {
      rcases cons_eq_cons.1 hm with ⟨eq₁, eq₂⟩ | ⟨h, cs, eq₁, eq₂⟩,
      { subst eq₁, subst eq₂, exact ⟨b, bs, ha'b, h, rfl⟩ },
      { rcases ih eq₂.symm with ⟨b', bs', h₁, h₂, eq⟩,
        exact ⟨b', b ::ₘ bs', h₁, eq₁.symm ▸ rel.cons ha'b h₂, eq.symm ▸ cons_swap _ _ _⟩  }
    } },
  { exact assume ⟨b, bs', hab, h, eq⟩, eq.symm ▸ rel.cons hab h }
end

lemma rel_cons_right {as b bs} :
  rel r as (b ::ₘ bs) ↔ (∃a as', r a b ∧ rel r as' bs ∧ as = a ::ₘ as') :=
begin
  rw [← rel_flip, rel_cons_left],
  apply exists_congr, assume a,
  apply exists_congr, assume as',
  rw [rel_flip, flip]
end

lemma rel_add_left {as₀ as₁} :
  ∀{bs}, rel r (as₀ + as₁) bs ↔ (∃bs₀ bs₁, rel r as₀ bs₀ ∧ rel r as₁ bs₁ ∧ bs = bs₀ + bs₁) :=
multiset.induction_on as₀ (by simp)
  begin
    assume a s ih bs,
    simp only [ih, cons_add, rel_cons_left],
    split,
    { assume h,
      rcases h with ⟨b, bs', hab, h, rfl⟩,
      rcases h with ⟨bs₀, bs₁, h₀, h₁, rfl⟩,
      exact ⟨b ::ₘ bs₀, bs₁, ⟨b, bs₀, hab, h₀, rfl⟩, h₁, by simp⟩ },
    { assume h,
      rcases h with ⟨bs₀, bs₁, h, h₁, rfl⟩,
      rcases h with ⟨b, bs, hab, h₀, rfl⟩,
      exact ⟨b, bs + bs₁, hab, ⟨bs, bs₁, h₀, h₁, rfl⟩, by simp⟩ }
  end

lemma rel_add_right {as bs₀ bs₁} :
  rel r as (bs₀ + bs₁) ↔ (∃as₀ as₁, rel r as₀ bs₀ ∧ rel r as₁ bs₁ ∧ as = as₀ + as₁) :=
by rw [← rel_flip, rel_add_left]; simp [rel_flip]

lemma rel_map_left {s : multiset γ} {f : γ → α} :
  ∀{t}, rel r (s.map f) t ↔ rel (λa b, r (f a) b) s t :=
multiset.induction_on s (by simp) (by simp [rel_cons_left] {contextual := tt})

lemma rel_map_right {s : multiset α} {t : multiset γ} {f : γ → β} :
  rel r s (t.map f) ↔ rel (λa b, r a (f b)) s t :=
by rw [← rel_flip, rel_map_left, ← rel_flip]; refl

lemma rel_join {s t} (h : rel (rel r) s t) : rel r s.join t.join :=
begin
  induction h,
  case rel.zero { simp },
  case rel.cons : a b s t hab hst ih { simpa using hab.add ih }
end

lemma rel_map {s : multiset α} {t : multiset β} {f : α → γ} {g : β → δ} :
  rel p (s.map f) (t.map g) ↔ rel (λa b, p (f a) (g b)) s t :=
rel_map_left.trans rel_map_right

lemma rel_bind {p : γ → δ → Prop} {s t} {f : α → multiset γ} {g : β → multiset δ}
  (h : (r ⇒ rel p) f g) (hst : rel r s t) :
  rel p (s.bind f) (t.bind g) :=
by { apply rel_join, rw rel_map, exact hst.mono (λ a ha b hb hr, h hr) }

lemma card_eq_card_of_rel {r : α → β → Prop} {s : multiset α} {t : multiset β} (h : rel r s t) :
  card s = card t :=
by induction h; simp [*]

lemma exists_mem_of_rel_of_mem {r : α → β → Prop} {s : multiset α} {t : multiset β}
  (h : rel r s t) :
  ∀ {a : α} (ha : a ∈ s), ∃ b ∈ t, r a b :=
begin
  induction h with x y s t hxy hst ih,
  { simp },
  { assume a ha,
    cases mem_cons.1 ha with ha ha,
    { exact ⟨y, mem_cons_self _ _, ha.symm ▸ hxy⟩ },
    { rcases ih ha with ⟨b, hbt, hab⟩,
      exact ⟨b, mem_cons.2 (or.inr hbt), hab⟩ } }
end

lemma rel_of_forall {m1 m2 : multiset α} {r : α → α → Prop} (h : ∀ a b, a ∈ m1 → b ∈ m2 → r a b)
   (hc : card m1 = card m2) :
   m1.rel r m2 :=
begin
  revert m1,
  apply m2.induction_on,
  { intros m h hc,
    rw [rel_zero_right, ← card_eq_zero, hc, card_zero] },
  { intros a t ih m h hc,
    rw card_cons at hc,
    obtain ⟨b, hb⟩ := card_pos_iff_exists_mem.1 (show 0 < card m, from hc.symm ▸ (nat.succ_pos _)),
    obtain ⟨m', rfl⟩ := exists_cons_of_mem hb,
    refine rel_cons_right.mpr ⟨b, m', h _ _ hb (mem_cons_self _ _), ih _ _, rfl⟩,
    { exact λ _ _ ha hb, h _ _ (mem_cons_of_mem ha) (mem_cons_of_mem hb) },
    { simpa using hc } }
end

lemma rel_repeat_left {m : multiset α} {a : α} {r : α → α → Prop} {n : ℕ} :
  (repeat a n).rel r m ↔ m.card = n ∧ ∀ x, x ∈ m → r a x :=
⟨λ h, ⟨(card_eq_card_of_rel h).symm.trans (card_repeat _ _), λ x hx, begin
    obtain ⟨b, hb1, hb2⟩ := exists_mem_of_rel_of_mem (rel_flip.2 h) hx,
    rwa eq_of_mem_repeat hb1 at hb2,
  end⟩,
  λ h, rel_of_forall (λ x y hx hy, (eq_of_mem_repeat hx).symm ▸ (h.2 _ hy))
  (eq.trans (card_repeat _ _) h.1.symm)⟩

lemma rel_repeat_right {m : multiset α} {a : α} {r : α → α → Prop} {n : ℕ} :
  m.rel r (repeat a n) ↔ m.card = n ∧ ∀ x, x ∈ m → r x a :=
by { rw [← rel_flip], exact rel_repeat_left }

lemma sum_le_sum_of_rel_le [ordered_add_comm_monoid α]
  {m1 m2 : multiset α} (h : m1.rel (≤) m2) : m1.sum ≤ m2.sum :=
begin
  induction h with _ _ _ _ rh _ rt,
  { refl },
  { rw [sum_cons, sum_cons],
    exact add_le_add rh rt }
end

end rel

section sum_inequalities

lemma le_sum_of_mem [canonically_ordered_add_monoid α] {m : multiset α} {a : α}
  (h : a ∈ m) : a ≤ m.sum :=
begin
  obtain ⟨m', rfl⟩ := exists_cons_of_mem h,
  rw [sum_cons],
  exact _root_.le_add_right (le_refl a),
end

variables [ordered_add_comm_monoid α]

lemma sum_map_le_sum
  {m : multiset α} (f : α → α) (h : ∀ x, x ∈ m → f x ≤ x) : (m.map f).sum ≤ m.sum :=
sum_le_sum_of_rel_le (rel_map_left.2 (rel_refl_of_refl_on h))

lemma sum_le_sum_map
  {m : multiset α} (f : α → α) (h : ∀ x, x ∈ m → x ≤ f x) : m.sum ≤ (m.map f).sum :=
@sum_map_le_sum (order_dual α) _ _ f h

lemma card_nsmul_le_sum {b : α}
  {m : multiset α} (h : ∀ x, x ∈ m → b ≤ x) : (card m) • b ≤ m.sum :=
begin
  rw [←multiset.sum_repeat, ←multiset.map_const],
  exact sum_map_le_sum _ h,
end

lemma sum_le_card_nsmul {b : α}
  {m : multiset α} (h : ∀ x, x ∈ m → x ≤ b) : m.sum ≤ (card m) • b :=
begin
  rw [←multiset.sum_repeat, ←multiset.map_const],
  exact sum_le_sum_map _ h,
end

end sum_inequalities

section map

theorem map_eq_map {f : α → β} (hf : function.injective f) {s t : multiset α} :
  s.map f = t.map f ↔ s = t :=
by { rw [← rel_eq, ← rel_eq, rel_map], simp only [hf.eq_iff] }

theorem map_injective {f : α → β} (hf : function.injective f) :
  function.injective (multiset.map f) :=
assume x y, (map_eq_map hf).1

end map

section quot

theorem map_mk_eq_map_mk_of_rel {r : α → α → Prop} {s t : multiset α} (hst : s.rel r t) :
 s.map (quot.mk r) = t.map (quot.mk r) :=
rel.rec_on hst rfl $ assume a b s t hab hst ih, by simp [ih, quot.sound hab]

theorem exists_multiset_eq_map_quot_mk {r : α → α → Prop} (s : multiset (quot r)) :
  ∃t:multiset α, s = t.map (quot.mk r) :=
multiset.induction_on s ⟨0, rfl⟩ $
  assume a s ⟨t, ht⟩, quot.induction_on a $ assume a, ht.symm ▸ ⟨a ::ₘ t, (map_cons _ _ _).symm⟩

theorem induction_on_multiset_quot
  {r : α → α → Prop} {p : multiset (quot r) → Prop} (s : multiset (quot r)) :
  (∀s:multiset α, p (s.map (quot.mk r))) → p s :=
match s, exists_multiset_eq_map_quot_mk s with _, ⟨t, rfl⟩ := assume h, h _ end

end quot

/-! ### Disjoint multisets -/

/-- `disjoint s t` means that `s` and `t` have no elements in common. -/
def disjoint (s t : multiset α) : Prop := ∀ ⦃a⦄, a ∈ s → a ∈ t → false

@[simp] theorem coe_disjoint (l₁ l₂ : list α) : @disjoint α l₁ l₂ ↔ l₁.disjoint l₂ := iff.rfl

theorem disjoint.symm {s t : multiset α} (d : disjoint s t) : disjoint t s
| a i₂ i₁ := d i₁ i₂

theorem disjoint_comm {s t : multiset α} : disjoint s t ↔ disjoint t s :=
⟨disjoint.symm, disjoint.symm⟩

theorem disjoint_left {s t : multiset α} : disjoint s t ↔ ∀ {a}, a ∈ s → a ∉ t := iff.rfl

theorem disjoint_right {s t : multiset α} : disjoint s t ↔ ∀ {a}, a ∈ t → a ∉ s :=
disjoint_comm

theorem disjoint_iff_ne {s t : multiset α} : disjoint s t ↔ ∀ a ∈ s, ∀ b ∈ t, a ≠ b :=
by simp [disjoint_left, imp_not_comm]

theorem disjoint_of_subset_left {s t u : multiset α} (h : s ⊆ u) (d : disjoint u t) : disjoint s t
| x m₁ := d (h m₁)

theorem disjoint_of_subset_right {s t u : multiset α} (h : t ⊆ u) (d : disjoint s u) : disjoint s t
| x m m₁ := d m (h m₁)

theorem disjoint_of_le_left {s t u : multiset α} (h : s ≤ u) : disjoint u t → disjoint s t :=
disjoint_of_subset_left (subset_of_le h)

theorem disjoint_of_le_right {s t u : multiset α} (h : t ≤ u) : disjoint s u → disjoint s t :=
disjoint_of_subset_right (subset_of_le h)

@[simp] theorem zero_disjoint (l : multiset α) : disjoint 0 l
| a := (not_mem_nil a).elim

@[simp, priority 1100]
theorem singleton_disjoint {l : multiset α} {a : α} : disjoint (a ::ₘ 0) l ↔ a ∉ l :=
by simp [disjoint]; refl

@[simp, priority 1100]
theorem disjoint_singleton {l : multiset α} {a : α} : disjoint l (a ::ₘ 0) ↔ a ∉ l :=
by rw disjoint_comm; simp

@[simp] theorem disjoint_add_left {s t u : multiset α} :
  disjoint (s + t) u ↔ disjoint s u ∧ disjoint t u :=
by simp [disjoint, or_imp_distrib, forall_and_distrib]

@[simp] theorem disjoint_add_right {s t u : multiset α} :
  disjoint s (t + u) ↔ disjoint s t ∧ disjoint s u :=
by rw [disjoint_comm, disjoint_add_left]; tauto

@[simp] theorem disjoint_cons_left {a : α} {s t : multiset α} :
  disjoint (a ::ₘ s) t ↔ a ∉ t ∧ disjoint s t :=
(@disjoint_add_left _ (a ::ₘ 0) s t).trans $ by simp

@[simp] theorem disjoint_cons_right {a : α} {s t : multiset α} :
  disjoint s (a ::ₘ t) ↔ a ∉ s ∧ disjoint s t :=
by rw [disjoint_comm, disjoint_cons_left]; tauto

theorem inter_eq_zero_iff_disjoint [decidable_eq α] {s t : multiset α} : s ∩ t = 0 ↔ disjoint s t :=
by rw ← subset_zero; simp [subset_iff, disjoint]

@[simp] theorem disjoint_union_left [decidable_eq α] {s t u : multiset α} :
  disjoint (s ∪ t) u ↔ disjoint s u ∧ disjoint t u :=
by simp [disjoint, or_imp_distrib, forall_and_distrib]

@[simp] theorem disjoint_union_right [decidable_eq α] {s t u : multiset α} :
  disjoint s (t ∪ u) ↔ disjoint s t ∧ disjoint s u :=
by simp [disjoint, or_imp_distrib, forall_and_distrib]

lemma add_eq_union_iff_disjoint [decidable_eq α] {s t : multiset α} :
  s + t = s ∪ t ↔ disjoint s t :=
<<<<<<< HEAD
begin
  simp_rw [ext, count_add, count_union, nat.add_eq_max_iff, count_eq_zero],
  split,
  { intros h x hs ht,
    cases h x with h h,
    { exact h hs },
    { exact h ht } },
  { intros h x,
    refine not_or_of_imp _,
    exact λ hs, h hs }
end
=======
by simp_rw [←inter_eq_zero_iff_disjoint, ext, count_add, count_union, count_inter, count_zero,
            nat.min_eq_zero_iff, nat.add_eq_max_iff]
>>>>>>> 1179821f

lemma disjoint_map_map {f : α → γ} {g : β → γ} {s : multiset α} {t : multiset β} :
  disjoint (s.map f) (t.map g) ↔ (∀a∈s, ∀b∈t, f a ≠ g b) :=
by { simp [disjoint, @eq_comm _ (f _) (g _)], refl }

/-- `pairwise r m` states that there exists a list of the elements s.t. `r` holds pairwise on this
list. -/
def pairwise (r : α → α → Prop) (m : multiset α) : Prop :=
∃l:list α, m = l ∧ l.pairwise r

lemma pairwise_coe_iff_pairwise {r : α → α → Prop} (hr : symmetric r) {l : list α} :
  multiset.pairwise r l ↔ l.pairwise r :=
iff.intro
  (assume ⟨l', eq, h⟩, ((quotient.exact eq).pairwise_iff hr).2 h)
  (assume h, ⟨l, rfl, h⟩)

end multiset

namespace multiset

section choose
variables (p : α → Prop) [decidable_pred p] (l : multiset α)

/-- Given a proof `hp` that there exists a unique `a ∈ l` such that `p a`, `choose_x p l hp` returns
that `a` together with proofs of `a ∈ l` and `p a`. -/
def choose_x : Π hp : (∃! a, a ∈ l ∧ p a), { a // a ∈ l ∧ p a } :=
quotient.rec_on l (λ l' ex_unique, list.choose_x p l' (exists_of_exists_unique ex_unique)) begin
  intros,
  funext hp,
  suffices all_equal : ∀ x y : { t // t ∈ b ∧ p t }, x = y,
  { apply all_equal },
  { rintros ⟨x, px⟩ ⟨y, py⟩,
    rcases hp with ⟨z, ⟨z_mem_l, pz⟩, z_unique⟩,
    congr,
    calc x = z : z_unique x px
    ...    = y : (z_unique y py).symm }
end

/-- Given a proof `hp` that there exists a unique `a ∈ l` such that `p a`, `choose p l hp` returns
that `a`. -/
def choose (hp : ∃! a, a ∈ l ∧ p a) : α := choose_x p l hp

lemma choose_spec (hp : ∃! a, a ∈ l ∧ p a) : choose p l hp ∈ l ∧ p (choose p l hp) :=
(choose_x p l hp).property

lemma choose_mem (hp : ∃! a, a ∈ l ∧ p a) : choose p l hp ∈ l := (choose_spec _ _ _).1

lemma choose_property (hp : ∃! a, a ∈ l ∧ p a) : p (choose p l hp) := (choose_spec _ _ _).2

end choose

variable (α)

/-- The equivalence between lists and multisets of a subsingleton type. -/
def subsingleton_equiv [subsingleton α] : list α ≃ multiset α :=
{ to_fun := coe,
  inv_fun := quot.lift id $ λ (a b : list α) (h : a ~ b),
    list.ext_le h.length_eq $ λ n h₁ h₂, subsingleton.elim _ _,
  left_inv := λ l, rfl,
  right_inv := λ m, quot.induction_on m $ λ l, rfl }

variable {α}

@[simp]
lemma coe_subsingleton_equiv [subsingleton α] :
  (subsingleton_equiv α : list α → multiset α) = coe :=
rfl

end multiset

@[to_additive]
theorem monoid_hom.map_multiset_prod [comm_monoid α] [comm_monoid β] (f : α →* β) (s : multiset α) :
  f s.prod = (s.map f).prod :=
(s.prod_hom f).symm<|MERGE_RESOLUTION|>--- conflicted
+++ resolved
@@ -2296,22 +2296,8 @@
 
 lemma add_eq_union_iff_disjoint [decidable_eq α] {s t : multiset α} :
   s + t = s ∪ t ↔ disjoint s t :=
-<<<<<<< HEAD
-begin
-  simp_rw [ext, count_add, count_union, nat.add_eq_max_iff, count_eq_zero],
-  split,
-  { intros h x hs ht,
-    cases h x with h h,
-    { exact h hs },
-    { exact h ht } },
-  { intros h x,
-    refine not_or_of_imp _,
-    exact λ hs, h hs }
-end
-=======
 by simp_rw [←inter_eq_zero_iff_disjoint, ext, count_add, count_union, count_inter, count_zero,
             nat.min_eq_zero_iff, nat.add_eq_max_iff]
->>>>>>> 1179821f
 
 lemma disjoint_map_map {f : α → γ} {g : β → γ} {s : multiset α} {t : multiset β} :
   disjoint (s.map f) (t.map g) ↔ (∀a∈s, ∀b∈t, f a ≠ g b) :=
