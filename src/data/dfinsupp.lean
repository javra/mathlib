--- conflicted
+++ resolved
@@ -502,17 +502,6 @@
   single i (c • x) = c • single i x :=
 ext $ λ i, by simp only [smul_apply, single_apply]; split_ifs; [cases h, rw smul_zero]; refl
 
-<<<<<<< HEAD
-variable β
-/-- `dfinsupp.mk` as a `linear_map`. -/
-def lmk (s : finset ι) : (Π i : (↑s : set ι), β i.1) →ₗ[γ] Π₀ i, β i :=
-⟨mk s, λ _ _, mk_add, λ c x, by rw [mk_smul γ x]⟩
-
-/-- `dfinsupp.single` as a `linear_map` -/
-def lsingle (i) : β i →ₗ[γ] Π₀ i, β i :=
-⟨single i, λ _ _, single_add, λ _ _, single_smul _⟩
-variable {β}
-
 @[simp]
 def lsingle_to_add_monoid_hom (i) : (lsingle β γ i).to_add_monoid_hom = single_add_hom β i := rfl
 
@@ -532,11 +521,6 @@
   φ = ψ :=
 lhom_ext γ $ λ i, linear_map.congr_fun (h i)
 
-@[simp] lemma lmk_apply {s : finset ι} {x} : lmk β γ s x = mk s x := rfl
-
-@[simp] lemma lsingle_apply {i : ι} {x : β i} : lsingle β γ i x = single i x := rfl
-=======
->>>>>>> c37c64fb
 end
 
 section support_basic
